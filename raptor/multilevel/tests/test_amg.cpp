--- conflicted
+++ resolved
@@ -14,32 +14,22 @@
 #include "gallery/laplacian27pt.hpp"
 #include "gallery/stencil.hpp"
 
+using namespace raptor;
 
 int argc;
 char **argv;
 
 int main(int _argc, char** _argv)
 {
-    MPI_Init(&_argc, &_argv);
-    
     ::testing::InitGoogleTest(&_argc, _argv);
     argc = _argc;
     argv = _argv;
     return RUN_ALL_TESTS();
-    
-    MPI_Finalize();
 
 } // end of main() //
 
-TEST(ParAMGTest, TestsInMultilevel)
+TEST(AMGTest, TestsInMultilevel)
 {
-<<<<<<< HEAD
-    int rank, num_procs;
-    MPI_Comm_rank(MPI_COMM_WORLD, &rank);
-    MPI_Comm_size(MPI_COMM_WORLD, &num_procs);
-    
-=======
->>>>>>> 3562ccaf
     int dim;
     int n = 5;
     int system = 0;
@@ -92,10 +82,6 @@
         A = stencil_grid(stencil, grid.data(), dim);
         delete[] stencil;
     }
-<<<<<<< HEAD
-/*    
-=======
->>>>>>> 3562ccaf
     else if (system == 2)
     {
         int sym = 1;
@@ -108,21 +94,7 @@
                 strong_threshold = atof(argv[3]);
             }
         }
-<<<<<<< HEAD
-        A = mfem_linear_elasticity(mesh_file, num_elements, order);
-    }
-*/
-    else if (system == 3)
-    {
-        char* file = "../../../../examples/LFAT5.mtx";
-        A = readParMatrix(file, MPI_COMM_WORLD, 1, 1);
-        if (argc > 2)
-        {
-            strong_threshold = atof(argv[2]);
-        }
-=======
         A = readMatrix(file, sym);
->>>>>>> 3562ccaf
     }
 
     x.resize(A->n_rows);
@@ -152,13 +124,5 @@
 
     delete ml;
     delete A;
-<<<<<<< HEAD
-    
-} // end of TEST(ParAMGTest, TestsInMultilevel) //
-=======
 
-    return 0;
-}
-
-
->>>>>>> 3562ccaf
+} // end of TEST(AMGTest, TestsInMultilevel) //