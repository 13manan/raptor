add_executable(test_amg test_amg.cpp)
target_link_libraries(test_amg raptor)
add_test(AMGTest ./test_amg)

if (WITH_MPI)
<<<<<<< HEAD
    add_executable(test_amg test_amg.cpp)
    target_link_libraries(test_amg raptor ${MPI_LIBRARIES} googletest pthread )
    add_test(ParAMGTest mpirun -n 2 ./test_amg)
=======
    add_executable(test_par_amg test_par_amg.cpp)
    target_link_libraries(test_par_amg raptor ${MPI_LIBRARIES})
    add_test(ParAMGTest mpirun -n 2 ./test_par_amg)
>>>>>>> 3562ccaf
endif()<|MERGE_RESOLUTION|>--- conflicted
+++ resolved
@@ -1,15 +1,9 @@
 add_executable(test_amg test_amg.cpp)
-target_link_libraries(test_amg raptor)
+target_link_libraries(test_amg raptor googletest pthread )
 add_test(AMGTest ./test_amg)
 
 if (WITH_MPI)
-<<<<<<< HEAD
-    add_executable(test_amg test_amg.cpp)
-    target_link_libraries(test_amg raptor ${MPI_LIBRARIES} googletest pthread )
-    add_test(ParAMGTest mpirun -n 2 ./test_amg)
-=======
     add_executable(test_par_amg test_par_amg.cpp)
-    target_link_libraries(test_par_amg raptor ${MPI_LIBRARIES})
+    target_link_libraries(test_par_amg raptor ${MPI_LIBRARIES} googletest pthread )
     add_test(ParAMGTest mpirun -n 2 ./test_par_amg)
->>>>>>> 3562ccaf
 endif()