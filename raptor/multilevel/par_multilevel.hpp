// Copyright (c) 2015, Raptor Developer Team, University of Illinois at Urbana-Champaign
// License: Simplified BSD, http://opensource.org/licenses/BSD-2-Clause
#ifndef RAPTOR_ML_PARMULTILEVEL_H
#define RAPTOR_ML_PARMULTILEVEL_H

#include "core/types.hpp"
#include "core/par_matrix.hpp"
#include "core/par_vector.hpp"
#include "multilevel/par_level.hpp"
#include "util/linalg/relax.hpp"
#include "ruge_stuben/par_interpolation.hpp"
#include "ruge_stuben/par_cf_splitting.hpp"
//#include "aggregation/prolongation.hpp"

// Coarse Matrices (A) are CSC
// Prolongation Matrices (P) are CSC
// P^T*A*P is then CSR*(CSC*CSC) -- returns CSC Ac

namespace raptor
{
    // BLAS LU routine that is used for coarse solve
    extern "C" void dgetrf_(int* dim1, int* dim2, double* a, int* lda, 
            int* ipiv, int* info);
    extern "C" void dgetrs_(char *TRANS, int *N, int *NRHS, double *A, 
            int *LDA, int *IPIV, double *B, int *LDB, int *INFO );

    class ParMultilevel
    {
        public:

            ParMultilevel(ParCSRMatrix* Af, double theta = 0.0, int num_smooth_steps = 1, 
                    int max_coarse = 50, int max_levels = -1)
            {
                int rank, num_procs;
                MPI_Comm_rank(MPI_COMM_WORLD, &rank);
                MPI_Comm_size(MPI_COMM_WORLD, &num_procs);

                int last_level = 0;

                // Add original, fine level to hierarchy
                levels.push_back(new ParLevel());
                levels[0]->A = new ParCSRMatrix(Af);
                levels[0]->A->sort();
                levels[0]->A->on_proc->move_diag();
                levels[0]->x.resize(Af->global_num_rows, Af->local_num_rows,
                        Af->partition->first_local_row);
                levels[0]->b.resize(Af->global_num_rows, Af->local_num_rows,
                        Af->partition->first_local_row);
                levels[0]->tmp.resize(Af->global_num_rows, Af->local_num_rows,
                        Af->partition->first_local_row);

                // Add coarse levels to hierarchy 
                while (levels[last_level]->A->global_num_rows > max_coarse && 
                        (max_levels == -1 || (int) levels.size() < max_levels))
                {
                    extend_hierarchy(theta, num_smooth_steps);
                    last_level++;
                }
                num_levels = levels.size();

                // Duplicate coarsest level across all processes that hold any
                // rows of A_c
                duplicate_coarse();
            }

            // Creates Smoothed Aggregation Solver -- TODO
            /*ParMultilevel(ParCSRMatrix* Af, data_t* B_ptr = NULL, int num_candidates = 1,
                    double theta = 0.0, double omega = 4.0/3, 
                    int num_smooth_steps = 1, int max_coarse = 50)
            {
                // Always need levels with A, x, b (P and tmp are on all but
                // coarsest)
                levels.push_back(new ParLevel());
                levels[0]->A = new ParCSRMatrix(Af);
                levels[0]->A->sort();
                levels[0]->x.resize(Af->global_num_rows, Af->local_num_rows,
                        Af->first_local_row);
                levels[0]->b.resize(Af->global_num_rows, Af->local_num_rows,
                        Af->first_local_row);
                levels[0]->tmp.resize(Af->global_num_rows, Af->local_num_rows,
                        Af->first_local_row);

                double* level_B = new data_t[Af->local_num_rows];
                if (B_ptr)
                {
                    for (int i = 0; i < Af->local_num_rows; i++)
                    {
                        level_B[i] = B_ptr[i];
                    }
                }
                else
                {
                    for (int i = 0; i < Af->local_num_rows; i++)
                    {
                        level_B[i] = 1.0;
                    }
                }


                int last_level = 0;
                while (levels[last_level]->A->global_num_rows > max_coarse)
                {
                    double* R = extend_hierarchy(level_B, num_candidates,
                            theta, omega, num_smooth_steps, max_coarse);
                    last_level++;
                    delete[] level_B;
                    level_B = R;
                }

                delete[] level_B;

                num_levels = levels.size();

                // TODO -- gather Ac so that each process with any local num
                // rows has all of Ac stored locally (in a dense matrix)
                ParCSRMatrix* Ac = levels[last_level]->A;
                coarse_n = Ac->global_num_rows;
                A_coarse.resize(coarse_n*coarse_n, 0);
                for (int i = 0; i < coarse_n; i++)
                {
                    int row_start = Ac->idx1[i];
                    int row_end = Ac->idx1[i+1];
                    for (int j = row_start; j < row_end; j++)
                    {
                        A_coarse[i*coarse_n + Ac->idx2[j]] = Ac->vals[j];
                    }
                }

                LU_permute.resize(coarse_n);
                int info;
                dgetrf_(&coarse_n, &coarse_n, A_coarse.data(), &coarse_n, 
                        LU_permute.data(), &info);

                printf("Num Levels = %d\n", num_levels);
            }*/



            ~ParMultilevel()
            {
                if (levels[num_levels-1]->A->local_num_rows)
                {
                    MPI_Comm_free(&coarse_comm);
                }
                for (std::vector<ParLevel*>::iterator it = levels.begin();
                        it != levels.end(); ++it)
                {
                    delete *it;
                }
            }

            void form_hypre_weights(std::vector<double>& weights, int n_rows)
            {
                int rank;
                MPI_Comm_rank(MPI_COMM_WORLD, &rank);

                if (n_rows)
                {
                    weights.resize(n_rows);
                    int seed = 2747 + rank;
                    int a = 16807;
                    int m = 2147483647;
                    int q = 127773;
                    int r = 2836;
                    for (int i = 0; i < n_rows; i++)
                    {
                        int high = seed / q;
                        int low = seed % q;
                        int test = a * low - r * high;
                        if (test > 0) seed = test;
                        else seed = test + m;
                        weights[i] = ((double)(seed) / m);
                    }
                }
            }

            void extend_hierarchy(double theta = 0.0, int num_smooth_steps = 1)
            {
                int level_ctr = levels.size() - 1;
                ParCSRMatrix* A = levels[level_ctr]->A;
                ParCSRMatrix* S;
                ParCSRMatrix* AP;
                ParCSCMatrix* P_csc;

                std::vector<int> states;
                std::vector<int> off_proc_states;

                S = A->strength(theta);
<<<<<<< HEAD
                split_cljp(S, states, off_proc_states);
                levels[level_ctr]->P = direct_interpolation(A, S, states, off_proc_states);
                
=======
                std::vector<double> weights;
                form_hypre_weights(weights, A->local_num_rows);
                split_cljp(S, states, off_proc_states, weights.data());
                levels[level_ctr]->P = mod_classical_interpolation(A, S, states, off_proc_states);
                ParCSRMatrix* P = levels[level_ctr]->P;
>>>>>>> e8271d34

                levels.push_back(new ParLevel());
                AP = A->mult(levels[level_ctr]->P);
                P_csc = new ParCSCMatrix(levels[level_ctr]->P);
                
                level_ctr++;
                levels[level_ctr]->A = AP->mult_T(P_csc);
                A = levels[level_ctr]->A;
                A->comm = new ParComm(A->partition, A->off_proc_column_map,
                        A->on_proc_column_map);
                levels[level_ctr]->x.resize(A->global_num_rows, A->local_num_rows,
                        A->partition->first_local_row);
                levels[level_ctr]->b.resize(A->global_num_rows, A->local_num_rows,
                        A->partition->first_local_row);
                levels[level_ctr]->tmp.resize(A->global_num_rows, A->local_num_rows,
                        A->partition->first_local_row);
                levels[level_ctr]->P = NULL;

                delete AP;
                delete P_csc;
                delete S;
            }

/*            data_t* extend_hierarchy(data_t* B,
                    int num_candidates = 1,
                    double theta = 0.0, 
                    double omega = 4.0/3, 
                    int num_smooth_steps = 1,
                    int max_coarse = 50)
            {
                int level_ctr = levels.size()-1;

                ParCSRMatrix* S;
                ParCSRMatrix* AggOp;
                ParCSRMatrix* T;
                ParCSRMatrix* AP;
                ParCSCMatrix* P_csc;

                // Create Strength of Connection
                S = levels[level_ctr]->A->strength(theta);

                // Use standard aggregation
                AggOp = S->aggregate();

                // Create tentative interpolation
                data_t* R = new data_t[AggOp->n_cols];
                T = AggOp->fit_candidates(B, R, num_candidates);

                // Smooth T to form prolongation
                levels[level_ctr]->P = jacobi_prolongation(levels[level_ctr]->A, T, 
                        omega, num_smooth_steps);

                // Create coarse A
                levels.push_back(new ParLevel());
                AP = (levels[level_ctr]->A)->mult(levels[level_ctr]->P);
                P_csc = new CSCMatrix(levels[level_ctr]->P);
                levels[level_ctr+1]->A = AP->mult_T(P_csc);
                level_ctr++;

        	    // Sort coarse A
		        levels[level_ctr]->A->sort();

                // Resize vectors to equal shape of A
                levels[level_ctr]->x.resize(levels[level_ctr]->A->n_rows);
                levels[level_ctr]->b.resize(levels[level_ctr]->A->n_rows);
                levels[level_ctr]->tmp.resize(levels[level_ctr]->A->n_rows);
                
                return R;
            }*/


            void duplicate_coarse()
            {
                int rank, num_procs;
                MPI_Comm_rank(MPI_COMM_WORLD, &rank);
                MPI_Comm_size(MPI_COMM_WORLD, &num_procs);

                int last_level = num_levels - 1;
                ParCSRMatrix* Ac = levels[last_level]->A;
                std::vector<int> proc_sizes(num_procs);
                std::vector<int> active_procs;
                MPI_Allgather(&(Ac->local_num_rows), 1, MPI_INT, proc_sizes.data(),
                        1, MPI_INT, MPI_COMM_WORLD);
                for (int i = 0; i < num_procs; i++)
                {
                    if (proc_sizes[i])
                    {
                        active_procs.push_back(i);
                    }
                }
                MPI_Group world_group;
                MPI_Comm_group(MPI_COMM_WORLD, &world_group);                
                MPI_Group active_group;
                MPI_Group_incl(world_group, active_procs.size(), active_procs.data(),
                        &active_group);
                MPI_Comm_create_group(MPI_COMM_WORLD, active_group, 0, &coarse_comm);
                if (Ac->local_num_rows)
                {
                    int num_active, active_rank;
                    MPI_Comm_rank(coarse_comm, &active_rank);
                    MPI_Comm_size(coarse_comm, &num_active);

                    int proc;
                    int global_col, local_col;
                    int start, end;

                    std::vector<double> A_coarse_lcl;

                    // Gather global col indices
                    coarse_sizes.resize(num_active);
                    coarse_displs.resize(num_active+1);
                    coarse_displs[0] = 0;
                    for (int i = 0; i < num_active; i++)
                    {
                        proc = active_procs[i];
                        coarse_sizes[i] = proc_sizes[proc];
                        coarse_displs[i+1] = coarse_displs[i] + coarse_sizes[i]; 
                    }

                    std::vector<int> global_row_indices(coarse_displs[num_active]);

                    MPI_Allgatherv(Ac->local_row_map.data(), Ac->local_num_rows, MPI_INT,
                            global_row_indices.data(), coarse_sizes.data(), 
                            coarse_displs.data(), MPI_INT, coarse_comm);
    
                    std::map<int, int> global_to_local;
                    int ctr = 0;
                    for (std::vector<int>::iterator it = global_row_indices.begin();
                            it != global_row_indices.end(); ++it)
                    {
                        global_to_local[*it] = ctr++;
                    }

                    coarse_n = Ac->global_num_rows;
                    A_coarse_lcl.resize(coarse_n*Ac->local_num_rows, 0);
                    for (int i = 0; i < Ac->local_num_rows; i++)
                    {
                        start = Ac->on_proc->idx1[i];
                        end = Ac->on_proc->idx1[i+1];
                        for (int j = start; j < end; j++)
                        {
                            global_col = Ac->on_proc_column_map[Ac->on_proc->idx2[j]];
                            local_col = global_to_local[global_col];
                            A_coarse_lcl[i*coarse_n + local_col] = Ac->on_proc->vals[j];
                        }

                        start = Ac->off_proc->idx1[i];
                        end = Ac->off_proc->idx1[i+1];
                        for (int j = start; j < end; j++)
                        {
                            global_col = Ac->off_proc_column_map[Ac->off_proc->idx2[j]];
                            local_col = global_to_local[global_col];
                            A_coarse_lcl[i*coarse_n + local_col] = Ac->off_proc->vals[j];
                        }
                    }

                    A_coarse.resize(coarse_n*coarse_n);
                    for (int i = 0; i < num_active; i++)
                    {
                        coarse_sizes[i] *= coarse_n;
                        coarse_displs[i+1] *= coarse_n;
                    }
                    
                    MPI_Allgatherv(A_coarse_lcl.data(), A_coarse_lcl.size(), MPI_DOUBLE,
                            A_coarse.data(), coarse_sizes.data(), coarse_displs.data(), 
                            MPI_DOUBLE, coarse_comm);

                    LU_permute.resize(coarse_n);
                    int info;
                    dgetrf_(&coarse_n, &coarse_n, A_coarse.data(), &coarse_n, 
                            LU_permute.data(), &info);

                    for (int i = 0; i < num_active; i++)
                    {
                        coarse_sizes[i] /= coarse_n;
                        coarse_displs[i+1] /= coarse_n;
                    }
                }
            }

            void cycle(int level)
            {
                ParCSRMatrix* A = levels[level]->A;
                ParCSRMatrix* P = levels[level]->P;
                ParVector& x = levels[level]->x;
                ParVector& b = levels[level]->b;
                ParVector& tmp = levels[level]->tmp;


                if (level == num_levels - 1)
                {
                    if (A->local_num_rows)
                    {
                        int active_rank;
                        MPI_Comm_rank(coarse_comm, &active_rank);

                        char trans = 'N'; //No transpose
                        int nhrs = 1; // Number of right hand sides
                        int info; // result

                        std::vector<double> b_data(coarse_n);
                        MPI_Allgatherv(b.local.data(), b.local_n, MPI_DOUBLE, b_data.data(), 
                                coarse_sizes.data(), coarse_displs.data(), 
                                MPI_DOUBLE, coarse_comm);

                        dgetrs_(&trans, &coarse_n, &nhrs, A_coarse.data(), &coarse_n, 
                                LU_permute.data(), b_data.data(), &coarse_n, &info);
                        for (int i = 0; i < b.local_n; i++)
                        {
                            x.local[i] = b_data[i + coarse_displs[active_rank]];
                        }
                    }
                }
                else
                {
                    levels[level+1]->x.set_const_value(0.0);
                    relax(levels[level]);
                    A->residual(x, b, tmp);
                    P->mult_T(tmp, levels[level+1]->b);
                    cycle(level+1);
                    P->mult(levels[level+1]->x, tmp);
                    for (int i = 0; i < A->local_num_rows; i++)
                    {
                        x.local[i] += tmp.local[i];
                    }
                    relax(levels[level]);
                }
            }

            void solve(ParVector& sol, ParVector& rhs, int num_iterations = 100)
            {
                int rank;
                MPI_Comm_rank(MPI_COMM_WORLD, &rank);

                double b_norm = rhs.norm(2);
                double r_norm;
                int iter = 0;

                levels[0]->x.copy(sol);
                levels[0]->b.copy(rhs);

                // Iterate until convergence or max iterations
                ParVector resid(rhs.global_n, rhs.local_n, rhs.first_local);
                levels[0]->A->residual(levels[0]->x, levels[0]->b, resid);
                if (fabs(b_norm) > zero_tol)
                {
                    r_norm = resid.norm(2) / b_norm;
                }
                else
                {
                    r_norm = resid.norm(2);
                    if (rank == 0) printf("Small Bnorm -> not using relative residual\n");
                }
                if (rank == 0) printf("Rnorm = %e\n", r_norm);

                while (r_norm > 1e-07 && iter < num_iterations)
                {
                    cycle(0);
                    iter++;

                    levels[0]->A->residual(levels[0]->x, levels[0]->b, resid);
                    if (fabs(b_norm) > zero_tol)
                    {
                        r_norm = resid.norm(2) / b_norm;
                    }
                    else
                    {
                        r_norm = resid.norm(2);
                    }
                    if (rank == 0) printf("Rnorm = %e\n", r_norm);
                }
            } 

            std::vector<ParLevel*> levels;
            std::vector<int> LU_permute;
            int num_levels;

            int coarse_n;
            std::vector<double> A_coarse;
            std::vector<int> coarse_sizes;
            std::vector<int> coarse_displs;
            MPI_Comm coarse_comm;
    };
}
#endif<|MERGE_RESOLUTION|>--- conflicted
+++ resolved
@@ -186,17 +186,11 @@
                 std::vector<int> off_proc_states;
 
                 S = A->strength(theta);
-<<<<<<< HEAD
-                split_cljp(S, states, off_proc_states);
-                levels[level_ctr]->P = direct_interpolation(A, S, states, off_proc_states);
-                
-=======
                 std::vector<double> weights;
                 form_hypre_weights(weights, A->local_num_rows);
                 split_cljp(S, states, off_proc_states, weights.data());
                 levels[level_ctr]->P = mod_classical_interpolation(A, S, states, off_proc_states);
                 ParCSRMatrix* P = levels[level_ctr]->P;
->>>>>>> e8271d34
 
                 levels.push_back(new ParLevel());
                 AP = A->mult(levels[level_ctr]->P);
