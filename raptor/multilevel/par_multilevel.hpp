--- conflicted
+++ resolved
@@ -165,12 +165,6 @@
 
                 // Form strength of connection
                 std::vector<double> weights;
-<<<<<<< HEAD
-                form_hypre_weights(weights, A->local_num_rows);
-                split_cljp(S, states, off_proc_states, weights.data());
-                levels[level_ctr]->P = mod_classical_interpolation(A, S, states, off_proc_states);
-                
-=======
                 S = A->strength(strong_threshold);
 
                 // Form CF Splitting
@@ -203,7 +197,6 @@
                         break;
                 }
                 levels[level_ctr]->P = P;
->>>>>>> 1e0ee684
 
                 // Form coarse grid operator
                 levels.push_back(new ParLevel());
