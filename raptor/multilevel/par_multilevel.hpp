// Copyright (c) 2015-2017, RAPtor Developer Team
// License: Simplified BSD, http://opensource.org/licenses/BSD-2-Clause
#ifndef RAPTOR_ML_PARMULTILEVEL_H
#define RAPTOR_ML_PARMULTILEVEL_H

#include "core/types.hpp"
#include "core/par_matrix.hpp"
#include "core/par_vector.hpp"
#include "multilevel/par_level.hpp"
#include "util/linalg/par_relax.hpp"
#include "ruge_stuben/par_interpolation.hpp"
#include "ruge_stuben/par_cf_splitting.hpp"
#include "multilevel/par_sparsify.hpp"

#ifdef USING_HYPRE
#include "_hypre_utilities.h"
#include "HYPRE.h"
#include "_hypre_parcsr_mv.h"
#include "_hypre_parcsr_ls.h"
#endif

/**************************************************************
 *****   ParMultilevel Class
 **************************************************************
 ***** This class constructs a parallel multigrid hierarchy
 *****
 ***** Attributes
 ***** -------------
 ***** Af : ParCSRMatrix*
 *****    Fine-level matrix
 ***** strength_threshold : double (default 0.0)
 *****    Threshold for strong connections
 ***** coarsen_type : coarsen_t (default Falgout)
 *****    Type of coarsening scheme.  Options are 
 *****      - RS : ruge stuben splitting
 *****      - CLJP 
 *****      - Falgout : RS on_proc, but CLJP on processor boundaries
 *****      - PMIS 
 *****      - HMIS
 ***** interp_type : interp_t (default Direct)
 *****    Type of interpolation scheme.  Options are
 *****      - Direct 
 *****      - Classical (modified classical interpolation)
 *****      - Extended (extended + i interpolation)
 ***** relax_type : relax_t (default SOR)
 *****    Relaxation scheme used in every cycle of solve phase.
 *****    Options are:
 *****      - Jacobi: weighted jacobi for both on and off proc
 *****      - SOR: weighted jacobi off_proc, SOR on_proc
 *****      - SSOR : weighted jacobi off_proc, SSOR on_proc
 ***** num_smooth_sweeps : int (defualt 1)
 *****    Number of relaxation sweeps (both pre and post smoothing)
 *****    to be performed during each cycle of the AMG solve.
 ***** relax_weight : double
 *****    Weight used in Jacobi, SOR, or SSOR
 ***** max_coarse : int (default 50)
 *****    Maximum global num rows allowed in coarsest matrix
 ***** max_levels : int (default -1)
 *****    Maximum number of levels in hierarchy, or no maximum if -1
 ***** 
 ***** Methods
 ***** -------
 ***** solve(x, b, num_iters)
 *****    Solves system Ax = b, performing at most num_iters iterations
 *****    of AMG.
 **************************************************************/

namespace raptor
{
    // BLAS LU routine that is used for coarse solve
    extern "C" void dgetrf_(int* dim1, int* dim2, double* a, int* lda, 
            int* ipiv, int* info);
    extern "C" void dgetrs_(char *TRANS, int *N, int *NRHS, double *A, 
            int *LDA, int *IPIV, double *B, int *LDB, int *INFO );

    class ParMultilevel
    {
        public:

            ParMultilevel(double _strong_threshold, 
                    strength_t _strength_type,
                    relax_t _relax_type) // which level to start tap_amg (-1 == no TAP)
            {
                strong_threshold = _strong_threshold;
                strength_type = _strength_type;
                relax_type = _relax_type;
                num_smooth_sweeps = 1;
                relax_weight = 1.0;
                max_coarse = 50;
                max_levels = 25;
                tap_amg = -1;
                weights = NULL;
                store_residuals = true;
                track_times = false;
                setup_times = NULL;
                solve_times = NULL;
                setup_comm_times = NULL;
                setup_mat_comm_times = NULL;
                solve_comm_times = NULL;
                sparsify_tol = 0.0;
                n_setup_times = 0;
                n_solve_times = 0;
                solve_tol = 1e-07;
                max_iterations = 100;
            }

            virtual ~ParMultilevel()
            {
                if (levels[num_levels-1]->A->local_num_rows)
                {
                    MPI_Comm_free(&coarse_comm);
                }
                for (std::vector<ParLevel*>::iterator it = levels.begin();
                        it != levels.end(); ++it)
                {
                    delete *it;
                }
                delete[] setup_times;
                delete[] solve_times;
                delete[] setup_comm_times;
                delete[] setup_mat_comm_times;
                delete[] solve_comm_times;
            }
            
            virtual void setup(ParCSRMatrix* Af) = 0;

            void setup_helper(ParCSRMatrix* Af)
            {
                double t0;
                int rank, num_procs;
                MPI_Comm_rank(MPI_COMM_WORLD, &rank);
                MPI_Comm_size(MPI_COMM_WORLD, &num_procs);
                int last_level = 0;

                t0 = MPI_Wtime();

                // Add original, fine level to hierarchy
                levels.push_back(new ParLevel());
                levels[0]->A = new ParCSRMatrix(Af);
                levels[0]->A->sort();
                levels[0]->A->on_proc->move_diag();
                levels[0]->x.resize(Af->global_num_rows, Af->local_num_rows,
                        Af->partition->first_local_row);
                levels[0]->b.resize(Af->global_num_rows, Af->local_num_rows,
                        Af->partition->first_local_row);
                levels[0]->tmp.resize(Af->global_num_rows, Af->local_num_rows,
                        Af->partition->first_local_row);
                if (tap_amg == 0 && !Af->tap_comm)
                {
                    levels[0]->A->tap_comm = new TAPComm(Af->partition,
                            Af->off_proc_column_map, Af->on_proc_column_map);
                }

                for (int i = 0; i < n_setup_times; i++)
                {
                    setup_times[i].push_back(0.0);
                    setup_comm_times[i].push_back(0.0);
                    setup_mat_comm_times[i].push_back(0.0);
                }

                if (weights == NULL)
                {
                    form_rand_weights(Af->local_num_rows, Af->partition->first_local_row);
                }

                // Add coarse levels to hierarchy 
                while (levels[last_level]->A->global_num_rows > max_coarse && 
                        (max_levels == -1 || (int) levels.size() < max_levels))
                {
                    extend_hierarchy();
                    last_level++;

                    for (int i = 0; i < n_setup_times; i++)
                    {
                        setup_times[i].push_back(0.0);
                        setup_comm_times[i].push_back(0.0);
                        setup_mat_comm_times[i].push_back(0.0);
                    }
                }

                if (sparsify_tol > 0.0)
                {
                    for (int i = 0; i < num_levels-1; i++)
                    {
                        ParLevel* l = levels[i];
                        sparsify(l->A, l->P, l->I, l->AP, levels[i+1]->A, sparsify_tol);
                        delete l->AP;
                        delete l->I;
                        l->AP = NULL;
                        l->I = NULL;
                    }
                }

                num_levels = levels.size();
                delete[] weights;

                // Duplicate coarsest level across all processes that hold any
                // rows of A_c
                if (setup_times) setup_times[0][num_levels - 1] -= MPI_Wtime();
                duplicate_coarse();
                if (setup_times) setup_times[0][num_levels - 1] += MPI_Wtime();
            }


            void form_rand_weights(int local_n, int first_n)
            {
                if (local_n == 0) return;

                weights = new double[local_n];
                srand(2448422 + first_n);
                for (int i = 0; i < local_n; i++)
                {
<<<<<<< HEAD
                    case Direct:
                        P = direct_interpolation(A, S, states, off_proc_states);
                        break;
                    case Classical:
                        P = mod_classical_interpolation(A, S, states, off_proc_states, A->comm);
                        break;
=======
                    weights[i] = double(rand())/RAND_MAX;
>>>>>>> 3d8e934e
                }
            }
                
            virtual void extend_hierarchy() = 0;

            void duplicate_coarse()
            {
                int rank, num_procs;
                MPI_Comm_rank(MPI_COMM_WORLD, &rank);
                MPI_Comm_size(MPI_COMM_WORLD, &num_procs);

                int last_level = num_levels - 1;
                ParCSRMatrix* Ac = levels[last_level]->A;
                aligned_vector<int> proc_sizes(num_procs);
                aligned_vector<int> active_procs;
                MPI_Allgather(&(Ac->local_num_rows), 1, MPI_INT, proc_sizes.data(),
                        1, MPI_INT, MPI_COMM_WORLD);
                for (int i = 0; i < num_procs; i++)
                {
                    if (proc_sizes[i])
                    {
                        active_procs.push_back(i);
                    }
                }
                MPI_Group world_group;
                MPI_Comm_group(MPI_COMM_WORLD, &world_group);                
                MPI_Group active_group;
                MPI_Group_incl(world_group, active_procs.size(), active_procs.data(),
                        &active_group);
                MPI_Comm_create_group(MPI_COMM_WORLD, active_group, 0, &coarse_comm);
                if (Ac->local_num_rows)
                {
                    int num_active, active_rank;
                    MPI_Comm_rank(coarse_comm, &active_rank);
                    MPI_Comm_size(coarse_comm, &num_active);

                    int proc;
                    int global_col, local_col;
                    int start, end;

                    aligned_vector<double> A_coarse_lcl;

                    // Gather global col indices
                    coarse_sizes.resize(num_active);
                    coarse_displs.resize(num_active+1);
                    coarse_displs[0] = 0;
                    for (int i = 0; i < num_active; i++)
                    {
                        proc = active_procs[i];
                        coarse_sizes[i] = proc_sizes[proc];
                        coarse_displs[i+1] = coarse_displs[i] + coarse_sizes[i]; 
                    }

                    aligned_vector<int> global_row_indices(coarse_displs[num_active]);

                    MPI_Allgatherv(Ac->local_row_map.data(), Ac->local_num_rows, MPI_INT,
                            global_row_indices.data(), coarse_sizes.data(), 
                            coarse_displs.data(), MPI_INT, coarse_comm);
    
                    std::map<int, int> global_to_local;
                    int ctr = 0;
                    for (aligned_vector<int>::iterator it = global_row_indices.begin();
                            it != global_row_indices.end(); ++it)
                    {
                        global_to_local[*it] = ctr++;
                    }

                    coarse_n = Ac->global_num_rows;
                    A_coarse_lcl.resize(coarse_n*Ac->local_num_rows, 0);
                    for (int i = 0; i < Ac->local_num_rows; i++)
                    {
                        start = Ac->on_proc->idx1[i];
                        end = Ac->on_proc->idx1[i+1];
                        for (int j = start; j < end; j++)
                        {
                            global_col = Ac->on_proc_column_map[Ac->on_proc->idx2[j]];
                            local_col = global_to_local[global_col];
                            A_coarse_lcl[i*coarse_n + local_col] = Ac->on_proc->vals[j];
                        }

                        start = Ac->off_proc->idx1[i];
                        end = Ac->off_proc->idx1[i+1];
                        for (int j = start; j < end; j++)
                        {
                            global_col = Ac->off_proc_column_map[Ac->off_proc->idx2[j]];
                            local_col = global_to_local[global_col];
                            A_coarse_lcl[i*coarse_n + local_col] = Ac->off_proc->vals[j];
                        }
                    }

                    A_coarse.resize(coarse_n*coarse_n);
                    for (int i = 0; i < num_active; i++)
                    {
                        coarse_sizes[i] *= coarse_n;
                        coarse_displs[i+1] *= coarse_n;
                    }
                    
                    MPI_Allgatherv(A_coarse_lcl.data(), A_coarse_lcl.size(), MPI_DOUBLE,
                            A_coarse.data(), coarse_sizes.data(), coarse_displs.data(), 
                            MPI_DOUBLE, coarse_comm);

                    LU_permute.resize(coarse_n);
                    int info;
                    dgetrf_(&coarse_n, &coarse_n, A_coarse.data(), &coarse_n, 
                            LU_permute.data(), &info);

                    for (int i = 0; i < num_active; i++)
                    {
                        coarse_sizes[i] /= coarse_n;
                        coarse_displs[i+1] /= coarse_n;
                    }
                }
            }

            void cycle(ParVector& x, ParVector& b, int level = 0)
            {
                ParCSRMatrix* A = levels[level]->A;
                ParCSRMatrix* P = levels[level]->P;
                ParVector& tmp = levels[level]->tmp;
                bool tap_level = tap_amg >= 0 && tap_amg <= level;

                double* relax_t = NULL;
                double* resid_t = NULL;
                double* restrict_t = NULL;
                double* interp_t = NULL;
                if (solve_times) 
                {
                    solve_times[0][level] -= MPI_Wtime();
                    relax_t = &solve_comm_times[1][level];
                    resid_t = &solve_comm_times[2][level];
                    restrict_t = &solve_comm_times[3][level];
                    interp_t = &solve_comm_times[4][level];
                }
    

                if (level == num_levels - 1)
                {
                    if (A->local_num_rows)
                    {
                        int active_rank;
                        MPI_Comm_rank(coarse_comm, &active_rank);

                        char trans = 'N'; //No transpose
                        int nhrs = 1; // Number of right hand sides
                        int info; // result

                        aligned_vector<double> b_data(coarse_n);
                        MPI_Allgatherv(b.local.data(), b.local_n, MPI_DOUBLE, b_data.data(), 
                                coarse_sizes.data(), coarse_displs.data(), 
                                MPI_DOUBLE, coarse_comm);

                        dgetrs_(&trans, &coarse_n, &nhrs, A_coarse.data(), &coarse_n, 
                                LU_permute.data(), b_data.data(), &coarse_n, &info);
                        for (int i = 0; i < b.local_n; i++)
                        {
                            x.local[i] = b_data[i + coarse_displs[active_rank]];
                        }
                    }
                }
                else
                {
                    levels[level+1]->x.set_const_value(0.0);
                    
                    // Relax
                    if (solve_times) solve_times[1][level] -= MPI_Wtime();
                    switch (relax_type)
                    {
                        case Jacobi:
                            jacobi(A, x, b, tmp, num_smooth_sweeps, relax_weight,
                                    tap_level, relax_t);
                            break;
                        case SOR:
                            sor(A, x, b, tmp, num_smooth_sweeps, relax_weight,
                                    tap_level, relax_t);
                            break;
                        case SSOR:
                            ssor(A, x, b, tmp, num_smooth_sweeps, relax_weight,
                                    tap_level, relax_t);
                            break;
                    }
                    if (solve_times) solve_times[1][level] += MPI_Wtime();


                    if (solve_times) solve_times[2][level] -= MPI_Wtime();
                    A->residual(x, b, tmp, tap_level, resid_t);
                    if (solve_times) solve_times[2][level] += MPI_Wtime();

                    if (solve_times) solve_times[3][level] -= MPI_Wtime();
                    P->mult_T(tmp, levels[level+1]->b, tap_level, restrict_t);
                    if (solve_times) solve_times[3][level] += MPI_Wtime();

                    cycle(levels[level+1]->x, levels[level+1]->b, level+1);

                    if (solve_times) solve_times[4][level] -= MPI_Wtime();
                    P->mult(levels[level+1]->x, tmp, tap_level, interp_t);
                    for (int i = 0; i < A->local_num_rows; i++)
                    {
                        x.local[i] += tmp.local[i];
                    }
                    if (solve_times) solve_times[4][level] += MPI_Wtime();

                    if (solve_times) solve_times[1][level] -= MPI_Wtime();
                    switch (relax_type)
                    {
                        case Jacobi:
                            jacobi(A, x, b, tmp, num_smooth_sweeps, relax_weight,
                                    tap_level, relax_t);
                            break;
                        case SOR:
                            sor(A, x, b, tmp, num_smooth_sweeps, relax_weight,
                                    tap_level, relax_t);
                            break;
                        case SSOR:
                            ssor(A, x, b, tmp, num_smooth_sweeps, relax_weight,
                                    tap_level, relax_t);
                            break;
                    }
                    if (solve_times) solve_times[1][level] += MPI_Wtime();
                }

                if (solve_times)
                {
                    solve_times[0][level] += MPI_Wtime();
                    solve_comm_times[0][level] = *relax_t + *resid_t + *restrict_t + *interp_t;
                }
            }

            int solve(ParVector& sol, ParVector& rhs)
            {
                double b_norm = rhs.norm(2);
                double r_norm;
                int iter = 0;

                if (store_residuals)
                {
                    residuals.resize(max_iterations + 1);
                }
                if (track_times)
                {
                    n_solve_times = 5;
                    if (solve_times == NULL)
                        solve_times = new aligned_vector<double>[n_solve_times];
                    if (solve_comm_times == NULL)
                        solve_comm_times = new aligned_vector<double>[n_solve_times];
                    for (int i = 0; i < n_solve_times; i++)
                    {
                        solve_times[i].resize(num_levels);
                        solve_comm_times[i].resize(num_levels);
                        for (int j = 0; j < num_levels; j++)
                        {
                            solve_times[i][j] = 0.0;
                            solve_comm_times[i][j] = 0.0;
                        }
                    }
                }

                // Iterate until convergence or max iterations
                ParVector resid(rhs.global_n, rhs.local_n, rhs.first_local);
                levels[0]->A->residual(sol, rhs, resid);
                if (fabs(b_norm) > zero_tol)
                {
                    r_norm = resid.norm(2) / b_norm;
                }
                else
                {
                    r_norm = resid.norm(2);
                }
                if (store_residuals)
                {
                    residuals[iter] = r_norm;
                }

                while (r_norm > solve_tol && iter < max_iterations)
                {
                    cycle(sol, rhs, 0);

                    iter++;
                    levels[0]->A->residual(sol, rhs, resid);
                    if (fabs(b_norm) > zero_tol)
                    {
                        r_norm = resid.norm(2) / b_norm;
                    }
                    else
                    {
                        r_norm = resid.norm(2);
                    }
                    if (store_residuals)
                    {
                        residuals[iter] = r_norm;
                    }
                }


                return iter;
            }

            void print_hierarchy()
            {
                int rank;
                MPI_Comm_rank(MPI_COMM_WORLD, &rank);

                if (rank == 0)
                {
                    printf("Num Levels = %d\n", num_levels);
	                printf("A\tNRow\tNCol\tNNZ\n");
                }

                for (int i = 0; i < num_levels; i++)
                {
                    ParCSRMatrix* Al = levels[i]->A;
	                long lcl_nnz = Al->local_nnz;
	                long nnz;
	                MPI_Reduce(&lcl_nnz, &nnz, 1, MPI_LONG, MPI_SUM, 0, MPI_COMM_WORLD);
	                if (rank == 0)
	                {
                        printf("%d\t%d\t%d\t%lu\n", i, 
                                Al->global_num_rows, Al->global_num_cols, nnz);
                    }
                }
            }

            void print_residuals(int iter)
            {
                int rank;
                MPI_Comm_rank(MPI_COMM_WORLD, &rank);
                if (rank == 0) 
                {
                    for (int i = 0; i < iter + 1; i++)
                    {
                        printf("Res[%d] = %e\n", i, residuals[i]);
                    }
                }
            }

            virtual void print_setup_times() = 0;

            void print_solve_times()
            {
                if (solve_times == NULL) return;

                int rank;
                MPI_Comm_rank(MPI_COMM_WORLD, &rank);

                double max_t;
                for (int i = 0; i < num_levels; i++)
                {
                    if (rank == 0) printf("Level %d\n", i);

                    MPI_Reduce(&solve_times[0][i], &max_t, 1, MPI_DOUBLE, 
                            MPI_MAX, 0, MPI_COMM_WORLD);
                    if (rank == 0 && max_t > 0) printf("Solve Time: %e\n", max_t);

                    MPI_Reduce(&solve_comm_times[0][i], &max_t, 1, MPI_DOUBLE, 
                            MPI_MAX, 0, MPI_COMM_WORLD);
                    if (rank == 0 && max_t > 0) printf("Solve Comm Time: %e\n", max_t);

                    MPI_Reduce(&solve_times[1][i], &max_t, 1, MPI_DOUBLE, 
                            MPI_MAX, 0, MPI_COMM_WORLD);
                    if (rank == 0 && max_t > 0) printf("Relax: %e\n", max_t);

                    MPI_Reduce(&solve_comm_times[1][i], &max_t, 1, MPI_DOUBLE, 
                            MPI_MAX, 0, MPI_COMM_WORLD);
                    if (rank == 0 && max_t > 0) printf("Relax Comm: %e\n", max_t);

                    MPI_Reduce(&solve_times[2][i], &max_t, 1, MPI_DOUBLE, 
                            MPI_MAX, 0, MPI_COMM_WORLD);
                    if (rank == 0 && max_t > 0) printf("Residual: %e\n", max_t);
                    
                    MPI_Reduce(&solve_comm_times[2][i], &max_t, 1, MPI_DOUBLE, 
                            MPI_MAX, 0, MPI_COMM_WORLD);
                    if (rank == 0 && max_t > 0) printf("Residual Comm: %e\n", max_t);

                    MPI_Reduce(&solve_times[3][i], &max_t, 1, MPI_DOUBLE, 
                            MPI_MAX, 0, MPI_COMM_WORLD);
                    if (rank == 0 && max_t > 0) printf("Restrict: %e\n", max_t);

                    MPI_Reduce(&solve_comm_times[3][i], &max_t, 1, MPI_DOUBLE, 
                            MPI_MAX, 0, MPI_COMM_WORLD);
                    if (rank == 0 && max_t > 0) printf("Restrict Comm: %e\n", max_t);

                    MPI_Reduce(&solve_times[4][i], &max_t, 1, MPI_DOUBLE, 
                            MPI_MAX, 0, MPI_COMM_WORLD);
                    if (rank == 0 && max_t > 0) printf("Interpolate: %e\n", max_t);

                    MPI_Reduce(&solve_comm_times[4][i], &max_t, 1, MPI_DOUBLE, 
                            MPI_MAX, 0, MPI_COMM_WORLD);
                    if (rank == 0 && max_t > 0) printf("Interpolate Comm: %e\n", max_t);

                }
            }

            aligned_vector<double>& get_residuals()
            {
                return residuals;
            }

            strength_t strength_type;
            relax_t relax_type;

            int num_smooth_sweeps;
            int max_coarse;
            int max_levels;
            int tap_amg;
            int n_setup_times, n_solve_times;
            int max_iterations;

            double strong_threshold;
            double relax_weight;
            double sparsify_tol;
            double solve_tol;

            bool store_residuals;
            bool track_times;

            double* weights;
            aligned_vector<double> residuals;

            std::vector<ParLevel*> levels;
            aligned_vector<int> LU_permute;
            int num_levels;
            int num_variables;
            
            aligned_vector<double>* setup_times;
            aligned_vector<double>* solve_times;            
            aligned_vector<double>* setup_comm_times;
            aligned_vector<double>* setup_mat_comm_times;
            aligned_vector<double>* solve_comm_times;
            double setup_comm_t;
            double solve_comm_t;

            int coarse_n;
            aligned_vector<double> A_coarse;
            aligned_vector<int> coarse_sizes;
            aligned_vector<int> coarse_displs;
            MPI_Comm coarse_comm;
    };
}
#endif<|MERGE_RESOLUTION|>--- conflicted
+++ resolved
@@ -210,16 +210,7 @@
                 srand(2448422 + first_n);
                 for (int i = 0; i < local_n; i++)
                 {
-<<<<<<< HEAD
-                    case Direct:
-                        P = direct_interpolation(A, S, states, off_proc_states);
-                        break;
-                    case Classical:
-                        P = mod_classical_interpolation(A, S, states, off_proc_states, A->comm);
-                        break;
-=======
                     weights[i] = double(rand())/RAND_MAX;
->>>>>>> 3d8e934e
                 }
             }
                 
