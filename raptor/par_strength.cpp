// Copyright (c) 2015-2017, RAPtor Developer Team
// License: Simplified BSD, http://opensource.org/licenses/BSD-2-Clause

#include "core/par_matrix.hpp"

using namespace raptor;

ParCSRMatrix* classical_strength(ParCSRMatrix* A, double theta, bool tap_amg, int num_variables,
        int* variables, data_t* comm_t)
{
    int row_start_on, row_end_on;
    int row_start_off, row_end_off;
    int col;
    double val;
    double row_scale;
    double threshold;
    double diag;

    CommPkg* comm = A->comm;
    if (tap_amg)
    {
        comm = A->tap_comm;
    }

    ParCSRMatrix* S = new ParCSRMatrix(A->partition, A->global_num_rows, A->global_num_cols,
            A->local_num_rows, A->on_proc_num_cols, A->off_proc_num_cols);
    
    int* off_variables;
    if (num_variables > 1)
    {
        if (comm_t) *comm_t -= MPI_Wtime();
        aligned_vector<int>& recvbuf = comm->communicate(variables);
        if (comm_t) *comm_t += MPI_Wtime();

        off_variables = recvbuf.data();
    }

    A->sort();
    A->on_proc->move_diag();
    S->on_proc->vals.clear();
    S->off_proc->vals.clear();
    
    if (A->on_proc->nnz)
    {
        S->on_proc->idx2.reserve(A->on_proc->nnz);
    }
    if (A->off_proc->nnz)
    {
        S->off_proc->idx2.reserve(A->off_proc->nnz);
    }

    S->on_proc->idx1[0] = 0;
    S->off_proc->idx1[0] = 0;
    for (int i = 0; i < A->local_num_rows; i++)
    {
        row_start_on = A->on_proc->idx1[i];
        row_end_on = A->on_proc->idx1[i+1];
        row_start_off = A->off_proc->idx1[i];
        row_end_off = A->off_proc->idx1[i+1];
        if (row_end_on - row_start_on || row_end_off - row_start_off)
        {
            if (A->on_proc->idx2[row_start_on] == i)
            {
                diag = A->on_proc->vals[row_start_on];
                row_start_on++;
            }
            else
            {
                diag = 0.0;
            }

            // Find value with max magnitude in row
            if (num_variables == 1)
            {
                if (diag < 0.0)
                {
                    row_scale = -RAND_MAX; 
                    for (int j = row_start_on; j < row_end_on; j++)
                    {
                        val = A->on_proc->vals[j];
                        if (val > row_scale)
                        {
                            row_scale = val;
                        }
                    }    
                    for (int j = row_start_off; j < row_end_off; j++)
                    {
                        val = A->off_proc->vals[j];
                        if (val > row_scale)
                        {
                            row_scale = val;
                        }
                    } 
                }
                else
                {
                    row_scale = RAND_MAX;
                    for (int j = row_start_on; j < row_end_on; j++)
                    {
                        val = A->on_proc->vals[j];
                        if (val < row_scale)
                        {
                            row_scale = val;
                        }
                    }    
                    for (int j = row_start_off; j < row_end_off; j++)
                    {
                        val = A->off_proc->vals[j];
                        if (val < row_scale)
                        {
                            row_scale = val;
                        }
                    } 
                }
            }
            else
            {
                if (diag < 0.0)
                {
                    row_scale = -RAND_MAX; 
                    for (int j = row_start_on; j < row_end_on; j++)
                    {
                        col = A->on_proc->idx2[j];
                        if (variables[i] == variables[col])
                        {
                            val = A->on_proc->vals[j];
                            if (val > row_scale)
                            {
                                row_scale = val;
                            }
                        }
                    }    
                    for (int j = row_start_off; j < row_end_off; j++)
                    {
                        col = A->off_proc->idx2[j];
                        if (variables[i] == off_variables[col])
                        {
                            val = A->off_proc->vals[j];
                            if (val > row_scale)
                            {
                                row_scale = val;
                            }
                        }
                    } 
                }
                else
                {
                    row_scale = RAND_MAX;
                    for (int j = row_start_on; j < row_end_on; j++)
                    {
                        col = A->on_proc->idx2[j];
                        if (variables[i] == variables[col])
                        {
                            val = A->on_proc->vals[j];
                            if (val < row_scale)
                            {
                                row_scale = val;
                            }
                        }
                    }    
                    for (int j = row_start_off; j < row_end_off; j++)
                    {
                        col = A->off_proc->idx2[j];
                        if (variables[i] == off_variables[col])
                        {
                            val = A->off_proc->vals[j];
                            if (val < row_scale)
                            {
                                row_scale = val;
                            }
                        }
                    } 
                }
            }



            // Multiply row max magnitude by theta
            threshold = row_scale * theta;

            // Always add diagonal
            S->on_proc->idx2.emplace_back(i);

            // Add all off-diagonal entries to strength
            // if magnitude greater than equal to 
            // row_max * theta
            if (num_variables == 1)
            {
                if (diag < 0)
                {
                    for (int j = row_start_on; j < row_end_on; j++)
                    {
                        val = A->on_proc->vals[j];
                        if (val > threshold)
                        {
                            S->on_proc->idx2.emplace_back(A->on_proc->idx2[j]);
                        }
                    }
                    for (int j = row_start_off; j < row_end_off; j++)
                    {
                        val = A->off_proc->vals[j];
                        if (val > threshold)
                        {
                            col = A->off_proc->idx2[j];
<<<<<<< HEAD
                            S->off_proc->idx2.emplace_back(col);
                            col_exists[col] = true;
=======
                            S->off_proc->idx2.push_back(col);
>>>>>>> f380f833
                        }
                    }
                }
                else
                {
                    for (int j = row_start_on; j < row_end_on; j++)
                    {
                        val = A->on_proc->vals[j];
                        if (val < threshold)
                        {
                            S->on_proc->idx2.emplace_back(A->on_proc->idx2[j]);
                        }
                    }
                    for (int j = row_start_off; j < row_end_off; j++)
                    {
                        val = A->off_proc->vals[j];
                        if (val < threshold)
                        {
                            col = A->off_proc->idx2[j];
<<<<<<< HEAD
                            S->off_proc->idx2.emplace_back(col);
                            col_exists[col] = true;
=======
                            S->off_proc->idx2.push_back(col);
>>>>>>> f380f833
                        }
                    }
                }
            }
            else
            {
                if (diag < 0)
                {
                    for (int j = row_start_on; j < row_end_on; j++)
                    {
                        col = A->on_proc->idx2[j];
                        if (variables[i] == variables[col])
                        {
                            val = A->on_proc->vals[j];
                            if (val > threshold)
                            {
                                S->on_proc->idx2.emplace_back(col);
                            }
                        }
                    }
                    for (int j = row_start_off; j < row_end_off; j++)
                    {
                        col = A->off_proc->idx2[j];
                        if (variables[i] == off_variables[col])
                        {
                            val = A->off_proc->vals[j];
                            if (val > threshold)
                            {
<<<<<<< HEAD
                                S->off_proc->idx2.emplace_back(col);
                                col_exists[col] = true;
=======
                                S->off_proc->idx2.push_back(col);
>>>>>>> f380f833
                            }
                        }
                    }
                }
                else
                {
                    for (int j = row_start_on; j < row_end_on; j++)
                    {
                        col = A->on_proc->idx2[j];
                        if (variables[i] == variables[col])
                        {
                            val = A->on_proc->vals[j];
                            if (val < threshold)
                            {
                                S->on_proc->idx2.emplace_back(col);
                            }
                        }
                    }
                    for (int j = row_start_off; j < row_end_off; j++)
                    {
                        col = A->off_proc->idx2[j];
                        if (variables[i] == off_variables[col])
                        {
                            val = A->off_proc->vals[j];
                            if (val < threshold)
                            {
<<<<<<< HEAD
                                S->off_proc->idx2.emplace_back(col);
                                col_exists[col] = true;
=======
                                S->off_proc->idx2.push_back(col);
>>>>>>> f380f833
                            }
                        }
                    }
                }
            }

        }
        S->on_proc->idx1[i+1] = S->on_proc->idx2.size();
        S->off_proc->idx1[i+1] = S->off_proc->idx2.size();
    }
    S->on_proc->nnz = S->on_proc->idx2.size();
    S->off_proc->nnz = S->off_proc->idx2.size();
    S->local_nnz = S->on_proc->nnz + S->off_proc->nnz;

    S->on_proc_column_map = A->get_on_proc_column_map();
    S->local_row_map = A->get_local_row_map();
    S->off_proc_column_map = A->get_off_proc_column_map();

<<<<<<< HEAD
    aligned_vector<int> orig_to_S;
    if (A->off_proc_num_cols)
    {
        orig_to_S.resize(A->off_proc_num_cols, -1);
    }
    S->off_proc_column_map.reserve(A->off_proc_num_cols);
    for (int i = 0; i < A->off_proc_num_cols; i++)
    {
        if (col_exists[i])
        {
            orig_to_S[i] = S->off_proc_column_map.size();
            S->off_proc_column_map.emplace_back(A->off_proc_column_map[i]);
        }
    }
    S->off_proc_num_cols = S->off_proc_column_map.size();
    for (aligned_vector<int>::iterator it = S->off_proc->idx2.begin();
            it != S->off_proc->idx2.end(); ++it)
    {
        *it = orig_to_S[*it];
    }

    // Can copy A's comm pkg... may not need to communicate everything in comm,
    // but this is probably less costly than creating a new communicator
    // TODO... but is it?
    if (!comm_t)
    {
        // Need both communicators... CLJP needs tap_comm for first pass
        // and then standard comm for conditional communication at other
        // iterations
        if (A->tap_comm)
        {
            S->update_tap_comm(A, orig_to_S);
        }
        if (A->comm)
        {
            S->comm = new ParComm((ParComm*) A->comm, orig_to_S);
        }
    }
=======
    S->comm = A->comm;
    S->tap_comm = A->tap_comm;
    S->tap_mat_comm = A->tap_mat_comm;
    S->shared_comm = true;
>>>>>>> f380f833

    return S;

}

// TODO -- currently this assumes all diags are same sign...
ParCSRMatrix* symmetric_strength(ParCSRMatrix* A, double theta, bool tap_amg, data_t* comm_t)
{
    int row_start_on, row_end_on;
    int row_start_off, row_end_off;
    int col;
    double val;
    double row_scale;
    double threshold;
    double diag;

    CommPkg* comm = A->comm;
    if (tap_amg)
    {
        comm = A->tap_comm;
    }

    aligned_vector<int> neg_diags;
    aligned_vector<double> row_scales;
    if (A->local_num_rows) 
    {
        row_scales.resize(A->local_num_rows, 0);
        neg_diags.resize(A->local_num_rows);
    }

    ParCSRMatrix* S = new ParCSRMatrix(A->partition, A->global_num_rows, A->global_num_cols,
            A->local_num_rows, A->on_proc_num_cols, A->off_proc_num_cols);
    
    A->sort();
    A->on_proc->move_diag();
    S->on_proc->vals.clear();
    S->off_proc->vals.clear();
    
    if (A->on_proc->nnz)
    {
        S->on_proc->idx2.reserve(A->on_proc->nnz);
    }
    if (A->off_proc->nnz)
    {
        S->off_proc->idx2.reserve(A->off_proc->nnz);
    }

    for (int i = 0; i < A->local_num_rows; i++)
    {
        row_start_on = A->on_proc->idx1[i];
        row_end_on = A->on_proc->idx1[i+1];
        row_start_off = A->off_proc->idx1[i];
        row_end_off = A->off_proc->idx1[i+1];
        if (row_end_on - row_start_on || row_end_off - row_start_off)
        {
            if (A->on_proc->idx2[row_start_on] == i)
            {
                diag = A->on_proc->vals[row_start_on];
                row_start_on++;
            }
            else
            {
                diag = 0.0;
            }

            // Find value with max magnitude in row
            if (diag < 0.0)
            {
                neg_diags[i] = 1;
                row_scale = -RAND_MAX; 
                for (int j = row_start_on; j < row_end_on; j++)
                {
                    val = A->on_proc->vals[j];
                    if (val > row_scale)
                    {
                        row_scale = val;
                    }
                }    
                for (int j = row_start_off; j < row_end_off; j++)
                {
                    val = A->off_proc->vals[j];
                    if (val > row_scale)
                    {
                        row_scale = val;
                    }
                } 
            }
            else
            {
                neg_diags[i] = 0;
                row_scale = RAND_MAX;
                for (int j = row_start_on; j < row_end_on; j++)
                {
                    val = A->on_proc->vals[j];
                    if (val < row_scale)
                    {
                        row_scale = val;
                    }
                }    
                for (int j = row_start_off; j < row_end_off; j++)
                {
                    val = A->off_proc->vals[j];
                    if (val < row_scale)
                    {
                        row_scale = val;
                    }
                } 
            }

            // Multiply row max magnitude by theta
            row_scales[i] = row_scale * theta;
        }
    }

    if (comm_t) *comm_t -= MPI_Wtime();
    aligned_vector<double>& off_proc_row_scales = comm->communicate(row_scales);
    aligned_vector<int>& off_proc_neg_diags = comm->communicate(neg_diags);
    if (comm_t) *comm_t += MPI_Wtime();
    
    S->on_proc->idx1[0] = 0;
    S->off_proc->idx1[0] = 0;
    for (int i = 0; i < A->local_num_rows; i++)
    {
        row_start_on = A->on_proc->idx1[i];
        row_end_on = A->on_proc->idx1[i+1];
        row_start_off = A->off_proc->idx1[i];
        row_end_off = A->off_proc->idx1[i+1];
        if (row_end_on - row_start_on || row_end_off - row_start_off)
        {
            bool neg_diag = neg_diags[i];           
            threshold = row_scales[i];

            // Always add diagonal
            S->on_proc->idx2.emplace_back(i);

            // Add all off-diagonal entries to strength
            // if magnitude greater than equal to 
            // row_max * theta
            for (int j = row_start_on; j < row_end_on; j++)
            {
                val = A->on_proc->vals[j];
                col = A->on_proc->idx2[j];
                if ((neg_diag && val > threshold) || (!neg_diag && val < threshold) 
                        || (neg_diags[col] && val > row_scales[col])
                        || (!neg_diags[col] && val < row_scales[col]))
                {
                    S->on_proc->idx2.emplace_back(col);
                }
            }
            for (int j = row_start_off; j < row_end_off; j++)
            {
                val = A->off_proc->vals[j];
                col = A->off_proc->idx2[j];
                if ((neg_diag && val > threshold) || (!neg_diag && val < threshold)
                        || (off_proc_neg_diags[col] && val > off_proc_row_scales[col])
                        || (!off_proc_neg_diags[col] && val < off_proc_row_scales[col]))
                {
<<<<<<< HEAD
                    S->off_proc->idx2.emplace_back(col);
                    col_exists[col] = true;
=======
                    S->off_proc->idx2.push_back(col);
>>>>>>> f380f833
                }
            }                    
        }
        S->on_proc->idx1[i+1] = S->on_proc->idx2.size();
        S->off_proc->idx1[i+1] = S->off_proc->idx2.size();
    }
    S->on_proc->nnz = S->on_proc->idx2.size();
    S->off_proc->nnz = S->off_proc->idx2.size();
    S->local_nnz = S->on_proc->nnz + S->off_proc->nnz;

    S->on_proc_column_map = A->get_on_proc_column_map();
    S->local_row_map = A->get_local_row_map();
    S->off_proc_column_map = A->get_off_proc_column_map();

<<<<<<< HEAD
    aligned_vector<int> orig_to_S;
    if (A->off_proc_num_cols)
    {
        orig_to_S.resize(A->off_proc_num_cols, -1);
    }
    S->off_proc_column_map.reserve(A->off_proc_num_cols);
    for (int i = 0; i < A->off_proc_num_cols; i++)
    {
        if (col_exists[i])
        {
            orig_to_S[i] = S->off_proc_column_map.size();
            S->off_proc_column_map.emplace_back(A->off_proc_column_map[i]);
        }
    }
    S->off_proc_num_cols = S->off_proc_column_map.size();
    for (aligned_vector<int>::iterator it = S->off_proc->idx2.begin();
            it != S->off_proc->idx2.end(); ++it)
    {
        *it = orig_to_S[*it];
    }

    // Can copy A's comm pkg... may not need to communicate everything in comm,
    // but this is probably less costly than creating a new communicator
    // TODO... but is it?
    if (!comm_t)
    {
    	if (A->comm)
    	{
            S->comm = new ParComm((ParComm*) A->comm, orig_to_S);
	    }

    	if (A->tap_comm)
    	{
            S->update_tap_comm(A, orig_to_S);
        }
    }
=======
    S->comm = A->comm;
    S->tap_comm = A->tap_comm;
    S->tap_mat_comm = A->tap_mat_comm;
    S->shared_comm = true;
>>>>>>> f380f833

    return S;
}


// Assumes ParCSRMatrix is previously sorted
// TODO -- have ParCSRMatrix bool sorted (and sort if not previously)
ParCSRMatrix* ParCSRMatrix::strength(strength_t strength_type,
        double theta, bool tap_amg, int num_variables, int* variables,
        data_t* comm_t)
{
    switch (strength_type)
    {
        case Classical:
            return classical_strength(this, theta, tap_amg, num_variables, variables, comm_t);
        case Symmetric:
            return symmetric_strength(this, theta, tap_amg, comm_t);
    }
}
<|MERGE_RESOLUTION|>--- conflicted
+++ resolved
@@ -202,12 +202,7 @@
                         if (val > threshold)
                         {
                             col = A->off_proc->idx2[j];
-<<<<<<< HEAD
                             S->off_proc->idx2.emplace_back(col);
-                            col_exists[col] = true;
-=======
-                            S->off_proc->idx2.push_back(col);
->>>>>>> f380f833
                         }
                     }
                 }
@@ -227,12 +222,7 @@
                         if (val < threshold)
                         {
                             col = A->off_proc->idx2[j];
-<<<<<<< HEAD
                             S->off_proc->idx2.emplace_back(col);
-                            col_exists[col] = true;
-=======
-                            S->off_proc->idx2.push_back(col);
->>>>>>> f380f833
                         }
                     }
                 }
@@ -261,12 +251,7 @@
                             val = A->off_proc->vals[j];
                             if (val > threshold)
                             {
-<<<<<<< HEAD
                                 S->off_proc->idx2.emplace_back(col);
-                                col_exists[col] = true;
-=======
-                                S->off_proc->idx2.push_back(col);
->>>>>>> f380f833
                             }
                         }
                     }
@@ -293,12 +278,7 @@
                             val = A->off_proc->vals[j];
                             if (val < threshold)
                             {
-<<<<<<< HEAD
                                 S->off_proc->idx2.emplace_back(col);
-                                col_exists[col] = true;
-=======
-                                S->off_proc->idx2.push_back(col);
->>>>>>> f380f833
                             }
                         }
                     }
@@ -317,51 +297,10 @@
     S->local_row_map = A->get_local_row_map();
     S->off_proc_column_map = A->get_off_proc_column_map();
 
-<<<<<<< HEAD
-    aligned_vector<int> orig_to_S;
-    if (A->off_proc_num_cols)
-    {
-        orig_to_S.resize(A->off_proc_num_cols, -1);
-    }
-    S->off_proc_column_map.reserve(A->off_proc_num_cols);
-    for (int i = 0; i < A->off_proc_num_cols; i++)
-    {
-        if (col_exists[i])
-        {
-            orig_to_S[i] = S->off_proc_column_map.size();
-            S->off_proc_column_map.emplace_back(A->off_proc_column_map[i]);
-        }
-    }
-    S->off_proc_num_cols = S->off_proc_column_map.size();
-    for (aligned_vector<int>::iterator it = S->off_proc->idx2.begin();
-            it != S->off_proc->idx2.end(); ++it)
-    {
-        *it = orig_to_S[*it];
-    }
-
-    // Can copy A's comm pkg... may not need to communicate everything in comm,
-    // but this is probably less costly than creating a new communicator
-    // TODO... but is it?
-    if (!comm_t)
-    {
-        // Need both communicators... CLJP needs tap_comm for first pass
-        // and then standard comm for conditional communication at other
-        // iterations
-        if (A->tap_comm)
-        {
-            S->update_tap_comm(A, orig_to_S);
-        }
-        if (A->comm)
-        {
-            S->comm = new ParComm((ParComm*) A->comm, orig_to_S);
-        }
-    }
-=======
     S->comm = A->comm;
     S->tap_comm = A->tap_comm;
     S->tap_mat_comm = A->tap_mat_comm;
     S->shared_comm = true;
->>>>>>> f380f833
 
     return S;
 
@@ -519,12 +458,7 @@
                         || (off_proc_neg_diags[col] && val > off_proc_row_scales[col])
                         || (!off_proc_neg_diags[col] && val < off_proc_row_scales[col]))
                 {
-<<<<<<< HEAD
                     S->off_proc->idx2.emplace_back(col);
-                    col_exists[col] = true;
-=======
-                    S->off_proc->idx2.push_back(col);
->>>>>>> f380f833
                 }
             }                    
         }
@@ -539,49 +473,10 @@
     S->local_row_map = A->get_local_row_map();
     S->off_proc_column_map = A->get_off_proc_column_map();
 
-<<<<<<< HEAD
-    aligned_vector<int> orig_to_S;
-    if (A->off_proc_num_cols)
-    {
-        orig_to_S.resize(A->off_proc_num_cols, -1);
-    }
-    S->off_proc_column_map.reserve(A->off_proc_num_cols);
-    for (int i = 0; i < A->off_proc_num_cols; i++)
-    {
-        if (col_exists[i])
-        {
-            orig_to_S[i] = S->off_proc_column_map.size();
-            S->off_proc_column_map.emplace_back(A->off_proc_column_map[i]);
-        }
-    }
-    S->off_proc_num_cols = S->off_proc_column_map.size();
-    for (aligned_vector<int>::iterator it = S->off_proc->idx2.begin();
-            it != S->off_proc->idx2.end(); ++it)
-    {
-        *it = orig_to_S[*it];
-    }
-
-    // Can copy A's comm pkg... may not need to communicate everything in comm,
-    // but this is probably less costly than creating a new communicator
-    // TODO... but is it?
-    if (!comm_t)
-    {
-    	if (A->comm)
-    	{
-            S->comm = new ParComm((ParComm*) A->comm, orig_to_S);
-	    }
-
-    	if (A->tap_comm)
-    	{
-            S->update_tap_comm(A, orig_to_S);
-        }
-    }
-=======
     S->comm = A->comm;
     S->tap_comm = A->tap_comm;
     S->tap_mat_comm = A->tap_mat_comm;
     S->shared_comm = true;
->>>>>>> f380f833
 
     return S;
 }
