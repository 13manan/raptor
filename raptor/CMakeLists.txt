--- conflicted
+++ resolved
@@ -7,11 +7,7 @@
 add_subdirectory(aggregation)
 add_subdirectory(multilevel)
 add_subdirectory(krylov)
-<<<<<<< HEAD
-add_subdirectory(aorthonormalization)
-=======
 add_subdirectory(profiling)
->>>>>>> 5ca88773
 
 if (WITH_MPI)
     set(par_SOURCES
@@ -22,14 +18,6 @@
         )
 endif()
 
-<<<<<<< HEAD
-add_library(raptor STATIC ${core_SOURCES} ${core_HEADERS} ${gallery_SOURCES}
-    ${gallery_HEADERS} ${ext_gallery_HEADERS} ${util_SOURCES} ${util_HEADERS}
-    ${par_SOURCES} strength.cpp ${ruge_stuben_SOURCES} ${ruge_stuben_HEADERS}
-    ${aggregation_SOURCES} ${aggregation_HEADERS}
-    ${multilevel_SOURCES} ${multilevel_HEADERS} ${krylov_SOURCES} ${krylov_HEADERS} 
-    ${aorthonormalization_SOURCES} ${aorthonormalization_HEADERS} )
-=======
 add_library(raptor STATIC ${core_SOURCES} ${core_HEADERS} 
 	${gallery_SOURCES} ${gallery_HEADERS} ${ext_gallery_HEADERS} 
 	${util_SOURCES} ${util_HEADERS}
@@ -39,7 +27,6 @@
         ${multilevel_SOURCES} ${multilevel_HEADERS} 
         ${krylov_SOURCES} ${krylov_HEADERS} 
         ${profile_SOURCES} ${profile_HEADERS})
->>>>>>> 5ca88773
 
 target_link_libraries(raptor ${MFEM_LIBRARIES} ${METIS_LIBRARIES} ${HYPRE_LIBRARIES}
     ${PTSCOTCH_LIBRARIES} ${EXTERNAL_LIBS} )
@@ -54,11 +41,7 @@
 install(FILES ${aggregation_HEADERS} DESTINATION "include/raptor/aggregation")
 install(FILES ${multilevel_HEADERS} DESTINATION "include/raptor/multilevel")
 install(FILES ${krylov_HEADERS} DESTINATION "include/raptor/krylov")
-<<<<<<< HEAD
-install(FILES ${aorthonormalization_HEADERS} DESTINATION "include/raptor/aorthonormalization")
-=======
 install(FILES ${profile_HEADERS} DESTINATION "include/raptor/profiling")
->>>>>>> 5ca88773
 
 
 include_directories(".")
@@ -71,5 +54,4 @@
     add_subdirectory(multilevel/tests)
     add_subdirectory(gallery/tests)
     add_subdirectory(krylov/tests)
-    add_subdirectory(aorthonormalization/tests)
 endif()