void calc_mult(Topology* topology, CommData* comm_data, aligned_vector<int>& num_msgs, 
        aligned_vector<int>& size_msgs, aligned_vector<int>& proc_node_info)
{
    int rank, rank_node, rank_socket;
    int ranks_per_socket;
<<<<<<< HEAD
    int num_procs, num_nodes;
    RAPtor_MPI_Comm_rank(RAPtor_MPI_COMM_WORLD, &rank);
    RAPtor_MPI_Comm_size(RAPtor_MPI_COMM_WORLD, &num_procs);
=======
    RAPtor_MPI_Comm_rank(RAPtor_MPI_COMM_WORLD, &rank);

    int num_short = 0;
    int num_eager = 0;
    int num_rend = 0;
    int num_short_node = 0;
    int num_eager_node = 0;
    int num_rend_node = 0;
    int num_short_socket = 0;
    int num_eager_socket = 0;
    int num_rend_socket = 0;

    int size_short = 0;
    int size_eager = 0;
    int size_rend = 0;
    int size_short_node = 0;
    int size_eager_node = 0;
    int size_rend_node = 0;
    int size_short_socket = 0;
    int size_eager_socket = 0;
    int size_rend_socket = 0;

    long byte_hops = 0;
    long worst_byte_hops = 0;

    int short_cutoff = 500;
    int eager_cutoff = 8000;

    int start, end, size, idx;
    int proc, node, socket, n;

    // Check that communication package has been initialized
    if (comm == NULL)
    {
        comm = new ParComm(partition, off_proc_column_map, on_proc_column_map);
    }
>>>>>>> 72a59b1a
    rank_node = comm->topology->get_node(rank);
    ranks_per_socket = comm->topology->PPN / 2;
    rank_socket = rank / ranks_per_socket;
    num_nodes = num_procs / comm->topology->PPN;

    int n_arch_types = 3;
    int n_protocols = 3;
    aligned_vector<bool> arch_types(n_arch_types, true);
    aligned_vector<bool>protocol(n_protocols, true);

    aligned_vector<int> node_size_msgs(num_nodes, 0);

    int start, end;
    int proc, node, socket;
    int size;

    num_msgs.resize(n_arch_types * n_protocols, 0);
    size_msgs.resize(n_arch_types * n_protocols, 0); 
    proc_node_info.resize(6, 0);

    for (int i = 0; i < comm_data->num_msgs; i++)
    {
        start = comm_data->indptr[i];
        end = comm_data->indptr[i+1];
        proc = comm_data->procs[i];
        node = topology->get_node(proc);
        socket = proc / ranks_per_socket;
        size = (end - start) * sizeof(double);

        arch_types[0] = (socket == rank_socket);
        arch_types[1] = (node == rank_node);
        protocol[0] = size < short_cutoff;
        protocol[1] = size < eager_cutoff;

        // Add to node size
        node_size_msgs[node] += size;

        for (int j = 0; j < n_arch_types; j++)
        {
            if (arch_type[j])
            {
                for (int k = 0; k < n_protocols; k++)
                {
                    if (protocol[k])
                    {
                        size_msgs[j*n_arch_types + k] += size;
                        num_msgs[j*n_arch_types + k]++;
                        break;
                    }
                } 
                break;
            }
        }
    }

    // Number of processes each process talks to 
    proc_node_info[0] = num_msgs[6] + num_msgs[7] + num_msgs[8];

    // Number of nodes each process talks to
    for (int i = 0; i < num_nodes; i++)
    {
        if (i == rank_node) continue;
        if (node_size_msgs[i]) proc_node_info[1]++;
    }

    // Number of nodes each node talks to
    RAPtor_MPI_Allreduce(RAPtor_MPI_IN_PLACE, node_size_msgs.data(), num_nodes, MPI_INT,
            MPI_SUM, comm_data->topology->local_comm);
    for (int i = 0; i < num_nodes; i++)
    {
        if (i == rank_node) continue;
        if (node_size_msgs[i]) proc_node_info[2]++;
    }

    // Inter-node bytes sent by process
    // Procwise bytes (total sent by process)
    proc_node_info[3] = size_msgs[6] + size_msgs[7] + size_msgs[8];

    // Inter-node bytes sent by node
    for (int i = 0; i < num_nodes; i++)
    {
        if (i == rank_node) continue;

        // Max Node-Node Bytes (max between any set of nodes)
        if (node_size_msgs[i] > proc_node_info[4])
            proc_node_info[4] = node_size_msgs[i];

        // Nodewise Bytes (total sent by node)
        proc_node_info[5] += node_size_msgs[i];
    }
}

void calc_mult(CSRMatrix* A, CSRMatrix* B, Topology* topology, CommData* comm_data, aligned_vector<int>& num_msgs, 
        aligned_vector<int>& size_msgs, aligned_vector<int>& proc_node_info)
{
    int rank, rank_node, rank_socket;
    int ranks_per_socket;
<<<<<<< HEAD
    int num_procs, num_nodes;
    RAPtor_MPI_Comm_rank(RAPtor_MPI_COMM_WORLD, &rank);
    RAPtor_MPI_Comm_size(RAPtor_MPI_COMM_WORLD, &num_procs);
=======
    RAPtor_MPI_Comm_rank(RAPtor_MPI_COMM_WORLD, &rank);

    int num_short = 0;
    int num_eager = 0;
    int num_rend = 0;
    int num_short_node = 0;
    int num_eager_node = 0;
    int num_rend_node = 0;
    int num_short_socket = 0;
    int num_eager_socket = 0;
    int num_rend_socket = 0;

    int size_short = 0;
    int size_eager = 0;
    int size_rend = 0;
    int size_short_node = 0;
    int size_eager_node = 0;
    int size_rend_node = 0;
    int size_short_socket = 0;
    int size_eager_socket = 0;
    int size_rend_socket = 0;

    long byte_hops = 0;
    long worst_byte_hops = 0;

    int short_cutoff = 500;
    int eager_cutoff = 8000;

    int start, end, size, idx;
    int proc, node, socket, n;

    // Check that communication package has been initialized
    if (comm == NULL)
    {
        comm = new ParComm(partition, off_proc_column_map, on_proc_column_map);
    }
>>>>>>> 72a59b1a
    rank_node = comm->topology->get_node(rank);
    ranks_per_socket = comm->topology->PPN / 2;
    rank_socket = rank / ranks_per_socket;
    num_nodes = num_procs / comm->topology->PPN;

    int n_arch_types = 3;
    int n_protocols = 3;
    aligned_vector<bool> arch_types(n_arch_types, true);
    aligned_vector<bool>protocol(n_protocols, true);

    aligned_vector<int> node_size_msgs(num_nodes, 0);

    int start, end, proc, node, socket;
    int size, idx;

    num_msgs.resize(n_arch_types * n_protocols, 0);
    size_msgs.resize(n_arch_types * n_protocols, 0); 
    proc_node_info.resize(6, 0);

    for (int i = 0; i < comm_data->num_msgs; i++)
    {
        start = comm_data->indptr[i];
        end = comm_data->indptr[i+1];
        proc = comm_data->procs[i];
        node = topology->get_node(proc);
        socket = proc / ranks_per_socket;

        size = 0;
        for (int j = start; j < end; j++)
        {
            idx = comm_data->indices[j];
            size += (A->idx1[idx+1] - A->idx1[idx]);
            if (B)
                size += (B->idx1[idx+1] - B->idx1[idx]);
        }
        size = size * (2*sizeof(int) + sizeof(double));

        arch_types[0] = (socket == rank_socket);
        arch_types[1] = (node == rank_node);
        protocol[0] = size < short_cutoff;
        protocol[1] = size < eager_cutoff;

        // Add to node size
        node_size_msgs[node] += size;

        for (int j = 0; j < n_arch_types; j++)
        {
            if (arch_type[j])
            {
                for (int k = 0; k < n_protocols; k++)
                {
                    if (protocol[k])
                    {
                        size_msgs[j*n_arch_types + k] += size;
                        num_msgs[j*n_arch_types + k]++;
                        break;
                    }
                } 
                break;
            }
        }
    }

    // Number of processes each process talks to 
    proc_node_info[0] = num_msgs[6] + num_msgs[7] + num_msgs[8];

    // Number of nodes each process talks to
    for (int i = 0; i < num_nodes; i++)
    {
        if (i == rank_node) continue;
        if (node_size_msgs[i]) proc_node_info[1]++;
    }

    // Number of nodes each node talks to
    RAPtor_MPI_Allreduce(RAPtor_MPI_IN_PLACE, node_size_msgs.data(), num_nodes, MPI_INT,
            MPI_SUM, comm_data->topology->local_comm);
    for (int i = 0; i < num_nodes; i++)
    {
        if (i == rank_node) continue;
        if (node_size_msgs[i]) proc_node_info[2]++;
    }

    // Inter-node bytes sent by process
    // Procwise bytes (total sent by process)
    proc_node_info[3] = size_msgs[6] + size_msgs[7] + size_msgs[8];

    // Inter-node bytes sent by node
    for (int i = 0; i < num_nodes; i++)
    {
        if (i == rank_node) continue;

        // Max Node-Node Bytes (max between any set of nodes)
        if (node_size_msgs[i] > proc_node_info[4])
            proc_node_info[4] = node_size_msgs[i];

        // Nodewise Bytes (total sent by node)
        proc_node_info[5] += node_size_msgs[i];
    }
}

void print_comm(aligned_vector<int>& num_msgs, aligned_vector<int>& size_msgs, 
        aligned_vector<int>& proc_node_info)
{
<<<<<<< HEAD
    int rank;
    RAPtor_MPI_Comm_rank(RAPtor_MPI_COMM_WORLD, &rank);

    int n_arch_types = 3;
    int n_protocols = 3;
    int n_proc_node_info = 6;
    char* arch_labels[3] = {" Socket", " Node", ""};
    char* protocol_labels[3] = {"Short", "Eager", "Rend"};
    char* proc_node_labels[6] = {"Max Proc-Proc Msgs", "Max Proc-Node Msgs",
        "Max Node-Node Msgs", "Max Procwise Bytes", "Max Node-Node Bytes", 
        "Max Nodewise Bytes"};

    int n, max_n;
    long nl, sum_nl;

    // Total Number of Messages
    nl = 0;
    n = 0;
    for (aligned_vector<int>::iterator it = num_msgs.begin(); it != num_msgs.end(); ++it)
=======
    int rank, rank_node, rank_socket;
    int ranks_per_socket;
    RAPtor_MPI_Comm_rank(RAPtor_MPI_COMM_WORLD, &rank);

    int num_short = 0;
    int num_eager = 0;
    int num_rend = 0;
    int num_short_node = 0;
    int num_eager_node = 0;
    int num_rend_node = 0;
    int num_short_socket = 0;
    int num_eager_socket = 0;
    int num_rend_socket = 0;

    int size_short = 0;
    int size_eager = 0;
    int size_rend = 0;
    int size_short_node = 0;
    int size_eager_node = 0;
    int size_rend_node = 0;
    int size_short_socket = 0;
    int size_eager_socket = 0;
    int size_rend_socket = 0;

    long byte_hops = 0;
    long worst_byte_hops = 0;

    int short_cutoff = 500;
    int eager_cutoff = 8000; 

    int start, end, size, idx;
    int proc, node, socket, n;

    // Check that communication package has been initialized
    if (comm == NULL)
>>>>>>> 72a59b1a
    {
        nl += *it;
        n += *it;
    }

    // Sum Messages Among Processes
    RAPtor_MPI_Reduce(&nl, &sum_nl, 1, RAPtor_MPI_LONG, RAPtor_MPI_SUM, 0, RAPtor_MPI_COMM_WORLD);
    if (rank == 0) printf("Total Num Msgs: %ld\n", sum_n);

    // Max Number Among Processes
    RAPtor_MPI_Allreduce(&n, &max_n, 1, RAPtor_MPI_INT, RAPtor_MPI_MAX, RAPtor_MPI_COMM_WORLD);
    if (rank == 0) printf("Max Num Msgs: %d\n", max_n);
    if (n < max_n)
    {
        for (aligned_vector<int>::iterator it = num_msgs.begin(); it != num_msgs.end(); ++it)
        {
            *it = 0;
        }
    }

    // Total Size of Messages
    nl = 0;
    n = 0;
    for (aligned_vector<int>::iterator it = size_msgs.begin(); it != size_msgs.end(); ++it)
    {
        nl += *it;
        n += *it;
    }

    // Sum Message Sizes Among Processes
    RAPtor_MPI_Allreduce(&nl, &sum_nl, 1, RAPtor_MPI_LONG, RAPtor_MPI_SUM, RAPtor_MPI_COMM_WORLD);
    if (rank == 0) printf("Total Size Msgs: %ld\n", sum_n);

    // Max Size Among Processes
    RAPtor_MPI_Allreduce(&n, &max_n, 1, RAPtor_MPI_INT, RAPtor_MPI_MAX, RAPtor_MPI_COMM_WORLD);
    if (rank == 0) printf("Max Size Msgs: %d\n", max_n);
    if (n < max_n)
    {
        for (aligned_vector<int>::iterator it = size_msgs.begin(); it != size_msgs.end(); ++it)
        {
            *it = 0;
        }
    }

    aligned_vector<int> max_num_msgs(num_msgs.size());
    aligned_vector<int> max_size_msgs(size_msgs.size());
    RAPtor_MPI_Reduce(num_msgs.data(), max_num_msgs.data(), num_msgs.size(), RAPtor_MPI_INT,
            RAPtor_MPI_MAX, 0, RAPtor_MPI_COMM_WORLD);
    RAPtor_MPI_Reduce(size_msgs.data(), max_size_msgs.data(), size_msgs.size(), RAPtor_MPI_INT,
            RAPtor_MPI_MAX, 0, RAPtor_MPI_COMM_WORLD);

    if (rank == 0)
    {
        for (int i = 0; i < n_arch_types; i++)
        {
            for (int j = 0; j < n_protocols; j++)
            {
                printf("Num %s%s: %d\n", arch_labels[i], protocol_labels[j], 
                        max_num_msgs[i*n_protocols + j]);
                printf("Size %s%s: %d\n", arch_labels[i], protocol_labels[j], 
                        max_size_msgs[i*n_protocols + j]);
            }
        }
    }

    if (rank == 0)
    {
        for (int i = 0; i < n_proc_node_info; i++)
        {
            printf("%s: %d\n", proc_node_labels[i], proc_node_info[i]);
        }
    }
}


void ParCSRMatrix::print_mult(const aligned_vector<int>& proc_distances,
                const aligned_vector<int>& worst_proc_distances)
{
    // Check that communication package has been initialized
    if (comm == NULL)
    {
        comm = new ParComm(partition, off_proc_column_map, on_proc_column_map);
    }

    aligned_vector<int> num_msgs;
    aligned_vector<int> size_msgs;

    calc_mult(comm->topology, comm->send_data, num_msgs, size_msgs);
    print_comm(num_msgs, size_msgs); 
}

void ParCSRMatrix::print_mult_T(const aligned_vector<int>& proc_distances,
                const aligned_vector<int>& worst_proc_distances)
{
    // Check that communication package has been initialized
    if (comm == NULL)
    {
        comm = new ParComm(partition, off_proc_column_map, on_proc_column_map);
    }

    aligned_vector<int> num_msgs;
    aligned_vector<int> size_msgs;

    calc_mult(comm->topology, comm->recv_data, num_msgs, size_msgs);
    print_comm(num_msgs, size_msgs); 
}

void ParCSRMatrix::print_mult(ParCSRMatrix* B, const aligned_vector<int>& proc_distances,
                const aligned_vector<int>& worst_proc_distances)
{
<<<<<<< HEAD
    // Check that communication package has been initialized
    if (comm == NULL)
=======
    int rank, rank_node, rank_socket;
    int ranks_per_socket;
    RAPtor_MPI_Comm_rank(RAPtor_MPI_COMM_WORLD, &rank);

    int num_short = 0;
    int num_eager = 0;
    int num_rend = 0;
    int num_short_node = 0;
    int num_eager_node = 0;
    int num_rend_node = 0;
    int num_short_socket = 0;
    int num_eager_socket = 0;
    int num_rend_socket = 0;

    int size_short = 0;
    int size_eager = 0;
    int size_rend = 0;
    int size_short_node = 0;
    int size_eager_node = 0;
    int size_rend_node = 0;
    int size_short_socket = 0;
    int size_eager_socket = 0;
    int size_rend_socket = 0;

    long byte_hops = 0;
    long worst_byte_hops = 0;

    int short_cutoff = 500;
    int eager_cutoff = 8000;

    int start, end, size, idx;
    int proc, node, socket, n;

    if (A->comm == NULL)
>>>>>>> 72a59b1a
    {
        comm = new ParComm(partition, off_proc_column_map, on_proc_column_map);
    }

    aligned_vector<int> num_msgs;
    aligned_vector<int> size_msgs;

    calc_mult(B->on_proc, B->off_proc, comm->topology, comm->send_data, num_msgs, size_msgs);
    print_comm(num_msgs, size_msgs); 

}


void ParCSRMatrix::print_mult_T(ParCSCMatrix* A, const aligned_vector<int>& proc_distances,
                const aligned_vector<int>& worst_proc_distances)
{
    // Check that communication package has been initialized
    if (A->comm == NULL)
    {
        A->comm = new ParComm(A->partition, A->off_proc_column_map, A->on_proc_column_map);
    }

    CSRMatrix* Ctmp = mult_T_partial(A);

    aligned_vector<int> num_msgs;
    aligned_vector<int> size_msgs;

    calc_mult(Ctmp, NULL, A->comm->topology, A->comm->recv_data, num_msgs, size_msgs);
    print_comm(num_msgs, size_msgs); 

    delete Ctmp;
}

<|MERGE_RESOLUTION|>--- conflicted
+++ resolved
@@ -3,48 +3,9 @@
 {
     int rank, rank_node, rank_socket;
     int ranks_per_socket;
-<<<<<<< HEAD
     int num_procs, num_nodes;
     RAPtor_MPI_Comm_rank(RAPtor_MPI_COMM_WORLD, &rank);
     RAPtor_MPI_Comm_size(RAPtor_MPI_COMM_WORLD, &num_procs);
-=======
-    RAPtor_MPI_Comm_rank(RAPtor_MPI_COMM_WORLD, &rank);
-
-    int num_short = 0;
-    int num_eager = 0;
-    int num_rend = 0;
-    int num_short_node = 0;
-    int num_eager_node = 0;
-    int num_rend_node = 0;
-    int num_short_socket = 0;
-    int num_eager_socket = 0;
-    int num_rend_socket = 0;
-
-    int size_short = 0;
-    int size_eager = 0;
-    int size_rend = 0;
-    int size_short_node = 0;
-    int size_eager_node = 0;
-    int size_rend_node = 0;
-    int size_short_socket = 0;
-    int size_eager_socket = 0;
-    int size_rend_socket = 0;
-
-    long byte_hops = 0;
-    long worst_byte_hops = 0;
-
-    int short_cutoff = 500;
-    int eager_cutoff = 8000;
-
-    int start, end, size, idx;
-    int proc, node, socket, n;
-
-    // Check that communication package has been initialized
-    if (comm == NULL)
-    {
-        comm = new ParComm(partition, off_proc_column_map, on_proc_column_map);
-    }
->>>>>>> 72a59b1a
     rank_node = comm->topology->get_node(rank);
     ranks_per_socket = comm->topology->PPN / 2;
     rank_socket = rank / ranks_per_socket;
@@ -111,8 +72,8 @@
     }
 
     // Number of nodes each node talks to
-    RAPtor_MPI_Allreduce(RAPtor_MPI_IN_PLACE, node_size_msgs.data(), num_nodes, MPI_INT,
-            MPI_SUM, comm_data->topology->local_comm);
+    RAPtor_MPI_Allreduce(RAPtor_MPI_IN_PLACE, node_size_msgs.data(), num_nodes, RAPtor_MPI_INT,
+            RAPtor_MPI_SUM, comm_data->topology->local_comm);
     for (int i = 0; i < num_nodes; i++)
     {
         if (i == rank_node) continue;
@@ -142,48 +103,9 @@
 {
     int rank, rank_node, rank_socket;
     int ranks_per_socket;
-<<<<<<< HEAD
     int num_procs, num_nodes;
     RAPtor_MPI_Comm_rank(RAPtor_MPI_COMM_WORLD, &rank);
     RAPtor_MPI_Comm_size(RAPtor_MPI_COMM_WORLD, &num_procs);
-=======
-    RAPtor_MPI_Comm_rank(RAPtor_MPI_COMM_WORLD, &rank);
-
-    int num_short = 0;
-    int num_eager = 0;
-    int num_rend = 0;
-    int num_short_node = 0;
-    int num_eager_node = 0;
-    int num_rend_node = 0;
-    int num_short_socket = 0;
-    int num_eager_socket = 0;
-    int num_rend_socket = 0;
-
-    int size_short = 0;
-    int size_eager = 0;
-    int size_rend = 0;
-    int size_short_node = 0;
-    int size_eager_node = 0;
-    int size_rend_node = 0;
-    int size_short_socket = 0;
-    int size_eager_socket = 0;
-    int size_rend_socket = 0;
-
-    long byte_hops = 0;
-    long worst_byte_hops = 0;
-
-    int short_cutoff = 500;
-    int eager_cutoff = 8000;
-
-    int start, end, size, idx;
-    int proc, node, socket, n;
-
-    // Check that communication package has been initialized
-    if (comm == NULL)
-    {
-        comm = new ParComm(partition, off_proc_column_map, on_proc_column_map);
-    }
->>>>>>> 72a59b1a
     rank_node = comm->topology->get_node(rank);
     ranks_per_socket = comm->topology->PPN / 2;
     rank_socket = rank / ranks_per_socket;
@@ -258,8 +180,8 @@
     }
 
     // Number of nodes each node talks to
-    RAPtor_MPI_Allreduce(RAPtor_MPI_IN_PLACE, node_size_msgs.data(), num_nodes, MPI_INT,
-            MPI_SUM, comm_data->topology->local_comm);
+    RAPtor_MPI_Allreduce(RAPtor_MPI_IN_PLACE, node_size_msgs.data(), num_nodes, RAPtor_MPI_INT,
+            RAPtor_MPI_SUM, comm_data->topology->local_comm);
     for (int i = 0; i < num_nodes; i++)
     {
         if (i == rank_node) continue;
@@ -287,7 +209,6 @@
 void print_comm(aligned_vector<int>& num_msgs, aligned_vector<int>& size_msgs, 
         aligned_vector<int>& proc_node_info)
 {
-<<<<<<< HEAD
     int rank;
     RAPtor_MPI_Comm_rank(RAPtor_MPI_COMM_WORLD, &rank);
 
@@ -307,43 +228,6 @@
     nl = 0;
     n = 0;
     for (aligned_vector<int>::iterator it = num_msgs.begin(); it != num_msgs.end(); ++it)
-=======
-    int rank, rank_node, rank_socket;
-    int ranks_per_socket;
-    RAPtor_MPI_Comm_rank(RAPtor_MPI_COMM_WORLD, &rank);
-
-    int num_short = 0;
-    int num_eager = 0;
-    int num_rend = 0;
-    int num_short_node = 0;
-    int num_eager_node = 0;
-    int num_rend_node = 0;
-    int num_short_socket = 0;
-    int num_eager_socket = 0;
-    int num_rend_socket = 0;
-
-    int size_short = 0;
-    int size_eager = 0;
-    int size_rend = 0;
-    int size_short_node = 0;
-    int size_eager_node = 0;
-    int size_rend_node = 0;
-    int size_short_socket = 0;
-    int size_eager_socket = 0;
-    int size_rend_socket = 0;
-
-    long byte_hops = 0;
-    long worst_byte_hops = 0;
-
-    int short_cutoff = 500;
-    int eager_cutoff = 8000; 
-
-    int start, end, size, idx;
-    int proc, node, socket, n;
-
-    // Check that communication package has been initialized
-    if (comm == NULL)
->>>>>>> 72a59b1a
     {
         nl += *it;
         n += *it;
@@ -454,45 +338,8 @@
 void ParCSRMatrix::print_mult(ParCSRMatrix* B, const aligned_vector<int>& proc_distances,
                 const aligned_vector<int>& worst_proc_distances)
 {
-<<<<<<< HEAD
     // Check that communication package has been initialized
     if (comm == NULL)
-=======
-    int rank, rank_node, rank_socket;
-    int ranks_per_socket;
-    RAPtor_MPI_Comm_rank(RAPtor_MPI_COMM_WORLD, &rank);
-
-    int num_short = 0;
-    int num_eager = 0;
-    int num_rend = 0;
-    int num_short_node = 0;
-    int num_eager_node = 0;
-    int num_rend_node = 0;
-    int num_short_socket = 0;
-    int num_eager_socket = 0;
-    int num_rend_socket = 0;
-
-    int size_short = 0;
-    int size_eager = 0;
-    int size_rend = 0;
-    int size_short_node = 0;
-    int size_eager_node = 0;
-    int size_rend_node = 0;
-    int size_short_socket = 0;
-    int size_eager_socket = 0;
-    int size_rend_socket = 0;
-
-    long byte_hops = 0;
-    long worst_byte_hops = 0;
-
-    int short_cutoff = 500;
-    int eager_cutoff = 8000;
-
-    int start, end, size, idx;
-    int proc, node, socket, n;
-
-    if (A->comm == NULL)
->>>>>>> 72a59b1a
     {
         comm = new ParComm(partition, off_proc_column_map, on_proc_column_map);
     }
