--- conflicted
+++ resolved
@@ -227,29 +227,7 @@
     index_t unsym_tag = 1212;
     index_t recv_size = recv_procs.size();
     size_sends = 0;
-<<<<<<< HEAD
-
-    index_t* send_buffer = NULL;
-    MPI_Request* send_requests = NULL;
-    MPI_Status* send_status = NULL;
-
-    if (recv_size)
-    {
-        send_buffer = new index_t[size_recvs];
-        send_requests = new MPI_Request[recv_size];
-        send_status = new MPI_Status[recv_size];
-    }
-
-    for (int i = 0; i < recv_size; i++)
-    {
-        send_requests[i] = MPI_REQUEST_NULL;
-    }
-
-    index_t num_recvs;
-
-=======
-    
->>>>>>> 155d74ea
+
     // Determind number of messages I will receive
     index_t* send_buffer = NULL;
     MPI_Request* send_requests = NULL;
@@ -317,10 +295,7 @@
     if (recv_size)
     {
         MPI_Waitall(recv_size, send_requests, send_status);
-<<<<<<< HEAD
-   
-=======
->>>>>>> 155d74ea
+
         delete[] send_buffer;
         delete[] send_requests;
         delete[] send_status;
