// Copyright (c) 2015-2017, RAPtor Developer Team
// License: Simplified BSD, http://opensource.org/licenses/BSD-2-Clause

#include "core/comm_pkg.hpp"
#include "core/par_matrix.hpp"

namespace raptor
{
    template<>
    std::vector<double>& CommPkg::get_recv_buffer<double>()
    {
        return get_double_recv_buffer();
    }
    template<>
    std::vector<int>& CommPkg::get_recv_buffer<int>()
    {
        return get_int_recv_buffer();
    }

<<<<<<< HEAD
void ParComm::init_comm(const std::vector<int>& values, MPI_Comm comm)
{
    init_comm(values.data(), comm);
}

void ParComm::init_comm(const data_t* values, MPI_Comm comm)
{
    int start, end;
    int proc;
    for (int i = 0; i < send_data->num_msgs; i++)
=======
    template<>
    std::vector<double>& CommPkg::communicate<double>(const double* values,
            MPI_Comm comm)
>>>>>>> a09613c8
    {
        init_double_comm(values, comm);
        return complete_double_comm();
    }
    template<>
    std::vector<int>& CommPkg::communicate<int>(const int* values,
            MPI_Comm comm)
    {
        init_int_comm(values, comm);
        return complete_int_comm();
    }
<<<<<<< HEAD
}
void ParComm::init_comm(const int* values, MPI_Comm comm)
{
    int start, end;
    int proc;
    for (int i = 0; i < send_data->num_msgs; i++)
=======

    template<>
    void CommPkg::init_comm<double>(const double* values, MPI_Comm comm)
>>>>>>> a09613c8
    {
        init_double_comm(values, comm);
    }
    template<>
    void CommPkg::init_comm<int>(const int* values, MPI_Comm comm)
    {
        init_int_comm(values, comm);
    }

    template<>
    std::vector<double>& CommPkg::complete_comm<double>()
    {
        return complete_double_comm();
    }
    template<>
    std::vector<int>& CommPkg::complete_comm<int>()
    {
        return complete_int_comm();
    }

    template<>
    void CommPkg::communicate_T<double>(const double* values,
            std::vector<double>& result, MPI_Comm comm)
    {
        init_double_comm_T(values, comm);
        complete_double_comm_T(result);
    }
    template<>
    void CommPkg::communicate_T<int>(const int* values,
            std::vector<int>& result, MPI_Comm comm)
    {
        init_int_comm_T(values, comm);
        complete_int_comm_T(result);
    }
    template<>
    void CommPkg::communicate_T<double>(const double* values,
            MPI_Comm comm)
    {
        init_double_comm_T(values, comm);
        complete_double_comm_T();
    }
    template<>
    void CommPkg::communicate_T<int>(const int* values, MPI_Comm comm)
    {
        init_int_comm_T(values, comm);
        complete_int_comm_T();
    }

    template<>
    void CommPkg::init_comm_T<double>(const double* values, MPI_Comm comm)
    {
        init_double_comm_T(values, comm);
    }
    template<>
    void CommPkg::init_comm_T<int>(const int* values, MPI_Comm comm)
    {
        init_int_comm_T(values, comm);
    }

    template<>
    void CommPkg::complete_comm_T<double>(std::vector<double>& result)
    {
        complete_double_comm_T(result);
    }
    template<>
    void CommPkg::complete_comm_T<int>(std::vector<int>& result)
    {
        complete_int_comm_T(result);
    }
    template<>
    void CommPkg::complete_comm_T<double>()
    {
        complete_double_comm_T();
    }
    template<>
    void CommPkg::complete_comm_T<int>()
    {
        complete_int_comm_T();
    }
}


using namespace raptor;

std::vector<double>& CommPkg::communicate(ParVector& v, MPI_Comm comm)
{
    init_double_comm(v.local.data(), comm);
    return complete_double_comm();
}

void CommPkg::init_comm(ParVector& v, MPI_Comm comm)
{
    init_double_comm(v.local.data(), comm);
}

CSRMatrix* CommPkg::communicate(ParCSRMatrix* A, MPI_Comm comm)
{
<<<<<<< HEAD
    // Complete inter-node communication
    global_par_comm->complete_comm();
    data_t* G_vals = global_par_comm->recv_data->buffer.data();

    // Redistributing recvd inter-node values
    local_R_par_comm->init_comm(G_vals, topology->local_comm);
    local_R_par_comm->complete_comm();
    std::vector<double>& R_recv = local_R_par_comm->recv_data->buffer;

    std::vector<double>& L_recv = local_L_par_comm->recv_data->buffer;

    // Add values from L_recv and R_recv to appropriate positions in 
    // Vector recv
    int idx;
    for (size_t i = 0; i < R_recv.size(); i++)
    {
        idx = R_to_orig[i];
        recv_buffer[idx] = R_recv[i];
    }

    for (size_t i = 0; i < L_recv.size(); i++)
=======
    int start, end;
    int ctr;
    int global_col;

    int nnz = A->on_proc->nnz + A->off_proc->nnz;
    std::vector<int> rowptr(A->local_num_rows + 1);
    std::vector<int> col_indices;
    std::vector<double> values;
    if (nnz)
>>>>>>> a09613c8
    {
        col_indices.resize(nnz);
        values.resize(nnz);
    }

<<<<<<< HEAD
    return get_recv_buffer();
}

std::vector<int>& TAPComm::complete_int_comm()
{
    // Complete inter-node communication
    global_par_comm->complete_int_comm();
    int* G_vals = global_par_comm->recv_data->int_buffer.data();

    // Redistributing recvd inter-node values
    local_R_par_comm->init_comm(G_vals, topology->local_comm);
    local_R_par_comm->complete_int_comm();
    std::vector<int>& R_recv = local_R_par_comm->recv_data->int_buffer;

    std::vector<int>& L_recv = local_L_par_comm->recv_data->int_buffer;

    // Add values from L_recv and R_recv to appropriate positions in 
    // Vector recv
    int idx;
    for (size_t i = 0; i < R_recv.size(); i++)
=======
    ctr = 0;
    rowptr[0] = ctr;
    for (int i = 0; i < A->local_num_rows; i++)
>>>>>>> a09613c8
    {
        start = A->on_proc->idx1[i];
        end = A->on_proc->idx1[i+1];
        for (int j = start; j < end; j++)
        {
            global_col = A->on_proc_column_map[A->on_proc->idx2[j]];
            col_indices[ctr] = global_col;
            values[ctr++] = A->on_proc->vals[j];
        }

<<<<<<< HEAD
    for (size_t i = 0; i < L_recv.size(); i++)
    {
        idx = L_to_orig[i];
        int_recv_buffer[idx] = L_recv[i];
=======
        start = A->off_proc->idx1[i];
        end = A->off_proc->idx1[i+1];
        for (int j = start; j < end; j++)
        {
            global_col = A->off_proc_column_map[A->off_proc->idx2[j]];
            col_indices[ctr] = global_col;
            values[ctr++] = A->off_proc->vals[j];
        }
        rowptr[i+1] = ctr;
>>>>>>> a09613c8
    }
    return communicate(rowptr, col_indices, values, comm);
}

CSRMatrix* ParComm::communication_helper(std::vector<int>& rowptr, 
        std::vector<int>& col_indices, std::vector<double>& values,
        MPI_Comm comm, CommData* send_comm, CommData* recv_comm)
{
    // Number of rows in recv_mat = size_recvs
    // Don't know number of columns, but does not matter (CSR)
    CSRMatrix* recv_mat = new CSRMatrix(recv_comm->size_msgs, -1);

    int start, end, proc;
    int row, row_size;
    int send_mat_size;
    int ctr, prev_ctr;
    int row_start, row_end;
    int start_idx, end_idx;
    int nsends, nrecvs;

    // Calculate nnz/row for each row to be sent to a proc
    std::vector<int> send_row_buffer;
    std::vector<int> recv_row_buffer;
    if (send_comm->num_msgs)
    {
        send_row_buffer.resize(send_comm->size_msgs);
    }
    if (recv_comm->num_msgs)
    {
        recv_row_buffer.resize(recv_comm->size_msgs);
    }

    // Send nnz/row for each row to be communicated
    send_mat_size = 0;
    for (int i = 0; i < send_comm->num_msgs; i++)
    {
        start = send_comm->indptr[i];
        end = send_comm->indptr[i+1];
        proc = send_comm->procs[i];
        for (int j = start; j < end; j++)
        {
            row = send_comm->indices[j];
            row_size = rowptr[row+1] - rowptr[row];
            send_row_buffer[j] = row_size;
            send_mat_size += row_size;
        }

        MPI_Isend(&(send_row_buffer[start]), end - start, MPI_INT, proc,
                key, comm, &(send_comm->requests[i]));
    }

    // Recv nnz/row for each row to be received
    for (int i = 0; i < recv_comm->num_msgs; i++)
    {
        start = recv_comm->indptr[i];
        end = recv_comm->indptr[i+1];
        proc = recv_comm->procs[i];
        
        MPI_Irecv(&(recv_row_buffer[start]), end - start, MPI_INT, proc,
                key, comm, &(recv_comm->requests[i]));
    }
    
    if (send_comm->num_msgs)
    {
        MPI_Waitall(send_comm->num_msgs, send_comm->requests.data(), MPI_STATUS_IGNORE);
    }
    send_row_buffer.clear();

    // Wait for communication to complete
    if (recv_comm->num_msgs)
    {
        MPI_Waitall(recv_comm->num_msgs, recv_comm->requests.data(), MPI_STATUS_IGNORE);
    }

    // Allocate Matrix Space
    recv_mat->idx1[0] = 0;
    for (int i = 0; i < recv_comm->size_msgs; i++)
    {
        recv_mat->idx1[i+1] = recv_mat->idx1[i] + recv_row_buffer[i];
    }
    recv_mat->nnz = recv_mat->idx1[recv_comm->size_msgs];
    recv_row_buffer.clear();

    if (recv_mat->nnz)
    {
        recv_mat->idx2.resize(recv_mat->nnz);
        recv_mat->vals.resize(recv_mat->nnz);
    }

    // Create PairData for sends and recvs (pair of int
    // and double: col idx and value)
    struct PairData 
    {
        double val;
        int index;
    };
    std::vector<PairData> send_buffer;
    std::vector<PairData> recv_buffer;
    if (send_mat_size)
    {
        send_buffer.resize(send_mat_size);
    }
    if (recv_mat->nnz)
    {
        recv_buffer.resize(recv_mat->nnz);
    }

    // Send pair_data for each row using MPI_DOUBLE_INT
    ctr = 0;
    prev_ctr = 0;
    nsends = 0;
    for (int i = 0; i < send_comm->num_msgs; i++)
    {
        start = send_comm->indptr[i];
        end = send_comm->indptr[i+1];
        proc = send_comm->procs[i];

        for (int j = start; j < end; j++)
        {
            row = send_comm->indices[j];
            row_start = rowptr[row];
            row_end = rowptr[row+1];
            for (int k = row_start; k < row_end; k++)
            {
                send_buffer[ctr].val = values[k];
                send_buffer[ctr++].index = col_indices[k];
            }
        }

        if (ctr - prev_ctr)
        {
            MPI_Isend(&(send_buffer[prev_ctr]), ctr - prev_ctr, MPI_DOUBLE_INT, proc, 
                    key, comm, &(send_comm->requests[nsends++]));
            prev_ctr = ctr;
        }
    }

    // Recv pair_data corresponding to each off_proc column and add it to
    // correct location in matrix
    nrecvs = 0;
    for (int i = 0; i < recv_comm->num_msgs; i++)
    {
        start = recv_comm->indptr[i];
        end = recv_comm->indptr[i+1];
        proc = recv_comm->procs[i];

        start_idx = recv_mat->idx1[start];
        end_idx = recv_mat->idx1[end];

        if (end_idx - start_idx)
        {
            MPI_Irecv(&(recv_buffer[start_idx]), end_idx - start_idx, MPI_DOUBLE_INT,
                    proc, key, comm, &(recv_comm->requests[nrecvs++]));
        }
    }

    if (recv_comm->num_msgs)
    {
        MPI_Waitall(nrecvs, recv_comm->requests.data(), MPI_STATUSES_IGNORE);
    }
    if (send_comm->num_msgs)
    {
        MPI_Waitall(nsends, send_comm->requests.data(), MPI_STATUSES_IGNORE);
    }

    // Add recvd values to matrix
    for (int i = 0; i < recv_mat->nnz; i++)
    {
        recv_mat->idx2[i] = recv_buffer[i].index;
        recv_mat->vals[i] = recv_buffer[i].val;
    }

    return recv_mat;
}

CSRMatrix* ParComm::communicate(std::vector<int>& rowptr, 
        std::vector<int>& col_indices, std::vector<double>& values,
        MPI_Comm comm)
{
    return communication_helper(rowptr, col_indices, values, comm,
            send_data, recv_data);
}

CSRMatrix* ParComm::communicate_T(std::vector<int>& rowptr, 
        std::vector<int>& col_indices, std::vector<double>& values,
        MPI_Comm comm)
{
    return communication_helper(rowptr, col_indices, values, comm,
            recv_data, send_data);
}
    
CSRMatrix* TAPComm::communicate(std::vector<int>& rowptr, 
        std::vector<int>& col_indices, std::vector<double>& values,
        MPI_Comm comm)
{   
    int rank;
    MPI_Comm_rank(comm, &rank);
    if (rank == 0) printf("Not yet implemented...\n");
    return NULL;
}

std::pair<CSRMatrix*, CSRMatrix*> TAPComm::communicate_T(std::vector<int>& rowptr, 
        std::vector<int>& col_indices, std::vector<double>& values,
        MPI_Comm comm)
{   
    int rank;
    MPI_Comm_rank(comm, &rank);
    if (rank == 0) printf("Not yet implemented...\n");

    CSRMatrix* recv_L = NULL;
    CSRMatrix* recv_S = NULL;
    return std::make_pair(recv_L, recv_S);
}


<|MERGE_RESOLUTION|>--- conflicted
+++ resolved
@@ -17,22 +17,9 @@
         return get_int_recv_buffer();
     }
 
-<<<<<<< HEAD
-void ParComm::init_comm(const std::vector<int>& values, MPI_Comm comm)
-{
-    init_comm(values.data(), comm);
-}
-
-void ParComm::init_comm(const data_t* values, MPI_Comm comm)
-{
-    int start, end;
-    int proc;
-    for (int i = 0; i < send_data->num_msgs; i++)
-=======
     template<>
     std::vector<double>& CommPkg::communicate<double>(const double* values,
             MPI_Comm comm)
->>>>>>> a09613c8
     {
         init_double_comm(values, comm);
         return complete_double_comm();
@@ -44,18 +31,9 @@
         init_int_comm(values, comm);
         return complete_int_comm();
     }
-<<<<<<< HEAD
-}
-void ParComm::init_comm(const int* values, MPI_Comm comm)
-{
-    int start, end;
-    int proc;
-    for (int i = 0; i < send_data->num_msgs; i++)
-=======
 
     template<>
     void CommPkg::init_comm<double>(const double* values, MPI_Comm comm)
->>>>>>> a09613c8
     {
         init_double_comm(values, comm);
     }
@@ -153,29 +131,6 @@
 
 CSRMatrix* CommPkg::communicate(ParCSRMatrix* A, MPI_Comm comm)
 {
-<<<<<<< HEAD
-    // Complete inter-node communication
-    global_par_comm->complete_comm();
-    data_t* G_vals = global_par_comm->recv_data->buffer.data();
-
-    // Redistributing recvd inter-node values
-    local_R_par_comm->init_comm(G_vals, topology->local_comm);
-    local_R_par_comm->complete_comm();
-    std::vector<double>& R_recv = local_R_par_comm->recv_data->buffer;
-
-    std::vector<double>& L_recv = local_L_par_comm->recv_data->buffer;
-
-    // Add values from L_recv and R_recv to appropriate positions in 
-    // Vector recv
-    int idx;
-    for (size_t i = 0; i < R_recv.size(); i++)
-    {
-        idx = R_to_orig[i];
-        recv_buffer[idx] = R_recv[i];
-    }
-
-    for (size_t i = 0; i < L_recv.size(); i++)
-=======
     int start, end;
     int ctr;
     int global_col;
@@ -185,38 +140,14 @@
     std::vector<int> col_indices;
     std::vector<double> values;
     if (nnz)
->>>>>>> a09613c8
     {
         col_indices.resize(nnz);
         values.resize(nnz);
     }
 
-<<<<<<< HEAD
-    return get_recv_buffer();
-}
-
-std::vector<int>& TAPComm::complete_int_comm()
-{
-    // Complete inter-node communication
-    global_par_comm->complete_int_comm();
-    int* G_vals = global_par_comm->recv_data->int_buffer.data();
-
-    // Redistributing recvd inter-node values
-    local_R_par_comm->init_comm(G_vals, topology->local_comm);
-    local_R_par_comm->complete_int_comm();
-    std::vector<int>& R_recv = local_R_par_comm->recv_data->int_buffer;
-
-    std::vector<int>& L_recv = local_L_par_comm->recv_data->int_buffer;
-
-    // Add values from L_recv and R_recv to appropriate positions in 
-    // Vector recv
-    int idx;
-    for (size_t i = 0; i < R_recv.size(); i++)
-=======
     ctr = 0;
     rowptr[0] = ctr;
     for (int i = 0; i < A->local_num_rows; i++)
->>>>>>> a09613c8
     {
         start = A->on_proc->idx1[i];
         end = A->on_proc->idx1[i+1];
@@ -227,12 +158,6 @@
             values[ctr++] = A->on_proc->vals[j];
         }
 
-<<<<<<< HEAD
-    for (size_t i = 0; i < L_recv.size(); i++)
-    {
-        idx = L_to_orig[i];
-        int_recv_buffer[idx] = L_recv[i];
-=======
         start = A->off_proc->idx1[i];
         end = A->off_proc->idx1[i+1];
         for (int j = start; j < end; j++)
@@ -242,7 +167,6 @@
             values[ctr++] = A->off_proc->vals[j];
         }
         rowptr[i+1] = ctr;
->>>>>>> a09613c8
     }
     return communicate(rowptr, col_indices, values, comm);
 }
