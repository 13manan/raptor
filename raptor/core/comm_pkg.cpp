--- conflicted
+++ resolved
@@ -1,7 +1,6 @@
 // Copyright (c) 2015-2017, RAPtor Developer Team, University of Illinois at Urbana-Champaign
 // License: Simplified BSD, http://opensource.org/licenses/BSD-2-Clause
 
-#include "par_matrix.hpp"
 #include "core/comm_pkg.hpp"
 #include "core/par_matrix.hpp"
 
@@ -384,13 +383,13 @@
     // Add values from L_recv and R_recv to appropriate positions in 
     // Vector recv
     int idx;
-    for (int i = 0; i < (int) R_recv.size(); i++)
+    for (int i = 0; i < R_recv.size(); i++)
     {
         idx = R_to_orig[i];
         recv_buffer[idx] = R_recv[i];
     }
 
-    for (int i = 0; i < (int) L_recv.size(); i++)
+    for (int i = 0; i < L_recv.size(); i++)
     {
         idx = L_to_orig[i];
         recv_buffer[idx] = L_recv[i];
@@ -415,13 +414,13 @@
     // Add values from L_recv and R_recv to appropriate positions in 
     // Vector recv
     int idx;
-    for (int i = 0; i < (int) R_recv.size(); i++)
+    for (int i = 0; i < R_recv.size(); i++)
     {
         idx = R_to_orig[i];
         int_recv_buffer[idx] = R_recv[i];
     }
 
-    for (int i = 0; i < (int) L_recv.size(); i++)
+    for (int i = 0; i < L_recv.size(); i++)
     {
         idx = L_to_orig[i];
         int_recv_buffer[idx] = L_recv[i];
@@ -693,72 +692,9 @@
         std::vector<int>& col_indices, std::vector<double>& values,
         MPI_Comm comm)
 {   
-<<<<<<< HEAD
-    
-    int start, end;
-    int row_R, row_L;
-
-    // Split rowptr, col_indices, and values into R and L portions
-    // (local_R_par_comm->recv_data->indices represent index in
-    //  off_node columns, not off_proc columns)
-    std::vector<int> R_rowptr;
-    std::vector<int> L_rowptr;
-    std::vector<int> R_col_indices;
-    std::vector<int> L_col_indices;
-    std::vector<double> R_values;
-    std::vector<double> L_values;
-
-    int n_rows = rowptr.size() - 1;
-
-    R_rowptr.push_back(0);
-    L_rowptr.push_back(0);
-    for (int i = 0; i < n_rows; i++)
-    {
-        start = rowptr[i];
-        end = rowptr[i+1];
-        row_R = orig_to_R[i];
-        if (row_R >= 0)
-        {
-            for (int j = start; j < end; j++)
-            {
-                R_col_indices.push_back(col_indices[j]);
-                R_values.push_back(values[j]);
-            }
-            R_rowptr.push_back(R_col_indices.size());
-        }
-
-        row_L = orig_to_L[i];
-        if (row_L >= 0)
-        {
-            for (int j = start; j < end; j++)
-            {
-                L_col_indices.push_back(col_indices[j]);
-                L_values.push_back(values[j]);
-            }
-            L_rowptr.push_back(L_col_indices.size());
-        }
-    }
-    
-
-
-    CSRMatrix* R_mat = local_R_par_comm->communicate_T(R_rowptr, R_col_indices, R_values,
-            topology->local_comm);
-
-    CSRMatrix* G_mat = global_par_comm->communicate_T(R_mat->idx1, R_mat->idx2,
-            R_mat->vals, comm);
-    delete R_mat;
-
-    CSRMatrix* S_mat = local_S_par_comm->communicate_T(G_mat->idx1, G_mat->idx2,
-            G_mat->vals, topology->local_comm);
-    delete G_mat;
-
-    CSRMatrix* L_mat = local_L_par_comm->communicate_T(L_rowptr, L_col_indices, L_values,
-            topology->local_comm);
-=======
     int rank;
     MPI_Comm_rank(comm, &rank);
     if (rank == 0) printf("Not yet implemented...\n");
->>>>>>> 006f0699
 
     CSRMatrix* recv_L = NULL;
     CSRMatrix* recv_S = NULL;
