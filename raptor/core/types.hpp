// Copyright (c) 2015-2017, RAPtor Developer Team
// License: Simplified BSD, http://opensource.org/licenses/BSD-2-Clause
#ifndef RAPTOR_CORE_TYPES_HPP_
#define RAPTOR_CORE_TYPES_HPP_

#include <float.h>
#include <math.h>
#include <stdlib.h>
#include <stdio.h>
#include <time.h>

#include <vector>
#include <map>
#include <algorithm>
#include <iterator>
#include <numeric>
#include <functional>
#include <set>

#include <cstdint>
#include <vector>
#include <stdexcept>

using namespace std;

#define zero_tol 1e-16
#define MPI_INDEX_T MPI_INT
#define MPI_DATA_T MPI_DOUBLE

#ifdef WITH_MPI
#include <mpi.h>
#endif

struct PairData 
{
    double val;
    int index;
};

template <typename T, std::size_t Alignment>
        class AlignAllocator
{
public:

        typedef T * pointer;
        typedef const T * const_pointer;
        typedef T& reference;
        typedef const T& const_reference;
        typedef T value_type;
        typedef std::size_t size_type;
        typedef ptrdiff_t difference_type;

        T * address(T& r) const
        {
                return &r;
        }

        const T * address(const T& s) const
        {
                return &s;
        }

        std::size_t max_size() const
        {
                return (static_cast<std::size_t>(0) - static_cast<std::size_t>(1)) / sizeof(T);
        }


        template <typename U>
                struct rebind
                {
                        typedef AlignAllocator<U, Alignment> other;
                } ;

        bool operator!=(const AlignAllocator& other) const
        {
                return !(*this == other);
        }

        void construct(T * const p, const T& t) const
        {
                void * const pv = static_cast<void *>(p);

                new (pv) T(t);
        }

        void destroy(T * const p) const
        {
                p->~T();
        }

        bool operator==(const AlignAllocator& other) const
        {
                return true;
        }

        AlignAllocator() { }

        AlignAllocator(const AlignAllocator&) { }

        template <typename U> AlignAllocator(const AlignAllocator<U, Alignment>&) { }

        ~AlignAllocator() { }

        T * allocate(const std::size_t n) const
        {
                if (n == 0) {
                        return NULL;
                }

                if (n > max_size())
                {
                        throw std::length_error("AlignAllocator<T>::allocate() - Integer overflow.");
                }

                void *pv;
                int ret = posix_memalign(&pv, Alignment, n*sizeof(T));

                if (ret != 0)
                {
                        throw std::bad_alloc();
                }

                return static_cast<T *>(pv);
        }

        void deallocate(T * const p, const std::size_t n) const
        {
                free(p);
        }


        template <typename U>
                T * allocate(const std::size_t n, const U * /* const hint */) const
        {
                return allocate(n);
        }

private:
        AlignAllocator& operator=(const AlignAllocator&);
};



namespace raptor
{
    using data_t = double;
    using index_t = int;
<<<<<<< HEAD
    template <typename T>
    using aligned_vector = std::vector<T, AlignAllocator<T, 16>>;
    enum format_t {CSR, CSC, COO};
    enum strength_t {Classical, Symmetric};
=======
    enum format_t {BSR, CSR, CSC, COO};
>>>>>>> 38335f49
    enum coarsen_t {RS, CLJP, Falgout, PMIS, HMIS};
    enum interp_t {Direct, ModClassical, Extended};
    enum agg_t {MIS};
    enum prolong_t {JacobiProlongation};
    enum relax_t {Jacobi, SOR, SSOR};

}

#endif<|MERGE_RESOLUTION|>--- conflicted
+++ resolved
@@ -146,14 +146,10 @@
 {
     using data_t = double;
     using index_t = int;
-<<<<<<< HEAD
     template <typename T>
     using aligned_vector = std::vector<T, AlignAllocator<T, 16>>;
-    enum format_t {CSR, CSC, COO};
     enum strength_t {Classical, Symmetric};
-=======
     enum format_t {BSR, CSR, CSC, COO};
->>>>>>> 38335f49
     enum coarsen_t {RS, CLJP, Falgout, PMIS, HMIS};
     enum interp_t {Direct, ModClassical, Extended};
     enum agg_t {MIS};
