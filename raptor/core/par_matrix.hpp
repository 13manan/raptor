// Copyright (c) 2015, Raptor Developer Team, University of Illinois at Urbana-Champaign
// License: Simplified BSD, http://opensource.org/licenses/BSD-2-Clause
#ifndef PARMATRIX_HPP
#define PARMATRIX_HPP

#include <mpi.h>
#include <math.h>
#include <Eigen/Dense>

#include "core/matrix.hpp"
#include "core/par_comm.hpp"
#include "core/types.hpp"

class ParMatrix
{
public:
    ParMatrix(index_t _glob_rows, index_t _glob_cols)
    {
        // Initialize matrix dimensions
        global_rows = _glob_rows;
        global_cols = _glob_cols;
        offd_num_cols = 0;

        // Create Partition
        create_partition(global_rows);
    }

    ParMatrix(index_t _globalRows, index_t _globalCols, CSR_Matrix* _diag, CSC_Matrix* _offd);
    ParMatrix(ParMatrix* A);
    ~ParMatrix();

    void create_matrices(index_t diag_nnz_row, index_t offd_cols, index_t offd_nnz_col)
    {
        // Initialize diagonal matrix
        diag = new CSR_Matrix(local_rows, local_rows, diag_nnz_row);

        //Initialize offd matrix
        offd = new CSC_Matrix(local_rows, offd_cols, offd_nnz_col);
    }

    void create_matrices()
    {
        // Initialize diagonal matrix
        diag = new CSR_Matrix(local_rows, local_rows);

        //Initialize offd matrix
        offd = new CSC_Matrix(local_rows, local_rows);
    }

    void create_partition(index_t global_rows)
    {
        // Get MPI Information
        index_t rank, num_procs;
        MPI_Comm_rank(MPI_COMM_WORLD, &rank);
        MPI_Comm_size(MPI_COMM_WORLD, &num_procs);

        // Initialize global_row_starts (partition matrix)
        global_row_starts = new index_t[num_procs + 1];
        index_t extra = global_rows % num_procs;
        index_t size = global_rows / num_procs;
        global_row_starts[0] = 0;
        for (index_t i = 0; i < num_procs; i++)
        {
            global_row_starts[i+1] = global_row_starts[i] + size;
            if (i < extra)
            {
                global_row_starts[i+1]++;
            }
        }
        first_col_diag = global_row_starts[rank];
        local_rows = global_row_starts[rank+1] - first_col_diag;
    }

    void add_value(index_t row, index_t global_col, data_t value, index_t row_global = 0)
    {
        if (row_global)
        {
            row -= first_col_diag;
        }

        // Off-Diagonal Block
        if (global_col < first_col_diag || global_col >= first_col_diag + local_rows)
        {
            if (global_to_local.count(global_col) == 0)
            {
                global_to_local[global_col] = offd_num_cols++;
                local_to_global.push_back(global_col);
            }
            ((CSC_Matrix*)offd)->add_value(row, global_to_local[global_col], value);
        }
        else // Diagonal Block
        {
            ((CSR_Matrix*)diag)->add_value(row, global_col - first_col_diag, value);
        }
<<<<<<< HEAD
        offd_nnz = offd_ctr;
        //offd_num_cols = 0;
        if (offd_nnz)
=======
    }

    void finalize(index_t symmetric)
    {
        if (offd_num_cols)
>>>>>>> df651c3d
        {
            ((CSC_Matrix*)offd)->resize(local_rows, offd_num_cols);
            ((CSC_Matrix*)offd)->finalize();
        }
        else
        {
            delete offd;
        }
        ((CSR_Matrix*)diag)->finalize();
        comm = new ParComm(offd, local_to_global, global_to_local, global_row_starts, symmetric);
    }

    index_t global_rows;
    index_t global_cols;
    index_t local_nnz;
    index_t local_rows;
    Matrix<1>* diag;
    Matrix<0>* offd;
    std::vector<index_t> local_to_global;
    std::map<index_t, index_t> global_to_local;
    index_t offd_num_cols;
    index_t first_col_diag;
    ParComm* comm;
    index_t* global_row_starts;

};
#endif<|MERGE_RESOLUTION|>--- conflicted
+++ resolved
@@ -92,17 +92,11 @@
         {
             ((CSR_Matrix*)diag)->add_value(row, global_col - first_col_diag, value);
         }
-<<<<<<< HEAD
-        offd_nnz = offd_ctr;
-        //offd_num_cols = 0;
-        if (offd_nnz)
-=======
     }
 
     void finalize(index_t symmetric)
     {
         if (offd_num_cols)
->>>>>>> df651c3d
         {
             ((CSC_Matrix*)offd)->resize(local_rows, offd_num_cols);
             ((CSC_Matrix*)offd)->finalize();
