// Copyright (c) 2015, Raptor Developer Team, University of Illinois at Urbana-Champaign
// License: Simplified BSD, http://opensource.org/licenses/BSD-2-Clause
#ifndef PARMATRIX_HPP
#define PARMATRIX_HPP

#include <mpi.h>
#include <math.h>
#include <Eigen/Dense>

#include "core/matrix.hpp"
#include "core/par_comm.hpp"
#include "core/types.hpp"

//using namespace raptor;
using Eigen::VectorXd;

class ParMatrix
{
public:
    ParMatrix(index_t _glob_rows, index_t _glob_cols, Matrix* _diag, Matrix* _offd);
    ParMatrix(index_t _glob_rows, index_t _glob_cols, index_t _nnz, index_t* row_idx, index_t* col_idx,
             data_t* data, index_t* global_row_starts, format_t format = CSR, int global_row_idx = 0)
    {
        // Get MPI Information
        index_t rank, num_procs;
        MPI_Comm_rank(MPI_COMM_WORLD, &rank);
        MPI_Comm_size(MPI_COMM_WORLD, &num_procs);

        //Declare matrix variables
        std::vector<index_t>      diag_i;
        std::vector<index_t>      diag_j;
        std::vector<data_t>       diag_data;
        std::vector<index_t>      offd_i;
        std::vector<index_t>      offd_j;
        std::vector<data_t>       offd_data;
        std::vector<index_t>      offd_cols;
        index_t                   diag_ctr = 0;
        index_t                   offd_ctr = 0;
        index_t                   last_col_diag;
        index_t                   row_start;
        index_t                   row_end;
        index_t                   global_col;
        index_t                   offd_nnz;
        index_t                   size_i;

        // Initialize matrix dimensions
        global_rows = _glob_rows;
        global_cols = _glob_cols;
        local_nnz = _nnz;
        first_col_diag = global_row_starts[rank];
        local_rows = global_row_starts[rank+1] - first_col_diag;
        last_col_diag = first_col_diag + local_rows - 1;

        // Split ParMat into diag and offd matrices
        if (global_row_idx && format == COO)
        {
            for (index_t i = 0; i < local_nnz; i++)
            {
                row_idx[i] -= first_col_diag;
            }
        }
    
        if (format == CSR)
        {
            // Assumes CSR Matrix
            diag_i.push_back(0);
            offd_i.push_back(0);
            for (index_t i = 0; i < local_rows; i++)
            {
                row_start = row_idx[i];
                row_end = row_idx[i+1];
                for (index_t j = row_start; j < row_end; j++)
                {
                    global_col = col_idx[j];

                    //In offd block
                    if (global_col < first_col_diag || global_col > last_col_diag)
                    {
                        offd_ctr++;
                        offd_j.push_back(global_col);
                        offd_data.push_back(data[j]);
                    }
                    else //in diag block
                    {
                        diag_ctr++;
                        diag_j.push_back(global_col - first_col_diag);
                        diag_data.push_back(data[j]);
                    }
                }
                diag_i.push_back(diag_ctr);
                offd_i.push_back(offd_ctr);
            }
        }
        else if (format == COO)
        {
            // Assumes COO Matrix
            for (index_t i = 0; i < local_nnz; i++)
            {
                global_col = col_idx[i];
                //In offd block
                if (global_col < first_col_diag || global_col > last_col_diag)
                {
<<<<<<< HEAD
                    offd_i.push_back(row_idx[i]);
=======
                    if (row_idx[i] - first_col_diag == -1)
                        printf("&& %d, %d&&\n", row_idx[i], first_col_diag);
                    offd_i.push_back(row_idx[i] - first_col_diag);
>>>>>>> f9ce6244
                    offd_j.push_back(global_col);
                    offd_data.push_back(data[i]);
                }
                else //in diag block
                {
                    diag_i.push_back(row_idx[i]);
                    diag_j.push_back(global_col - first_col_diag);
                    diag_data.push_back(data[i]);
                }
            }
        }
        //Create localToGlobal map and convert offd
        // cols to local (currently global)
        offd_nnz = offd_j.size();
        offd_num_cols = 0;
        if (offd_nnz)
        {
            //New vector containing offdCols
            for (index_t i = 0; i < offd_nnz; i++)
            {
                offd_cols.push_back(offd_j[i]);
            }

            //Sort columns
            std::sort(offd_cols.begin(), offd_cols.end());

            //Count columns with nonzeros in offd
            offd_num_cols = 1;
            for (index_t i = 0; i < offd_nnz-1; i++)
            {
                if (offd_cols[i+1] > offd_cols[i])
                {
                    offd_cols[offd_num_cols++] = offd_cols[i+1];
                }
            }

            //Map global columns to indices: 0 - offdNumCols
            for (index_t i = 0; i < offd_num_cols; i++)
            {
                local_to_global.push_back(offd_cols[i]);
                global_to_local[offd_cols[i]] = i;
            }

            //Convert offd cols to local
            for (index_t i = 0; i < offd_nnz; i++)
            {
                offd_j[i] = global_to_local[offd_j[i]];
            }

            //Initialize off-diagonal-block matrix
            printf("offd_i=%d, offd_j=%d, offd_d=%d, lclr=%d, offd_ncol=%d, offd_d=%d, fmt=%f\n",
            offd_i.size(), offd_j.size(), offd_data.size(), local_rows, offd_num_cols, offd_data.size(), format);
            for (auto i : offd_i)
                printf("i%d ", i);
            for (auto i : offd_j)
                printf("j%d ", i);
            offd = new CSR_Matrix(offd_i.data(), offd_j.data(), offd_data.data(),
                          local_rows, offd_num_cols, offd_data.size(), format);
            (offd->m)->makeCompressed();
        }

        //Initialize diagonal-block matrix
            printf("diag_i=%d, diag_j=%d, diag_d=%d, lclr=%d, lclr=%d, diag_d=%d, fmt=%f\n",
            diag_i.size(), diag_j.size(), diag_data.size(), local_rows, local_rows, diag_data.size(), format);

        diag = new CSR_Matrix(diag_i.data(), diag_j.data(), diag_data.data(),
                          local_rows, local_rows, diag_data.size(), format);
        (diag->m)->makeCompressed();

        //Initialize communication package
        comm = new ParComm(offd, local_to_global, global_row_starts);


    }
    ParMatrix(ParMatrix* A);
    ~ParMatrix();

    index_t global_rows;
    index_t global_cols;
    index_t local_nnz;
    index_t local_rows;
    Matrix* diag;
    Matrix* offd;
    std::vector<index_t> local_to_global;
    std::map<index_t, index_t> global_to_local;
    index_t offd_num_cols;
    index_t first_col_diag;
    ParComm* comm;
};
#endif<|MERGE_RESOLUTION|>--- conflicted
+++ resolved
@@ -100,13 +100,7 @@
                 //In offd block
                 if (global_col < first_col_diag || global_col > last_col_diag)
                 {
-<<<<<<< HEAD
                     offd_i.push_back(row_idx[i]);
-=======
-                    if (row_idx[i] - first_col_diag == -1)
-                        printf("&& %d, %d&&\n", row_idx[i], first_col_diag);
-                    offd_i.push_back(row_idx[i] - first_col_diag);
->>>>>>> f9ce6244
                     offd_j.push_back(global_col);
                     offd_data.push_back(data[i]);
                 }
