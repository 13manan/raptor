#ifndef PARVECTOR_HPP
#define PARVECTOR_HPP

#include <mpi.h>
#include <math.h>

#include <Eigen/Dense>
using Eigen::VectorXd;

class ParVector
{
    public:
        ParVector(N, n);
        ParVector(ParVector* x);
        ~ParVector();

        double norm(double p);
        VectorXd* getLocalVector()
            { return local; }
        void axpy(ParVector* x, double alpha) 
            { local += x->local * alpha; }
        void scale(double alpha)
            { local *= alpha; }
        void setConstValue(double alpha)
            { local = VectorXd::Constant(alpha); }
        void setValues(double* values)
            { local << values; }
<<<<<<< HEAD
    //private:
=======
    private:
>>>>>>> 03185d8d
        int globalN;
        int localN;
        Vector* local;
};
#endif<|MERGE_RESOLUTION|>--- conflicted
+++ resolved
@@ -25,11 +25,8 @@
             { local = VectorXd::Constant(alpha); }
         void setValues(double* values)
             { local << values; }
-<<<<<<< HEAD
+
     //private:
-=======
-    private:
->>>>>>> 03185d8d
         int globalN;
         int localN;
         Vector* local;
