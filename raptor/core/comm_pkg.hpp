--- conflicted
+++ resolved
@@ -916,36 +916,10 @@
             {
                 recv_buffer.resize(recv_size);
                 int_recv_buffer.resize(recv_size);
-<<<<<<< HEAD
-                orig_to_L.resize(recv_size);
-                orig_to_R.resize(recv_size);
-                if (tap_comm->L_to_orig.size())
-                {
-                    L_to_orig.resize(tap_comm->L_to_orig.size());
-                }
-                if (tap_comm->R_to_orig.size())
-                {
-                    R_to_orig.resize(tap_comm->R_to_orig.size());
-                }
-                for (size_t i = 0; i < L_to_orig.size(); i++)
-                {
-                    L_to_orig[i] = tap_comm->L_to_orig[i];
-                }
-                for (size_t i = 0; i < R_to_orig.size(); i++)
-                {
-                    R_to_orig[i] = tap_comm->R_to_orig[i];
-                }
-                for (int i = 0; i < recv_size; i++)
-                {
-                    orig_to_L[i] = tap_comm->orig_to_L[i];
-                    orig_to_R[i] = tap_comm->orig_to_R[i];
-                }
-=======
                 std::copy(tap_comm->L_to_orig.begin(), tap_comm->L_to_orig.end(),
                         std::back_inserter(L_to_orig));
                 std::copy(tap_comm->R_to_orig.begin(), tap_comm->R_to_orig.end(),
                         std::back_inserter(R_to_orig));
->>>>>>> a09613c8
             }
         }
 
