// Copyright (c) 2015-2017, RAPtor Developer Team
// License: Simplified BSD, http://opensource.org/licenses/BSD-2-Clause
#ifndef RAPTOR_CORE_PARCOMM_HPP
#define RAPTOR_CORE_PARCOMM_HPP

#include <mpi.h>
#include "comm_data.hpp"
#include "matrix.hpp"
#include "partition.hpp"
#include "par_vector.hpp"

#define STANDARD_PPN 4
#define STANDARD_PROC_LAYOUT 1
#define eager_cutoff 1000
#define short_cutoff 62
#define ideal_n_comm 4

/**************************************************************
 *****   CommPkg Class:
 **************************************************************
 ***** This class constructs a parallel communicator, containing
 ***** which messages must be sent/recieved for matrix operations
 *****
 ***** Methods
 ***** -------
 ***** communicate(data_t* values)
 *****    Communicates values to processes, based on underlying
 *****    communication package
 ***** form_col_to_proc(...)
 *****    Maps each column in off_proc_column_map to process 
 *****    on which corresponding values are stored
 **************************************************************/
namespace raptor
{
    class ParCSRMatrix;

    class CommPkg
    {
      public:
        CommPkg(Partition* partition)
        {
            topology = partition->topology;
            topology->num_shared++;
        }
        
        CommPkg(Topology* _topology)
        {
            topology = _topology;
            topology->num_shared++;
        }

        virtual ~CommPkg()
        {
            if (topology)
            {
                if (topology->num_shared)
                {
                    topology->num_shared--;
                }
                else
                {
                    delete topology;
                }
            }
        }


        static MPI_Datatype get_type(std::vector<int> buffer)
        {
            return MPI_INT;
        }
        static MPI_Datatype get_type(std::vector<double> buffer)
        {
            return MPI_DOUBLE;
        }


        // Matrix Communication
        virtual CSRMatrix* communicate(std::vector<int>& rowptr, 
                std::vector<int>& col_indices,
                std::vector<double>& values, MPI_Comm comm = MPI_COMM_WORLD) = 0;
        CSRMatrix* communicate(ParCSRMatrix* A, MPI_Comm comm = MPI_COMM_WORLD);
        CSRMatrix* communicate_T(std::vector<int>& rowptr, 
                std::vector<int>& col_indices,
                std::vector<double>& values, MPI_Comm comm = MPI_COMM_WORLD) { return NULL; }


        // Vector Communication
        std::vector<double>& communicate(ParVector& v, MPI_Comm comm = MPI_COMM_WORLD);
        void init_comm(ParVector& v, MPI_Comm comm = MPI_COMM_WORLD);

        // Standard Communication
        template<typename T>
        std::vector<T>& communicate(const std::vector<T>& values, 
                MPI_Comm comm = MPI_COMM_WORLD)
        {  
            return communicate(values.data(), comm);
        }
        template<typename T>
        void init_comm(const std::vector<T>& values, MPI_Comm comm = MPI_COMM_WORLD)
        {
            init_comm(values.data(), comm);
        }
        template<typename T> void init_comm(const T* values, MPI_Comm comm = MPI_COMM_WORLD);
        template<typename T> std::vector<T>& complete_comm();
        template<typename T> std::vector<T>& communicate(const T* values, MPI_Comm comm = MPI_COMM_WORLD);
        virtual void init_double_comm(const double* values, MPI_Comm comm = MPI_COMM_WORLD) = 0;
        virtual void init_int_comm(const int* values, MPI_Comm comm = MPI_COMM_WORLD) = 0;
        virtual std::vector<double>& complete_double_comm() = 0;
        virtual std::vector<int>& complete_int_comm() = 0;

        // Transpose Communication
        template<typename T, typename U>
        void communicate_T(const std::vector<T>& values, std::vector<U>& result,
                MPI_Comm comm = MPI_COMM_WORLD)
        {  
            communicate_T(values.data(), result, comm);
        }
        template<typename T>
        void communicate_T(const std::vector<T>& values, MPI_Comm comm = MPI_COMM_WORLD)
        {  
            communicate_T(values.data(), comm);
        }
        template<typename T>
        void init_comm_T(const std::vector<T>& values, MPI_Comm comm = MPI_COMM_WORLD)
        {
            init_comm_T(values.data(), comm);
        }
<<<<<<< HEAD
        template<typename T, MPI_Datatype MPI_T> void init_comm_T(const T* values, MPI_Comm comm = MPI_COMM_WORLD);
        template<typename T, typename U> void complete_comm_T(std::vector<U>& result);
=======
        template<typename T> void init_comm_T(const T* values, MPI_Comm comm = MPI_COMM_WORLD);
        template<typename T> void complete_comm_T(std::vector<T>& result);
>>>>>>> 42b3f9de
        template<typename T> void complete_comm_T();
        template<typename T, typename U> void communicate_T(const T* values, std::vector<U>& result, 
                MPI_Comm comm = MPI_COMM_WORLD);
        template<typename T> void communicate_T(const T* values, MPI_Comm comm = MPI_COMM_WORLD);
        virtual void init_double_comm_T(const double* values, MPI_Comm comm = MPI_COMM_WORLD) = 0;
        virtual void init_int_comm_T(const int* values, MPI_Comm comm = MPI_COMM_WORLD) = 0;
        virtual void complete_double_comm_T(std::vector<double>& result) = 0;
        virtual void complete_double_comm_T(std::vector<int>& result) = 0;
        virtual void complete_int_comm_T(std::vector<int>& result) = 0;
        virtual void complete_int_comm_T(std::vector<double>& result) = 0;
        virtual void complete_double_comm_T() = 0;
        virtual void complete_int_comm_T() = 0;

        // Conditional Communication
        template<typename T> std::vector<T>& conditional_comm(const std::vector<T>& values, 
                const std::vector<int>& send_compares, 
                const std::vector<int>& recv_compares, 
                MPI_Comm comm = MPI_COMM_WORLD,
                std::function<bool(int)> compare_func = {})
        {  
            return conditional_comm(values.data(), send_compares.data(), recv_compares.data(), 
                    comm, compare_func);
        }
        template<typename T> std::vector<T>& conditional_comm(const std::vector<T>& values, 
                const int* send_compares, 
                const int* recv_compares, 
                MPI_Comm comm = MPI_COMM_WORLD,
                std::function<bool(int)> compare_func = {})
        {  
            return conditional_comm(values.data(), send_compares, recv_compares, 
                    comm, compare_func);
        }
        template<typename T> std::vector<T>& conditional_comm(const T* values, 
                const std::vector<int>& send_compares, 
                const std::vector<int>& recv_compares, 
                MPI_Comm comm = MPI_COMM_WORLD,
                std::function<bool(int)> compare_func = {})
        {  
            return conditional_comm(values, send_compares.data(), recv_compares.data(), 
                    comm, compare_func);
        }
        template<typename T> std::vector<T>& conditional_comm(const T* values, 
                    const int* send_compares, 
                    const int* recv_compares,
                    MPI_Comm comm = MPI_COMM_WORLD,
                    std::function<bool(int)> compare_func = {});

        template<typename T, typename U> void conditional_comm_T(const std::vector<T>& values,
                std::vector<U>& result, 
                const std::vector<int>& send_compares, 
                const std::vector<int>& recv_compares, 
                MPI_Comm comm = MPI_COMM_WORLD,
                std::function<bool(int)> compare_func = {},
                std::function<U(U, T)> result_func = {})
        {  
            return conditional_comm_T(values.data(), result, send_compares.data(), 
                    recv_compares.data(), comm, compare_func, result_func);
        }
        template<typename T, typename U> void conditional_comm_T(const std::vector<T>& values,
                std::vector<U>& result, 
                const int* send_compares, 
                const int* recv_compares, 
                MPI_Comm comm = MPI_COMM_WORLD,
                std::function<bool(int)> compare_func = {},
                std::function<U(U, T)> result_func = {})
        {  
            return conditional_comm_T(values.data(), result, send_compares, recv_compares, comm, 
                    compare_func, result_func);
        }
        template<typename T, typename U> void conditional_comm_T(const T* values,
                std::vector<U>& result, 
                const std::vector<int>& send_compares, 
                const std::vector<int>& recv_compares, 
                MPI_Comm comm = MPI_COMM_WORLD,
                std::function<bool(int)> compare_func = {},
                std::function<U(U, T)> result_func = {})
        {  
            return conditional_comm_T(values, result, send_compares.data(), 
                    recv_compares.data(), comm, compare_func, result_func);
        }
        template<typename T, typename U> void conditional_comm_T(const T* values,
                    std::vector<U>& result, 
                    const int* send_compares, 
                    const int* recv_compares,
                    MPI_Comm comm = MPI_COMM_WORLD,
                    std::function<bool(int)> compare_func = {},
                    std::function<U(U, T)> result_func = {});

        virtual std::vector<double>& conditional_double_comm(const double* values,
                const int* send_compares,
                const int* recv_compares, 
                MPI_Comm comm = MPI_COMM_WORLD,
                std::function<bool(int)> compare_func = {}) = 0;
        virtual std::vector<int>& conditional_int_comm(const int* values, 
                const int* send_compares,
                const int* recv_compares, 
                MPI_Comm comm = MPI_COMM_WORLD,
                std::function<bool(int)> compare_func = {}) = 0;
        virtual void conditional_double_comm_T(const double* values, 
                std::vector<double>& result, 
                const int* send_compares,
                const int* recv_compares, 
                MPI_Comm comm = MPI_COMM_WORLD,
                std::function<bool(int)> compare_func = {},
                std::function<double(double, double)> result_func = {}) = 0;
        virtual void conditional_int_comm_T(const int* values, 
                std::vector<int>& result,
                const int* send_compares,
                const int* recv_compares, 
                MPI_Comm comm = MPI_COMM_WORLD,
                std::function<bool(int)> compare_func = {},
                std::function<int(int, int)> result_func = {}) = 0;
        virtual void conditional_int_comm_T(const int* values, 
                std::vector<double>& result,
                const int* send_compares,
                const int* recv_compares, 
                MPI_Comm comm = MPI_COMM_WORLD,
                std::function<bool(int)> compare_func = {},
                std::function<double(double, int)> result_func = {}) = 0;

        // Helper methods
        template <typename T> std::vector<T>& get_recv_buffer();
        virtual std::vector<double>& get_double_recv_buffer() = 0;
        virtual std::vector<int>& get_int_recv_buffer() = 0;

        // Class Variables
        Topology* topology;
    };


    /**************************************************************
    *****   ParComm Class
    **************************************************************
    ***** This class constructs a standard parallel communicator: 
    ***** which messages must be sent/recieved for matrix operations
    *****
    ***** Attributes
    ***** -------------
    ***** num_sends : index_t
    *****    Number of messages this process must send during 
    *****    matrix operations
    ***** num_recvs : index_t
    *****    Number of messages this process will recv during
    *****    matrix operations
    ***** size_sends : index_t 
    *****    Total number of elements this process sends in all
    *****    messages
    ***** size_recvs : index_t 
    *****    Total number of elements this process recvs from
    *****    all messages
    ***** send_procs : std::vector<index_t>
    *****    Distant processes messages are to be sent to
    ***** send_row_starts : std::vector<index_t>
    *****    Pointer to first position in send_row_indices
    *****    that a given process will send.
    ***** send_row_indices : std::vector<index_t> 
    *****    The indices of values that must be sent to each
    *****    process in send_procs
    ***** recv_procs : std::vector<index_t>
    *****    Distant processes messages are to be recvd from
    ***** recv_col_starts : std::vector<index_t>
    *****    Pointer to first column recvd from each process
    *****    in recv_procs
    ***** col_to_proc : std::vector<index_t>
    *****    Maps each local column in the off-diagonal block
    *****    to the process that holds corresponding data
    **************************************************************/
    class ParComm : public CommPkg
    {
      public:
        /**************************************************************
        *****   ParComm Class Constructor
        **************************************************************
        ***** Initializes an empty ParComm, setting send and recv
        ***** sizes to 0
        *****
        ***** Parameters
        ***** -------------
        ***** _key : int (optional)
        *****    Tag to be used in MPI Communication (default 0)
        **************************************************************/
        ParComm(Partition* partition, int _key = 0) : CommPkg(partition)
        {
            key = _key;
            send_data = new CommData();
            recv_data = new CommData();
        }
        ParComm(Topology* topology, int _key = 0) : CommPkg(topology)
        {
            key = _key;
            send_data = new CommData();
            recv_data = new CommData();
        }

        /**************************************************************
        *****   ParComm Class Constructor
        **************************************************************
        ***** Initializes a ParComm object based on the off_proc Matrix
        *****
        ***** Parameters
        ***** -------------
        ***** off_proc_column_map : std::vector<index_t>&
        *****    Maps local off_proc columns indices to global
        ***** _key : int (optional)
        *****    Tag to be used in MPI Communication (default 9999)
        **************************************************************/
        ParComm(Partition* partition,
                const std::vector<int>& off_proc_column_map,
                int _key = 9999,
                MPI_Comm comm = MPI_COMM_WORLD) : CommPkg(partition)
        {
            init_par_comm(partition, off_proc_column_map, _key, comm);
        }

        ParComm(Partition* partition,
                const std::vector<int>& off_proc_column_map,
                const std::vector<int>& on_proc_column_map,
                int _key = 9999, 
                MPI_Comm comm = MPI_COMM_WORLD) : CommPkg(partition)
        {
            int idx;
            int ctr = 0;
            std::vector<int> part_col_to_new;

            init_par_comm(partition, off_proc_column_map, _key, comm);
            
            if (partition->local_num_cols)
            {
                part_col_to_new.resize(partition->local_num_cols, -1);
            }
            for (std::vector<int>::const_iterator it = on_proc_column_map.begin();
                    it != on_proc_column_map.end(); ++it)
            {
                part_col_to_new[*it - partition->first_local_col] = ctr++;
            }

            for (int i = 0; i < send_data->size_msgs; i++)
            {
                idx = send_data->indices[i];
                send_data->indices[i] = part_col_to_new[idx];
                assert(part_col_to_new[idx] >= 0);
            }
        }

        void init_par_comm(Partition* partition,
                const std::vector<int>& off_proc_column_map,
                int _key, MPI_Comm comm)
        {
            // Get MPI Information
            int rank, num_procs;
            MPI_Comm_rank(comm, &rank);
            MPI_Comm_size(comm, &num_procs);

            // Initialize class variables
            key = _key;
            send_data = new CommData();
            recv_data = new CommData();

            // Declare communication variables
            int send_start, send_end;
            int proc, prev_proc;
            int count;
            int tag = 12345;  // TODO -- switch this to key?
            int off_proc_num_cols = off_proc_column_map.size();
            MPI_Status recv_status;

            std::vector<int> off_proc_col_to_proc(off_proc_num_cols);
            std::vector<int> tmp_send_buffer;

            partition->form_col_to_proc(off_proc_column_map, off_proc_col_to_proc);

            // Determine processes columns are received from,
            // and adds corresponding messages to recv data.
            // Assumes columns are partitioned across processes
            // in contiguous blocks, and are sorted
            if (off_proc_num_cols)
            {
                prev_proc = off_proc_col_to_proc[0];
                int prev_idx = 0;
                for (int i = 1; i < off_proc_num_cols; i++)
                {
                    proc = off_proc_col_to_proc[i];
                    if (proc != prev_proc)
                    {
                        recv_data->add_msg(prev_proc, i - prev_idx);
                        prev_proc = proc;
                        prev_idx = i;
                    }
                }
                recv_data->add_msg(prev_proc, off_proc_num_cols - prev_idx);
                recv_data->finalize();
            }

            // For each process I recv from, send the global column indices
            // for which I must recv corresponding rows 
            if (recv_data->size_msgs)
            {
                tmp_send_buffer.resize(recv_data->size_msgs);
            }
            for (int i = 0; i < recv_data->num_msgs; i++)
            {
                proc = recv_data->procs[i];
                send_start = recv_data->indptr[i];
                send_end = recv_data->indptr[i+1];
                for (int j = send_start; j < send_end; j++)
                {
                    tmp_send_buffer[j] = off_proc_column_map[j];
                }
                MPI_Issend(&(tmp_send_buffer[send_start]), send_end - send_start, MPI_INT, 
                        proc, tag, comm, &(recv_data->requests[i]));
            }

            // Determine which processes to which I send messages,
            // and what vector indices to send to each.
            // Receive any messages, regardless of source (which is unknown)
            int finished, msg_avail;
            MPI_Request barrier_request;
	        if (recv_data->num_msgs)
	        {
            	MPI_Testall(recv_data->num_msgs, recv_data->requests.data(), &finished,
                        MPI_STATUSES_IGNORE);
                while (!finished)
                {
                    MPI_Iprobe(MPI_ANY_SOURCE, tag, comm, &msg_avail, &recv_status);
                    if (msg_avail)
                    {
                        MPI_Get_count(&recv_status, MPI_INT, &count);
                        proc = recv_status.MPI_SOURCE;
                        int recvbuf[count];
                        MPI_Recv(recvbuf, count, MPI_INT, proc, tag, comm, &recv_status);
                        for (int i = 0; i < count; i++)
                        {
                            recvbuf[i] -= partition->first_local_col;
                        }
                        send_data->add_msg(proc, count, recvbuf);
                    }
                    MPI_Testall(recv_data->num_msgs, recv_data->requests.data(), &finished,
                            MPI_STATUSES_IGNORE);
                }
	        }
            MPI_Ibarrier(comm, &barrier_request);
            MPI_Test(&barrier_request, &finished, MPI_STATUS_IGNORE);
            while (!finished)
            {
                MPI_Iprobe(MPI_ANY_SOURCE, tag, comm, &msg_avail, &recv_status);
                if (msg_avail)
                {
                    MPI_Get_count(&recv_status, MPI_INT, &count);
                    proc = recv_status.MPI_SOURCE;
                    int recvbuf[count];
                    MPI_Recv(recvbuf, count, MPI_INT, proc, tag, comm, &recv_status);
                    for (int i = 0; i < count; i++)
                    {
                        recvbuf[i] -= partition->first_local_col;
                    }
                    send_data->add_msg(proc, count, recvbuf);
                }
                MPI_Test(&barrier_request, &finished, MPI_STATUS_IGNORE);
            }
            if (send_data->num_msgs)
            {
                send_data->finalize();
            }
        }

        ParComm(ParComm* comm) : CommPkg(comm->topology)
        {
            send_data = new CommData(comm->send_data);
            recv_data = new CommData(comm->recv_data);
            key = comm->key;
        }

        ParComm(ParComm* comm, const std::vector<int>& off_proc_col_to_new)
            : CommPkg(comm->topology)
        {
            bool comm_proc;
            int proc, start, end;
            int idx, new_idx;

            send_data = new CommData();
            recv_data = new CommData();

            if (comm == NULL)
            {
                key = 0;
                return;
            }
            key = comm->key;

            comm->communicate_T(off_proc_col_to_new);

            for (int i = 0; i < comm->recv_data->num_msgs; i++)
            {
                comm_proc = false;
                proc = comm->recv_data->procs[i];
                start = comm->recv_data->indptr[i];
                end = comm->recv_data->indptr[i+1];
                for (int j = start; j < end; j++)
                {
                    idx = comm->recv_data->indices[j];
                    new_idx = off_proc_col_to_new[idx];
                    if (new_idx != -1)
                    {
                        comm_proc = true;
                        recv_data->indices.push_back(new_idx);
                    }
                }
                if (comm_proc)
                {
                    recv_data->procs.push_back(proc);
                    recv_data->indptr.push_back(recv_data->indices.size());
                }
            }
            recv_data->num_msgs = recv_data->procs.size();
            recv_data->size_msgs = recv_data->indices.size();
            recv_data->finalize();

            for (int i = 0; i < comm->send_data->num_msgs; i++)
            {
                comm_proc = false;
                proc = comm->send_data->procs[i];
                start = comm->send_data->indptr[i];
                end = comm->send_data->indptr[i+1];
                for (int j = start; j < end; j++)
                {
                    if (comm->send_data->int_buffer[j] != -1)
                    {
                        comm_proc = true;
                        send_data->indices.push_back(comm->send_data->indices[j]);
                    }
                }
                if (comm_proc)
                {
                    send_data->procs.push_back(proc);
                    send_data->indptr.push_back(send_data->indices.size());
                }
            }
            send_data->num_msgs = send_data->procs.size();
            send_data->size_msgs = send_data->indices.size();
            send_data->finalize();
        }

        ParComm(ParComm* comm, const std::vector<int>& on_proc_col_to_new,
                const std::vector<int>& off_proc_col_to_new) 
            : CommPkg(comm->topology)
        {
            bool comm_proc;
            int proc, start, end;
            int idx, new_idx;

            send_data = new CommData();
            recv_data = new CommData();

            if (comm == NULL)
            {
                key = 0;
                return;
            }
            key = comm->key;

            comm->communicate_T(off_proc_col_to_new);

            for (int i = 0; i < comm->recv_data->num_msgs; i++)
            {
                comm_proc = false;
                proc = comm->recv_data->procs[i];
                start = comm->recv_data->indptr[i];
                end = comm->recv_data->indptr[i+1];
                for (int j = start; j < end; j++)
                {
                    idx = comm->recv_data->indices[j];
                    new_idx = off_proc_col_to_new[idx];
                    if (new_idx != -1)
                    {
                        comm_proc = true;
                        recv_data->indices.push_back(new_idx);
                    }
                }
                if (comm_proc)
                {
                    recv_data->procs.push_back(proc);
                    recv_data->indptr.push_back(recv_data->indices.size());
                }
            }
            recv_data->num_msgs = recv_data->procs.size();
            recv_data->size_msgs = recv_data->indices.size();
            recv_data->finalize();

            for (int i = 0; i < comm->send_data->num_msgs; i++)
            {
                comm_proc = false;
                proc = comm->send_data->procs[i];
                start = comm->send_data->indptr[i];
                end = comm->send_data->indptr[i+1];
                for (int j = start; j < end; j++)
                {
                    idx = comm->send_data->indices[j];
                    new_idx = on_proc_col_to_new[idx];
                    if (new_idx != -1 && comm->send_data->int_buffer[j] != -1)
                    {
                        comm_proc = true;
                        send_data->indices.push_back(new_idx);
                    }
                }
                if (comm_proc)
                {
                    send_data->procs.push_back(proc);
                    send_data->indptr.push_back(send_data->indices.size());
                }
            }
            send_data->num_msgs = send_data->procs.size();
            send_data->size_msgs = send_data->indices.size();
            send_data->finalize();

        }

        /**************************************************************
        *****   ParComm Class Destructor
        **************************************************************
        ***** 
        **************************************************************/
        ~ParComm()
        {
            delete send_data;
            delete recv_data;
        }

        // Standard Communication
        void init_double_comm(const double* values, MPI_Comm comm = MPI_COMM_WORLD)
        {
            initialize(values, comm);
        }
        void init_int_comm(const int* values, MPI_Comm comm = MPI_COMM_WORLD)
        {
            initialize(values, comm);
        }
        std::vector<double>& complete_double_comm()
        {
            return complete<double>();
        }
        std::vector<int>& complete_int_comm()
        {
            return complete<int>();
        }
        template<typename T>
        std::vector<T>& communicate(const std::vector<T>& values, MPI_Comm comm = MPI_COMM_WORLD)
        {
            return CommPkg::communicate(values.data(), comm);
        }
        template<typename T>
        std::vector<T>& communicate(const T* values, MPI_Comm comm = MPI_COMM_WORLD)
        {
            return CommPkg::communicate(values, comm);
        }

        template<typename T>
        void initialize(const T* values, MPI_Comm comm)
        {
            int start, end;
            int proc, idx;

            std::vector<T>& sendbuf = send_data->get_buffer<T>();
            std::vector<T>& recvbuf = recv_data->get_buffer<T>();
            MPI_Datatype type = get_type(sendbuf);

            for (int i = 0; i < send_data->num_msgs; i++)
            {
                proc = send_data->procs[i];
                start = send_data->indptr[i];
                end = send_data->indptr[i+1];
                for (int j = start; j < end; j++)
                {
                    sendbuf[j] = values[send_data->indices[j]];
                }
                MPI_Isend(&(sendbuf[start]), end - start, type,
                        proc, key, comm, &(send_data->requests[i]));
            }
            for (int i = 0; i < recv_data->num_msgs; i++)
            {
                proc = recv_data->procs[i];
                start = recv_data->indptr[i];
                end = recv_data->indptr[i+1];
                MPI_Irecv(&(recvbuf[start]), end - start, type,
                        proc, key, comm, &(recv_data->requests[i]));
            }

        }

        template<typename T>
        std::vector<T>& complete()
        {
            if (send_data->num_msgs)
            {
                MPI_Waitall(send_data->num_msgs, send_data->requests.data(), MPI_STATUS_IGNORE);
            }

            if (recv_data->num_msgs)
            {
                MPI_Waitall(recv_data->num_msgs, recv_data->requests.data(), MPI_STATUS_IGNORE);
            }

            return get_recv_buffer<T>();
        }

        // Transpose Communication
        void init_double_comm_T(const double* values, MPI_Comm comm = MPI_COMM_WORLD)
        {
            initialize_T(values, comm);
        }
        void init_int_comm_T(const int* values, MPI_Comm comm = MPI_COMM_WORLD)
        {
            initialize_T(values, comm);
        }
        void complete_double_comm_T(std::vector<double>& result)
        {
            complete_T<double>(result);
        }
        void complete_double_comm_T(std::vector<int>& result)
        {
            complete_T<double>(result);
        }
        void complete_int_comm_T(std::vector<double>& result)
        {
            complete_T<int>(result);
        }
        void complete_int_comm_T(std::vector<int>& result)
        {
            complete_T<int>(result);
        }
        void complete_double_comm_T()
        {
            complete_T<double>();
        }
        void complete_int_comm_T()
        {
            complete_T<int>();
        }
        template<typename T, typename U>
        void communicate_T(const std::vector<T>& values, std::vector<U>& result, 
                MPI_Comm comm = MPI_COMM_WORLD)
        {
            CommPkg::communicate_T(values.data(), result, comm);
        }
        template<typename T, typename U>
        void communicate_T(const T* values, std::vector<U>& result,
                MPI_Comm comm = MPI_COMM_WORLD)
        {
            CommPkg::communicate_T(values, result, comm);
        }
        template<typename T>
        void communicate_T(const std::vector<T>& values, MPI_Comm comm = MPI_COMM_WORLD)
        {
            CommPkg::communicate_T(values.data(), comm);
        }
        template<typename T>
        void communicate_T(const T* values, MPI_Comm comm = MPI_COMM_WORLD)
        {
            CommPkg::communicate_T(values, comm);
        }

        template<typename T>
        void initialize_T(const T* values, MPI_Comm comm)
        {
            int start, end;
            int proc, idx;
            std::vector<T>& sendbuf = send_data->get_buffer<T>();
            std::vector<T>& recvbuf = recv_data->get_buffer<T>();
            MPI_Datatype type = get_type(sendbuf);

            for (int i = 0; i < recv_data->num_msgs; i++)
            {
                proc = recv_data->procs[i];
                start = recv_data->indptr[i];
                end = recv_data->indptr[i+1];
                for (int j = start; j < end; j++)
                {
                    idx = recv_data->indices[j];
                    recvbuf[j] = values[idx];
                }
                MPI_Isend(&(recvbuf[start]), end - start, type,
                        proc, key, comm, &(recv_data->requests[i]));
            }
            for (int i = 0; i < send_data->num_msgs; i++)
            {
                proc = send_data->procs[i];
                start = send_data->indptr[i];
                end = send_data->indptr[i+1];
                MPI_Irecv(&(sendbuf[start]), end - start, type,
                        proc, key, comm, &(send_data->requests[i]));
            }
        }

        template<typename T, typename U>
        void complete_T(std::vector<U>& result)
        {
            complete_T<T>();

            int idx;
            std::vector<T>& sendbuf = send_data->get_buffer<T>();
            for (int i = 0; i < send_data->size_msgs; i++)
            {
                idx = send_data->indices[i];
                result[idx] += sendbuf[i];
            }
        }

        template<typename T>
        void complete_T()
        {
            if (send_data->num_msgs)
            {
                MPI_Waitall(send_data->num_msgs, send_data->requests.data(), MPI_STATUSES_IGNORE);
            }

            if (recv_data->num_msgs)
            {
                MPI_Waitall(recv_data->num_msgs, recv_data->requests.data(), MPI_STATUSES_IGNORE);
            }
        }


        // Matrix Communication
        CSRMatrix* communicate(std::vector<int>& rowptr, std::vector<int>& col_indices,
                std::vector<double>& values, MPI_Comm comm = MPI_COMM_WORLD);
        CSRMatrix* communicate_T(std::vector<int>& rowptr, std::vector<int>& col_indices,
                std::vector<double>& values, MPI_Comm comm = MPI_COMM_WORLD);
        CSRMatrix* communication_helper(std::vector<int>& rowptr, 
                std::vector<int>& col_indices, std::vector<double>& values,
                MPI_Comm comm, CommData* send_comm, CommData* recv_comm);
        CSRMatrix* communicate(ParCSRMatrix* A, MPI_Comm comm = MPI_COMM_WORLD)
        {
            return CommPkg::communicate(A, comm);
        }


        // Vector Communication
        std::vector<double>& communicate(ParVector& v, MPI_Comm comm = MPI_COMM_WORLD)
        {
            return CommPkg::communicate(v, comm);
        }
        void init_comm(ParVector& v, MPI_Comm comm = MPI_COMM_WORLD)
        {
            CommPkg::init_comm(v, comm);
        }


        // Conditional Communication
        std::vector<double>& conditional_double_comm(const double* values, 
                const int* send_compares,
                const int* recv_compares, 
                MPI_Comm comm = MPI_COMM_WORLD,
                std::function<bool(int)> compare_func = {})
        {
            return conditional_communication<double, MPI_DOUBLE>(values, send_compares, 
                    recv_compares, comm, compare_func);
        
        }
        std::vector<int>& conditional_int_comm(const int* values,
                const int* send_compares,
                const int* recv_compares, 
                MPI_Comm comm = MPI_COMM_WORLD,
                std::function<bool(int)> compare_func = {})
        {
            return conditional_communication<int, MPI_INT>(values, send_compares, 
                    recv_compares, comm, compare_func);
        }

        void conditional_double_comm_T(const double* values, 
                std::vector<double>& result,
                const int* send_compares,
                const int* recv_compares, 
                MPI_Comm comm = MPI_COMM_WORLD,
                std::function<bool(int)> compare_func = {},
                std::function<double(double, double)> result_func = {})
        {
            conditional_communication_T<double, double, MPI_DOUBLE>(values, result, 
                    send_compares, recv_compares, comm, compare_func, result_func);
        }

        void conditional_int_comm_T(const int* values, 
                std::vector<int>& result,
                const int* send_compares,
                const int* recv_compares, 
                MPI_Comm comm = MPI_COMM_WORLD,
                std::function<bool(int)> compare_func = {},
                std::function<int(int, int)> result_func = {})
        {
            conditional_communication_T<int, int, MPI_INT>(values, result, send_compares, 
                    recv_compares, comm, compare_func, result_func);
        }

        void conditional_int_comm_T(const int* values, 
                std::vector<double>& result,
                const int* send_compares,
                const int* recv_compares, 
                MPI_Comm comm = MPI_COMM_WORLD,
                std::function<bool(int)> compare_func = {},
                std::function<double(double, int)> result_func = {})
        {
            conditional_communication_T<int, double, MPI_INT>(values, result, 
                    send_compares, recv_compares, comm, compare_func, result_func);
        }

        template<typename T, MPI_Datatype MPI_T>
        std::vector<T>& conditional_communication(const T* values, 
                const int* send_compares,
                const int* recv_compares,
                MPI_Comm comm = MPI_COMM_WORLD,
                std::function<bool(int)> compare_func = {})
        {
            if (!compare_func) return communicate(values, comm);

            int proc, start, end;
            int idx, size;
            int ctr, prev_ctr;
            int n_sends, n_recvs;

            std::vector<T>& sendbuf = send_data->get_buffer<T>();
            std::vector<T>& recvbuf = recv_data->get_buffer<T>();

            n_sends = 0;
            ctr = 0;
            prev_ctr = 0;
            for (int i = 0; i < send_data->num_msgs; i++)
            {
                proc = send_data->procs[i];
                start = send_data->indptr[i];
                end = send_data->indptr[i+1];
                for (int j = start; j < end; j++)
                {
                    idx = send_data->indices[j];
                    if (compare_func(send_compares[idx]))
                    {
                        sendbuf[ctr++] = values[idx];
                    }
                }
                size = ctr - prev_ctr;
                if (size)
                {
                    MPI_Issend(&(sendbuf[prev_ctr]), size, MPI_T, 
                            proc, key, comm, &(send_data->requests[n_sends++]));
                    prev_ctr = ctr;
                }
            }
            

            n_recvs = 0;
            ctr = 0;
            prev_ctr = 0;
            for (int i = 0; i < recv_data->num_msgs; i++)
            {
                proc = recv_data->procs[i];
                start = recv_data->indptr[i];
                end = recv_data->indptr[i+1];
                for (int j = start; j < end; j++)
                {
                    idx = recv_data->indices[j];
                    if (compare_func(recv_compares[idx]))
                    {
                        ctr++;
                    }
                }
                size = ctr - prev_ctr;
                if (size)
                {
                    MPI_Irecv(&(recvbuf[prev_ctr]), size, MPI_T,
                            proc, key, comm, &(recv_data->requests[n_recvs++]));
                    prev_ctr = ctr;
                }
            }

            if (n_sends)
            {
                MPI_Waitall(n_sends, send_data->requests.data(), MPI_STATUSES_IGNORE);
            }
            if (n_recvs)
            {
                MPI_Waitall(n_recvs, recv_data->requests.data(), MPI_STATUSES_IGNORE);
            }

            ctr--;
            for (int i = recv_data->size_msgs - 1; i >= 0; i--)
            {
                idx = recv_data->indices[i];
                if (compare_func(recv_compares[idx]))
                {
                    recvbuf[idx] = recvbuf[ctr--];
                }
                else
                {
                    recvbuf[idx] = 0.0;
                }
            }
            return recvbuf;
        }

        template<typename T, typename U, MPI_Datatype MPI_T>
        void conditional_communication_T(const T* values,
                std::vector<U>& result, 
                const int* send_compares,
                const int* recv_compares,
                MPI_Comm comm = MPI_COMM_WORLD,
                std::function<bool(int)> compare_func = {},
                std::function<U(U, T)> result_func = {})
        {
            if (!compare_func)
            {
                communicate_T(values, result, comm);
                return;
            }

            int proc, start, end;
            int idx, size;
            int ctr, prev_ctr;
            int n_sends, n_recvs;

            std::vector<T>& sendbuf = send_data->get_buffer<T>();
            std::vector<T>& recvbuf = recv_data->get_buffer<T>();

            n_sends = 0;
            ctr = 0;
            prev_ctr = 0;
            for (int i = 0; i < recv_data->num_msgs; i++)
            {
                proc = recv_data->procs[i];
                start = recv_data->indptr[i];
                end = recv_data->indptr[i+1];
                for (int j = start; j < end; j++)
                {
                    idx = recv_data->indices[j];
                    if (compare_func(recv_compares[idx]))
                    {
                        recvbuf[ctr++] = values[idx];
                    }
                }
                size = ctr - prev_ctr;
                if (size)
                {
                    MPI_Issend(&(recvbuf[prev_ctr]), size, MPI_T, 
                            proc, key, comm, &(recv_data->requests[n_sends++]));
                    prev_ctr = ctr;
                }
            }

            n_recvs = 0;
            ctr = 0;
            prev_ctr = 0;
            for (int i = 0; i < send_data->num_msgs; i++)
            {
                proc = send_data->procs[i];
                start = send_data->indptr[i];
                end = send_data->indptr[i+1];
                for (int j = start; j < end; j++)
                {
                    idx = send_data->indices[j];
                    if (compare_func(send_compares[idx]))
                    {
                        ctr++;
                    }
                }
                size = ctr - prev_ctr;
                if (size)
                {
                    MPI_Irecv(&(sendbuf[prev_ctr]), size, MPI_T,
                            proc, key, comm, &(send_data->requests[n_recvs++]));
                    prev_ctr = ctr;
                }
            }

            if (n_sends)
            {
                MPI_Waitall(n_sends, recv_data->requests.data(), MPI_STATUSES_IGNORE);
            }
            if (n_recvs)
            {
                MPI_Waitall(n_recvs, send_data->requests.data(), MPI_STATUSES_IGNORE);
            }

            if (result_func)
            {
                ctr = 0;
                for (int i = 0; i < send_data->size_msgs; i++)
                {
                    idx = send_data->indices[i];
                    if (compare_func(send_compares[idx]))
                    {
                        result[idx] = result_func(result[idx], sendbuf[ctr++]);
                    }
                }
            }
        }


        // Helper Methods
        std::vector<double>& get_double_recv_buffer()
        {
            return recv_data->buffer;
        }
        std::vector<int>& get_int_recv_buffer()
        {
            return recv_data->int_buffer;
        }
        std::vector<double>& get_double_send_buffer()
        {
            return send_data->buffer;
        }
        std::vector<int>& get_int_send_buffer()
        {
            return send_data->int_buffer;
        }

        int key;
        CommData* send_data;
        CommData* recv_data;
    };



    /**************************************************************
    *****   TAPComm Class
    **************************************************************
    ***** This class constructs a topology-aware parallel communicator: 
    ***** which messages must be sent/recieved for matrix operations,
    ***** using topology-aware methods to limit the number and size
    ***** of inter-node messages
    *****
    ***** Attributes
    ***** -------------
    ***** local_S_par_comm : ParComm*
    *****    Parallel communication package for sending data that originates
    *****    on rank to other processes local to node, before inter-node
    *****    communication occurs.
    ***** local_R_par_comm : ParComm*
    *****    Parallel communication package for redistributing previously
    *****    received values (from inter-node communication step) to 
    *****    processes local to rank which need said values
    ***** local_L_par_comm : ParComm* 
    *****    Parallel communication package for communicating values
    *****    that both originate and have a final destination on node
    *****    (fully intra-node communication)
    ***** global_par_comm : ParComm*
    *****    Parallel communication package for sole inter-node step.
    ***** recv_buffer : Vector
    *****    Combination of local_L_par_comm and local_R_par_comm
    *****    recv buffers, ordered to match off_proc_column_map
    ***** L_to_orig : std::vector<int>
    *****    Maps the columns recvd by local_L_par_comm to original
    *****    position (in off_proc_column_map)
    ***** R_to_orig : std::vector<int>
    *****    Maps the columns recvd by local_R_par_comm to original
    *****    position (in off_proc_column_map)
    ***** Partition* partition
    *****    Partition, holding information about topology
    **************************************************************/
    class TAPComm : public CommPkg
    {
        public:

        TAPComm(Partition* partition) : CommPkg(partition)
        {
            local_S_par_comm = new ParComm(partition, 2345);
            local_R_par_comm = new ParComm(partition, 3456);
            local_L_par_comm = new ParComm(partition, 4567);
            global_par_comm = new ParComm(partition, 5678);
        }


        /**************************************************************
        *****   TAPComm Class Constructor
        **************************************************************
        ***** Initializes a TAPComm for a matrix without contiguous
        ***** row-wise partitions across processes.  Instead, each
        ***** process holds a random assortment of rows. 
        *****
        ***** Parameters
        ***** -------------
        ***** off_proc_column_map : std::vector<int>&
        *****    Maps local off_proc columns indices to global
        ***** global_num_cols : int
        *****    Number of global columns in matrix
        ***** local_num_cols : int
        *****    Number of columns local to rank
        **************************************************************/
        TAPComm(Partition* partition, 
                const std::vector<int>& off_proc_column_map,
                MPI_Comm comm = MPI_COMM_WORLD) : CommPkg(partition)
        {
            init_tap_comm(partition, off_proc_column_map, comm);
        }

        TAPComm(Partition* partition,
                const std::vector<int>& off_proc_column_map,
                const std::vector<int>& on_proc_column_map,
                MPI_Comm comm = MPI_COMM_WORLD) : CommPkg(partition)
        {
            init_tap_comm(partition, off_proc_column_map, comm);

            std::vector<int> on_proc_to_new;
            int on_proc_num_cols = on_proc_column_map.size();
            if (partition->local_num_cols)
            {
                on_proc_to_new.resize(partition->local_num_cols);
                for (int i = 0; i < on_proc_num_cols; i++)
                {
                    on_proc_to_new[on_proc_column_map[i] - partition->first_local_col] = i;
                }
            }
            
            for (std::vector<int>::iterator it = local_S_par_comm->send_data->indices.begin();
                    it != local_S_par_comm->send_data->indices.end(); ++it)
            {
                *it = on_proc_to_new[*it];
            }

            for (std::vector<int>::iterator it = local_L_par_comm->send_data->indices.begin();
                    it != local_L_par_comm->send_data->indices.end(); ++it)
            {
                *it = on_proc_to_new[*it];
            }
        }

        /**************************************************************
        *****   TAPComm Class Constructor
        **************************************************************
        ***** Create topology-aware communication class from 
        ***** original communication package (which processes rank
        ***** communication which, and what is sent to / recv from
        ***** each process.
        *****
        ***** Parameters
        ***** -------------
        ***** orig_comm : ParComm*
        *****    Existing standard communication package from which
        *****    to form topology-aware communicator
        **************************************************************/
        TAPComm(ParComm* orig_comm) : CommPkg(orig_comm->topology)
        {
            //TODO -- Write this constructor
        }

        TAPComm(TAPComm* tap_comm) : CommPkg(tap_comm->topology)
        {
            global_par_comm = new ParComm(tap_comm->global_par_comm);
            local_S_par_comm = new ParComm(tap_comm->local_S_par_comm);
            local_R_par_comm = new ParComm(tap_comm->local_R_par_comm);
            local_L_par_comm = new ParComm(tap_comm->local_L_par_comm);

            int recv_size = tap_comm->recv_buffer.size();
            if (recv_size)
            {
                recv_buffer.resize(recv_size);
                int_recv_buffer.resize(recv_size);
                std::copy(tap_comm->L_to_orig.begin(), tap_comm->L_to_orig.end(),
                        std::back_inserter(L_to_orig));
                std::copy(tap_comm->R_to_orig.begin(), tap_comm->R_to_orig.end(),
                        std::back_inserter(R_to_orig));
            }
        }

        TAPComm(TAPComm* tap_comm, const std::vector<int>& on_proc_col_to_new,
                const std::vector<int>& off_proc_col_to_new, bool communicate = false) 
            : CommPkg(tap_comm->topology)
        {
            bool comm_proc;
            int proc, start, end;
            int idx, new_idx;
            int ctr;
            int new_idx_L;
            int new_idx_R;

            local_L_par_comm = new ParComm(tap_comm->topology, 
                    tap_comm->local_L_par_comm->key);
            local_S_par_comm = new ParComm(tap_comm->topology,
                    tap_comm->local_S_par_comm->key);
            local_R_par_comm = new ParComm(tap_comm->topology,
                    tap_comm->local_R_par_comm->key);
            global_par_comm = new ParComm(tap_comm->topology,
                    tap_comm->global_par_comm->key);
            
            // Communicate the col_to_new lists to other local procs
            tap_comm->local_S_par_comm->communicate(on_proc_col_to_new, topology->local_comm);
            tap_comm->local_R_par_comm->communicate_T(off_proc_col_to_new,
                    topology->local_comm);

            // Form col_to_new for S_recv, R_send, and global_recv
            std::vector<int>& S_recv_col_to_new 
                = tap_comm->local_S_par_comm->recv_data->int_buffer;
            std::vector<int>& R_send_col_to_new = 
                tap_comm->local_R_par_comm->send_data->int_buffer;
            std::vector<int> global_recv_col_to_new;
            if (tap_comm->global_par_comm->recv_data->size_msgs)
            {
                global_recv_col_to_new.resize(tap_comm->global_par_comm->recv_data->size_msgs);
            }
            for (int i = 0; i < tap_comm->local_R_par_comm->send_data->size_msgs; i++)
            {
                idx = tap_comm->local_R_par_comm->send_data->indices[i];
                global_recv_col_to_new[idx] = R_send_col_to_new[i];
            }

            // Update local_L_par_comm
            for (int i = 0; i < tap_comm->local_L_par_comm->send_data->num_msgs; i++)
            {
                comm_proc = false;
                start = tap_comm->local_L_par_comm->send_data->indptr[i];
                end = tap_comm->local_L_par_comm->send_data->indptr[i+1];
                for (int j = start; j < end; j++)
                {
                    idx = tap_comm->local_L_par_comm->send_data->indices[j];
                    new_idx = on_proc_col_to_new[idx];
                    if (new_idx != -1)
                    {
                        comm_proc = true;
                        local_L_par_comm->send_data->indices.push_back(new_idx);
                    }
                }
                if (comm_proc)
                {
                    proc = tap_comm->local_L_par_comm->send_data->procs[i];
                    local_L_par_comm->send_data->procs.push_back(proc);
                    local_L_par_comm->send_data->indptr.push_back(
                            local_L_par_comm->send_data->indices.size());
                }
            }
            local_L_par_comm->send_data->num_msgs = local_L_par_comm->send_data->procs.size();
            local_L_par_comm->send_data->size_msgs = local_L_par_comm->send_data->indices.size();
            local_L_par_comm->send_data->finalize();

            for (int i = 0; i < tap_comm->local_L_par_comm->recv_data->num_msgs; i++)
            {
                comm_proc = false;
                start = tap_comm->local_L_par_comm->recv_data->indptr[i];
                end = tap_comm->local_L_par_comm->recv_data->indptr[i+1];
                for (int j = start; j < end; j++)
                {
                    idx = tap_comm->L_to_orig[j];
                    new_idx = off_proc_col_to_new[idx];
                    if (new_idx != -1)
                    {
                        comm_proc = true;
                        new_idx_L = L_to_orig.size();
                        L_to_orig.push_back(new_idx);
                        local_L_par_comm->recv_data->indices.push_back(new_idx_L);
                    }
                }
                if (comm_proc)
                {
                    proc = tap_comm->local_L_par_comm->recv_data->procs[i];
                    local_L_par_comm->recv_data->procs.push_back(proc);
                    local_L_par_comm->recv_data->indptr.push_back(
                            local_L_par_comm->recv_data->indices.size());
                }
            }
            local_L_par_comm->recv_data->num_msgs = local_L_par_comm->recv_data->procs.size();
            local_L_par_comm->recv_data->size_msgs = local_L_par_comm->recv_data->indices.size();
            local_L_par_comm->recv_data->finalize();



            // Update local_S_par_comm
            for (int i = 0; i < tap_comm->local_S_par_comm->send_data->num_msgs; i++)
            {
                comm_proc = false;
                start = tap_comm->local_S_par_comm->send_data->indptr[i];
                end = tap_comm->local_S_par_comm->send_data->indptr[i+1];
                for (int j = start; j < end; j++)
                {
                    idx = tap_comm->local_S_par_comm->send_data->indices[j];
                    new_idx = on_proc_col_to_new[idx];
                    if (new_idx != -1)
                    {
                        comm_proc = true;
                        local_S_par_comm->send_data->indices.push_back(new_idx);
                    }
                }
                if (comm_proc)
                {
                    proc = tap_comm->local_S_par_comm->send_data->procs[i];
                    local_S_par_comm->send_data->procs.push_back(proc);
                    local_S_par_comm->send_data->indptr.push_back(
                            local_S_par_comm->send_data->indices.size());
                }
            }
            local_S_par_comm->send_data->num_msgs = local_S_par_comm->send_data->procs.size();
            local_S_par_comm->send_data->size_msgs = local_S_par_comm->send_data->indices.size();
            local_S_par_comm->send_data->finalize();

            for (int i = 0; i < tap_comm->local_S_par_comm->recv_data->num_msgs; i++)
            {
                comm_proc = false;
                start = tap_comm->local_S_par_comm->recv_data->indptr[i];
                end = tap_comm->local_S_par_comm->recv_data->indptr[i+1];
                for (int j = start; j < end; j++)
                {
                    new_idx = S_recv_col_to_new[j];
                    if (new_idx != -1)
                    {
                        comm_proc = true;
                        local_S_par_comm->recv_data->indices.push_back(new_idx);
                    }
                }
                if (comm_proc)
                {
                    proc = tap_comm->local_S_par_comm->recv_data->procs[i];
                    local_S_par_comm->recv_data->procs.push_back(proc);
                    local_S_par_comm->recv_data->indptr.push_back(
                            local_S_par_comm->recv_data->indices.size());
                }
            }
            local_S_par_comm->recv_data->num_msgs = local_S_par_comm->recv_data->procs.size();
            local_S_par_comm->recv_data->size_msgs = local_S_par_comm->recv_data->indices.size();
            local_S_par_comm->recv_data->finalize();


            // Update local_R_par_comm
            for (int i = 0; i < tap_comm->local_R_par_comm->recv_data->num_msgs; i++)
            {
                comm_proc = false;
                start = tap_comm->local_R_par_comm->recv_data->indptr[i];
                end = tap_comm->local_R_par_comm->recv_data->indptr[i+1];
                for (int j = start; j < end; j++)
                {
                    idx = tap_comm->R_to_orig[j];
                    new_idx = off_proc_col_to_new[idx];
                    if (new_idx != -1)
                    {
                        comm_proc = true;
                        new_idx_R = R_to_orig.size();
                        R_to_orig.push_back(new_idx);
                        local_R_par_comm->recv_data->indices.push_back(new_idx_R);
                    }
                }
                if (comm_proc)
                {
                    proc = tap_comm->local_R_par_comm->recv_data->procs[i];
                    local_R_par_comm->recv_data->procs.push_back(proc);
                    local_R_par_comm->recv_data->indptr.push_back(
                            local_R_par_comm->recv_data->indices.size());
                }
            }
            local_R_par_comm->recv_data->num_msgs = local_R_par_comm->recv_data->procs.size();
            local_R_par_comm->recv_data->size_msgs = local_R_par_comm->recv_data->indices.size();
            local_R_par_comm->recv_data->finalize();

            for (int i = 0; i < tap_comm->local_R_par_comm->send_data->num_msgs; i++)
            {
                comm_proc = false;
                start = tap_comm->local_R_par_comm->send_data->indptr[i];
                end = tap_comm->local_R_par_comm->send_data->indptr[i+1];
                for (int j = start; j < end; j++)
                {
                    idx = tap_comm->local_R_par_comm->send_data->indices[j];
                    new_idx = R_send_col_to_new[idx];
                    if (new_idx != -1)
                    {
                        comm_proc = true;
                        local_R_par_comm->send_data->indices.push_back(new_idx);
                    }
                }
                if (comm_proc)
                {
                    proc = tap_comm->local_R_par_comm->send_data->procs[i];
                    local_R_par_comm->send_data->procs.push_back(proc);
                    local_R_par_comm->send_data->indptr.push_back(
                            local_R_par_comm->send_data->indices.size());
                }
            }
            local_R_par_comm->send_data->num_msgs = local_R_par_comm->send_data->procs.size();
            local_R_par_comm->send_data->size_msgs = local_R_par_comm->send_data->indices.size();
            local_R_par_comm->send_data->finalize();



            // Update global par comm
            for (int i = 0; i < tap_comm->global_par_comm->send_data->num_msgs; i++)
            {
                comm_proc = false;
                start = tap_comm->global_par_comm->send_data->indptr[i];
                end = tap_comm->global_par_comm->send_data->indptr[i+1];
                for (int j = start; j < end; j++)
                {
                    idx = tap_comm->global_par_comm->send_data->indices[j];
                    new_idx = S_recv_col_to_new[idx];
                    if (new_idx != -1)
                    {
                        comm_proc = true;
                        global_par_comm->send_data->indices.push_back(new_idx);
                    }
                }
                if (comm_proc)
                {
                    proc = tap_comm->global_par_comm->send_data->procs[i];
                    global_par_comm->send_data->procs.push_back(proc);
                    global_par_comm->send_data->indptr.push_back(
                            global_par_comm->send_data->indices.size());
                }
            }
            global_par_comm->send_data->num_msgs = global_par_comm->send_data->procs.size();
            global_par_comm->send_data->size_msgs = global_par_comm->send_data->indices.size();
            global_par_comm->send_data->finalize();


            for (int i = 0; i < tap_comm->global_par_comm->recv_data->num_msgs; i++)
            {
                comm_proc = false;
                start = tap_comm->global_par_comm->recv_data->indptr[i];
                end = tap_comm->global_par_comm->recv_data->indptr[i+1];
                for (int j = start; j < end; j++)
                {
                    new_idx = global_recv_col_to_new[j];
                    if (new_idx != -1)
                    {
                        comm_proc = true;
                        global_par_comm->recv_data->indices.push_back(new_idx);
                    }
                }
                if (comm_proc)
                {
                    proc = tap_comm->global_par_comm->recv_data->procs[i];
                    global_par_comm->recv_data->procs.push_back(proc);
                    global_par_comm->recv_data->indptr.push_back(
                            global_par_comm->recv_data->indices.size());
                }
            }
            global_par_comm->recv_data->num_msgs = global_par_comm->recv_data->procs.size();
            global_par_comm->recv_data->size_msgs = global_par_comm->recv_data->indices.size();
            global_par_comm->recv_data->finalize();

            
            int recv_size = local_R_par_comm->recv_data->size_msgs +
                local_L_par_comm->recv_data->size_msgs;
            if (recv_size)
            {
                recv_buffer.resize(recv_size);
                int_recv_buffer.resize(recv_size);
            }
        }

        /**************************************************************
        *****   ParComm Class Destructor
        **************************************************************
        ***** 
        **************************************************************/
        ~TAPComm()
        {
            delete global_par_comm;
            delete local_S_par_comm;
            delete local_R_par_comm;
            delete local_L_par_comm;
        }

        void init_tap_comm(Partition* partition,
                const std::vector<int>& off_proc_column_map,
                MPI_Comm comm)
        {
            // Get MPI Information
            int rank, num_procs;
            MPI_Comm_rank(comm, &rank);
            MPI_Comm_size(comm, &num_procs);

            // Initialize class variables
            local_S_par_comm = new ParComm(partition, 2345);
            local_R_par_comm = new ParComm(partition, 3456);
            local_L_par_comm = new ParComm(partition, 4567);
            global_par_comm = new ParComm(partition, 5678);

            // Initialize Variables
            int idx;
            int recv_size;
            std::vector<int> off_proc_col_to_proc;
            std::vector<int> on_node_column_map;
            std::vector<int> on_node_col_to_proc;
            std::vector<int> off_node_column_map;
            std::vector<int> off_node_col_to_node;
            std::vector<int> on_node_to_off_proc;
            std::vector<int> off_node_to_off_proc;
            std::vector<int> recv_nodes;
            std::vector<int> orig_procs;
            std::vector<int> node_to_local_proc;

            // Find process on which vector value associated with each column is
            // stored
            partition->form_col_to_proc(off_proc_column_map, off_proc_col_to_proc);

            // Partition off_proc cols into on_node and off_node
            split_off_proc_cols(off_proc_column_map, off_proc_col_to_proc,
                   on_node_column_map, on_node_col_to_proc, on_node_to_off_proc,
                   off_node_column_map, off_node_col_to_node, off_node_to_off_proc);

            // Gather all nodes with which any local process must communication
            form_local_R_par_comm(off_node_column_map, off_node_col_to_node, 
                    orig_procs);

            // Find global processes with which rank communications
            form_global_par_comm(orig_procs);

            // Form local_S_par_comm: initial distribution of values among local
            // processes, before inter-node communication
            form_local_S_par_comm(orig_procs);

            // Adjust send indices (currently global vector indices) to be index 
            // of global vector value from previous recv
            adjust_send_indices(partition->first_local_col);

            // Form local_L_par_comm: fully local communication (origin and
            // destination processes both local to node)
            form_local_L_par_comm(on_node_column_map, on_node_col_to_proc,
                    partition->first_local_col);

            // Determine size of final recvs (should be equal to 
            // number of off_proc cols)
            recv_size = local_R_par_comm->recv_data->size_msgs +
                local_L_par_comm->recv_data->size_msgs;
            if (recv_size)
            {
                // Want a single recv buffer local_R and local_L par_comms
                recv_buffer.resize(recv_size);
                int_recv_buffer.resize(recv_size);

                // Map local_R recvs to original off_proc_column_map
                if (local_R_par_comm->recv_data->size_msgs)
                {
                    R_to_orig.resize(local_R_par_comm->recv_data->size_msgs);
                    for (int i = 0; i < local_R_par_comm->recv_data->size_msgs; i++)
                    {
                        idx = local_R_par_comm->recv_data->indices[i];
                        int orig_i = off_node_to_off_proc[idx];
                        R_to_orig[i] = orig_i;
                    }
                }


                // Map local_L recvs to original off_proc_column_map
                if (local_L_par_comm->recv_data->size_msgs)
                {
                    L_to_orig.resize(local_L_par_comm->recv_data->size_msgs);
                    for (int i = 0; i < local_L_par_comm->recv_data->size_msgs; i++)
                    {
                        idx = local_L_par_comm->recv_data->indices[i];
                        int orig_i = on_node_to_off_proc[idx];
                        L_to_orig[i] = orig_i;
                    }
                }
            }
        }

        // Helper methods for forming TAPComm:
        void split_off_proc_cols(const std::vector<int>& off_proc_column_map,
                const std::vector<int>& off_proc_col_to_proc,
                std::vector<int>& on_node_column_map,
                std::vector<int>& on_node_col_to_proc,
                std::vector<int>& on_node_to_off_proc,
                std::vector<int>& off_node_column_map,
                std::vector<int>& off_node_col_to_node,
                std::vector<int>& off_node_to_off_proc);
        void form_local_R_par_comm(const std::vector<int>& off_node_column_map,
                const std::vector<int>& off_node_col_to_node,
                std::vector<int>& orig_procs);
        void form_global_par_comm(std::vector<int>& orig_procs);
        void form_local_S_par_comm(std::vector<int>& orig_procs);
        void adjust_send_indices(const int first_local_col);
        void form_local_L_par_comm(const std::vector<int>& on_node_column_map,
                const std::vector<int>& on_node_col_to_proc,
                const int first_local_col);

        // Class Methods
        void init_double_comm(const double* values, MPI_Comm comm = MPI_COMM_WORLD)
        {
            initialize(values, comm);
        }
        void init_int_comm(const int* values, MPI_Comm comm = MPI_COMM_WORLD)
        {
            initialize(values, comm);
        }
        std::vector<double>& complete_double_comm()
        {
            return complete<double>();
        }
        std::vector<int>& complete_int_comm()
        {
            return complete<int>();
        }
        
        template<typename T>
        std::vector<T>& communicate(const std::vector<T>& values, MPI_Comm comm = MPI_COMM_WORLD)
        {
            return CommPkg::communicate<T>(values.data(), comm);
        }
        template<typename T>
        std::vector<T>& communicate(const T* values, MPI_Comm comm = MPI_COMM_WORLD)
        {
            return CommPkg::communicate<T>(values, comm);
        }

        template<typename T>
        void initialize(const T* values, MPI_Comm comm)
        {
            // Messages with origin and final destination on node
            local_L_par_comm->communicate<T>(values, topology->local_comm);

            // Initial redistribution among node
            std::vector<T>& S_vals = 
                local_S_par_comm->communicate<T>(values, topology->local_comm);

            // Begin inter-node communication 
            global_par_comm->initialize(S_vals.data(), comm);
        }

        template<typename T>
        std::vector<T>& complete()
        {
            // Complete inter-node communication
            std::vector<T>& G_vals = global_par_comm->complete<T>();

            // Redistributing recvd inter-node values
            local_R_par_comm->communicate<T>(G_vals.data(), topology->local_comm);

            std::vector<T>& recvbuf = get_recv_buffer<T>();
            std::vector<T>& R_recvbuf = local_R_par_comm->recv_data->get_buffer<T>();
            std::vector<T>& L_recvbuf = local_L_par_comm->recv_data->get_buffer<T>();

            // Add values from L_recv and R_recv to appropriate positions in 
            // Vector recv
            int idx;
            int R_recv_size = R_recvbuf.size();
            int L_recv_size = L_recvbuf.size();
            for (int i = 0; i < R_recv_size; i++)
            {
                idx = R_to_orig[i];
                recvbuf[idx] = R_recvbuf[i];
            }

            for (int i = 0; i < L_recv_size; i++)
            {
                idx = L_to_orig[i];
                recvbuf[idx] = L_recvbuf[i];
            }

            return recvbuf;
        }


        // Transpose Communication
        void init_double_comm_T(const double* values, MPI_Comm comm = MPI_COMM_WORLD)
        {
            initialize_T(values, comm);
        }
        void init_int_comm_T(const int* values, MPI_Comm comm = MPI_COMM_WORLD)
        {
            initialize_T(values, comm);
        }
        void complete_double_comm_T(std::vector<double>& result)
        {
            complete_T<double>(result);
        }        
        void complete_double_comm_T(std::vector<int>& result)
        {
            complete_T<double>(result);
        }
        void complete_int_comm_T(std::vector<double>& result)
        {
            complete_T<int>(result);
        }
        void complete_int_comm_T(std::vector<int>& result)
        {
            complete_T<int>(result);
        }

        void complete_double_comm_T()
        {
            complete_T<double>();
        }
        void complete_int_comm_T()
        {
            complete_T<int>();
        }

        template<typename T, typename U>
        void communicate_T(const std::vector<T>& values, std::vector<U>& result,
                MPI_Comm comm = MPI_COMM_WORLD)
        {
            CommPkg::communicate_T(values.data(), result, comm);
        }
        template<typename T, typename U>
        void communicate_T(const T* values, std::vector<U>& result,
                MPI_Comm comm = MPI_COMM_WORLD)
        {
            CommPkg::communicate_T(values, result, comm);
        }
        template<typename T>
        void communicate_T(const std::vector<T>& values, MPI_Comm comm = MPI_COMM_WORLD)
        {
            CommPkg::communicate_T(values.data(), comm);
        }
        template<typename T>
        void communicate_T(const T* values, MPI_Comm comm = MPI_COMM_WORLD)
        {
            CommPkg::communicate_T(values, comm);
        }

        template<typename T>
        void initialize_T(const T* values, MPI_Comm comm)
        {
            int idx;
            std::vector<T> L_values;
            std::vector<T> R_values;
            if (local_L_par_comm->recv_data->size_msgs)
            {
                L_values.resize(local_L_par_comm->recv_data->size_msgs);
                for (int i = 0; i < local_L_par_comm->recv_data->size_msgs; i++)
                {
                    idx = L_to_orig[i];
                    L_values[i] = values[idx];
                }
            }
            if (local_R_par_comm->recv_data->size_msgs)
            {
                R_values.resize(local_R_par_comm->recv_data->size_msgs);
                for (int i = 0; i < local_R_par_comm->recv_data->size_msgs; i++)
                {
                    idx = R_to_orig[i];
                    R_values[i] = values[idx];
                }
            }

            // Messages with origin and final destination on node
            local_L_par_comm->communicate_T(L_values.data(), topology->local_comm);

            // Initial redistribution among node
            local_R_par_comm->communicate_T(R_values.data(), topology->local_comm);

            // Begin inter-node communication 
            std::vector<T>& R_sendbuf = local_R_par_comm->send_data->get_buffer<T>();
            std::vector<T>& G_recvbuf = global_par_comm->recv_data->get_buffer<T>();
            std::fill(G_recvbuf.begin(), G_recvbuf.end(), 0);
            for (int i = 0; i < local_R_par_comm->send_data->size_msgs; i++)
            {
                idx = local_R_par_comm->send_data->indices[i];
                G_recvbuf[idx] += R_sendbuf[i];
            }
            global_par_comm->init_comm_T(G_recvbuf, comm);

        }

        template<typename T, typename U>
        void complete_T(std::vector<U>& result)
        {
            complete_T<T>();

            int idx;
            std::vector<T>& S_sendbuf = local_S_par_comm->send_data->get_buffer<T>();
            std::vector<T>& L_sendbuf = local_L_par_comm->send_data->get_buffer<T>();

            for (int i = 0; i < local_L_par_comm->send_data->size_msgs; i++)
            {
                idx = local_L_par_comm->send_data->indices[i];
                result[idx] += L_sendbuf[i];
            }
            for (int i = 0; i < local_S_par_comm->send_data->size_msgs; i++)
            {
                idx = local_S_par_comm->send_data->indices[i];
                result[idx] += S_sendbuf[i];
            } 
        }
        template<typename T>
        void complete_T()
        {
            // Complete inter-node communication
            global_par_comm->complete_comm_T<T>();

            int idx;
            std::vector<T>& G_sendbuf = global_par_comm->send_data->get_buffer<T>();
            std::vector<T>& S_recvbuf = local_S_par_comm->recv_data->get_buffer<T>();
            std::fill(S_recvbuf.begin(), S_recvbuf.end(), 0);
            for (int i = 0; i < global_par_comm->send_data->size_msgs; i++)
            {
                idx = global_par_comm->send_data->indices[i];
                S_recvbuf[idx] += G_sendbuf[i];
            }

            // Redistributing recvd inter-node values
            local_S_par_comm->communicate_T(S_recvbuf, topology->local_comm);
        }


        // Matrix Communication
        CSRMatrix* communicate(std::vector<int>& rowptr, std::vector<int>& col_indices,
                std::vector<double>& values, MPI_Comm comm = MPI_COMM_WORLD);
        std::pair<CSRMatrix*, CSRMatrix*> communicate_T(std::vector<int>& rowptr, 
                std::vector<int>& col_indices, std::vector<double>& values, 
                MPI_Comm comm = MPI_COMM_WORLD);
        CSRMatrix* communicate(ParCSRMatrix* A, MPI_Comm comm = MPI_COMM_WORLD)
        {
            int rank;
            MPI_Comm_rank(MPI_COMM_WORLD, &rank);
            if (rank == 0) printf("Not yet implemented\n");
            return NULL;
        }

        // Vector Communication        
        std::vector<double>& communicate(ParVector& v, MPI_Comm comm = MPI_COMM_WORLD)
        {
            return CommPkg::communicate(v, comm);
        }

        void init_comm(ParVector& v, MPI_Comm comm = MPI_COMM_WORLD)
        {
            CommPkg::init_comm(v, comm);
        }


        // Conditional Communication
        std::vector<double>& conditional_double_comm(const double* values, 
                const int* send_compares,
                const int* recv_compares, 
                MPI_Comm comm = MPI_COMM_WORLD,
                std::function<bool(int)> compare_func = {})
        {
            return conditional_communication<double, MPI_DOUBLE>(values, send_compares, 
                    recv_compares, comm, compare_func);
        
        }
        std::vector<int>& conditional_int_comm(const int* values,
                const int* send_compares,
                const int* recv_compares, 
                MPI_Comm comm = MPI_COMM_WORLD,
                std::function<bool(int)> compare_func = {})
        {
            return conditional_communication<int, MPI_INT>(values, send_compares, 
                    recv_compares, comm, compare_func);
        }

        void conditional_double_comm_T(const double* values, 
                std::vector<double>& result,
                const int* send_compares,
                const int* recv_compares, 
                MPI_Comm comm = MPI_COMM_WORLD,
                std::function<bool(int)> compare_func = {},
                std::function<double(double, double)> result_func = {})
        {
            conditional_communication_T<double, double, MPI_DOUBLE>(values, result, 
                    send_compares, recv_compares, comm, compare_func, result_func);
        }
        void conditional_int_comm_T(const int* values, 
                std::vector<int>& result,
                const int* send_compares,
                const int* recv_compares, 
                MPI_Comm comm = MPI_COMM_WORLD,
                std::function<bool(int)> compare_func = {},
                std::function<int(int, int)> result_func = {})                
        {
            conditional_communication_T<int, int, MPI_INT>(values, result, 
                    send_compares, recv_compares, comm, compare_func, result_func);
        }
        void conditional_int_comm_T(const int* values, 
                std::vector<double>& result,
                const int* send_compares,
                const int* recv_compares, 
                MPI_Comm comm = MPI_COMM_WORLD,
                std::function<bool(int)> compare_func = {},
                std::function<double(double, int)> result_func = {})                
        {
            conditional_communication_T<int, double, MPI_INT>(values, result, 
                    send_compares, recv_compares, comm, compare_func, result_func);
        }

        template<typename T, MPI_Datatype MPI_T>
        std::vector<T>& conditional_communication(const T* values, 
                const int* send_compares,
                const int* recv_compares,
                MPI_Comm comm = MPI_COMM_WORLD,
                std::function<bool(int)> compare_func = {})
        {
            int start, end;
            int idx, proc, size;
            int n_sends, n_recvs;
            int ctr;
            bool send_msg;

            std::vector<int> global_send_compares;
            std::vector<int> global_recv_compares;
            std::vector<T> L_recvbuf;
            std::vector<T> S_recvbuf;
            std::vector<T> R_recvbuf;
            std::vector<T> G_recvbuf;

            std::vector<int> R_recv_compares;
            if (local_R_par_comm->recv_data->size_msgs)
            {
                R_recv_compares.resize(local_R_par_comm->recv_data->size_msgs);
                for (int i = 0; i < local_R_par_comm->recv_data->size_msgs; i++)
                {
                    idx = R_to_orig[i];
                    R_recv_compares[i] = recv_compares[idx];
                }
            }
            
            // Local communication... send states and off proc states
            local_S_par_comm->communicate(send_compares, topology->local_comm);
            std::copy(local_S_par_comm->recv_data->int_buffer.begin(),
                    local_S_par_comm->recv_data->int_buffer.end(),
                    std::back_inserter(global_send_compares));
            local_R_par_comm->communicate_T(R_recv_compares, topology->local_comm);
            if (global_par_comm->recv_data->size_msgs)
            {
                global_recv_compares.resize(global_par_comm->recv_data->size_msgs);
            }
            for (int i = 0; i < local_R_par_comm->send_data->size_msgs; i++)
            {
                idx = local_R_par_comm->send_data->indices[i];
                global_recv_compares[idx] = local_R_par_comm->send_data->int_buffer[i];
            }

            // Local communication... can send / recv everything
            S_recvbuf = local_S_par_comm->communicate(values, topology->local_comm);

            // Global communication... only send if compare yields true
            G_recvbuf = global_par_comm->conditional_comm(S_recvbuf,
                    global_send_compares,  
                    global_recv_compares, 
                    comm, compare_func);
            //G_recvbuf = global_par_comm->communicate(S_recvbuf, comm);

            // local communication ... send as normal
            R_recvbuf = local_R_par_comm->communicate(G_recvbuf, topology->local_comm);
            L_recvbuf = local_L_par_comm->communicate(values, topology->local_comm);

            // Add values to recv_buffer
            std::vector<T>& recvbuf = get_recv_buffer<T>();

            for (int i = 0; i < L_recvbuf.size(); i++)
            {
                idx = L_to_orig[i];
                if (compare_func(recv_compares[idx]))
                {
                    recvbuf[idx] = L_recvbuf[i];
                }
                else
                {
                    recvbuf[idx] = 0.0;
                }
            }
            for (int i = 0; i < R_recvbuf.size(); i++)
            {
                idx = R_to_orig[i];
                if (compare_func(recv_compares[idx]))
                {
                    recvbuf[idx] = R_recvbuf[i];
                }
                else
                {
                    recvbuf[idx] = 0.0;
                }
            }

            return recvbuf; 
        }

        template<typename T, typename U, MPI_Datatype MPI_T>
        void conditional_communication_T(const T* values,
                std::vector<U>& result, 
                const int* send_compares,
                const int* recv_compares,
                MPI_Comm comm = MPI_COMM_WORLD,
                std::function<bool(int)> compare_func = {},
                std::function<U(U, T)> result_func = {})
        {
            int idx;
            std::vector<T> L_values;
            std::vector<T> R_values;

            std::vector<T> L_sendbuf;
            std::vector<T> R_sendbuf;
            std::vector<T> G_sendbuf;
            std::vector<T> S_sendbuf;

            std::vector<T> G_recvbuf;
            std::vector<T> S_recvbuf;

            std::vector<int> R_recv_compares;
            std::vector<int> global_send_compares;
            std::vector<int> global_recv_compares;

            if (local_L_par_comm->recv_data->size_msgs)
            {
                L_values.resize(local_L_par_comm->recv_data->size_msgs);
                for (int i = 0; i < local_L_par_comm->recv_data->size_msgs; i++)
                {
                    idx = L_to_orig[i];
                    L_values[i] = values[idx];
                }
            }
            if (local_R_par_comm->recv_data->size_msgs)
            {
                R_values.resize(local_R_par_comm->recv_data->size_msgs);
                R_recv_compares.resize(local_R_par_comm->recv_data->size_msgs);
                for (int i = 0; i < local_R_par_comm->recv_data->size_msgs; i++)
                {
                    idx = R_to_orig[i];
                    R_values[i] = values[idx];
                    R_recv_compares[i] = recv_compares[idx];
                }
            }

            // Local communication... send states and off proc states
            local_S_par_comm->communicate(send_compares, topology->local_comm);
            std::copy(local_S_par_comm->recv_data->int_buffer.begin(),
                    local_S_par_comm->recv_data->int_buffer.end(),
                    std::back_inserter(global_send_compares));
            local_R_par_comm->communicate_T(R_recv_compares, topology->local_comm);
            if (global_par_comm->recv_data->size_msgs)
            {
                global_recv_compares.resize(global_par_comm->recv_data->size_msgs);
            }
            for (int i = 0; i < local_R_par_comm->send_data->size_msgs; i++)
            {
                idx = local_R_par_comm->send_data->indices[i];
                global_recv_compares[idx] = local_R_par_comm->send_data->int_buffer[i];
            }

            // Initial redistribution among node
            local_R_par_comm->communicate_T(R_values, topology->local_comm);
            R_sendbuf = local_R_par_comm->send_data->get_buffer<T>();

            // Begin inter-node communication 
            G_recvbuf = global_par_comm->recv_data->get_buffer<T>();
            std::fill(G_recvbuf.begin(), G_recvbuf.end(), 0);
            for (int i = 0; i < local_R_par_comm->send_data->size_msgs; i++)
            {
                idx = local_R_par_comm->send_data->indices[i];
                G_recvbuf[idx] = result_func(G_recvbuf[idx], R_sendbuf[i]);
            }
            
            // Global communication... only send if compare yields true
            S_recvbuf = local_S_par_comm->recv_data->get_buffer<T>();
            std::fill(S_recvbuf.begin(), S_recvbuf.end(), 0);
            global_par_comm->conditional_comm_T<T, T>(G_recvbuf, 
                    S_recvbuf,
                    global_send_compares,  
                    global_recv_compares, 
                    comm, 
                    compare_func, 
                    result_func);

            local_S_par_comm->communicate_T(S_recvbuf, topology->local_comm);
            S_sendbuf = local_S_par_comm->send_data->get_buffer<T>();

            local_L_par_comm->communicate_T(L_values, topology->local_comm);
            L_sendbuf = local_L_par_comm->send_data->get_buffer<T>();

            for (int i = 0; i < local_S_par_comm->send_data->size_msgs; i++)
            {
                idx = local_S_par_comm->send_data->indices[i];
                result[idx] = result_func(result[idx], S_sendbuf[i]);
            }
            for (int i = 0; i < local_L_par_comm->send_data->size_msgs; i++)
            {
                idx = local_L_par_comm->send_data->indices[i];
                result[idx] = result_func(result[idx], L_sendbuf[i]);
            }
        }


        // Helper Methods
        std::vector<double>& get_double_recv_buffer()
        {
            return recv_buffer;
        }
        std::vector<int>& get_int_recv_buffer()
        {
            return int_recv_buffer;
        }

        // Class Attributes
        ParComm* local_S_par_comm;
        ParComm* local_R_par_comm;
        ParComm* local_L_par_comm;
        ParComm* global_par_comm;
        std::vector<double> recv_buffer;
        std::vector<int> int_recv_buffer;
        std::vector<int> L_to_orig;
        std::vector<int> R_to_orig;
    };
}
#endif<|MERGE_RESOLUTION|>--- conflicted
+++ resolved
@@ -126,13 +126,8 @@
         {
             init_comm_T(values.data(), comm);
         }
-<<<<<<< HEAD
-        template<typename T, MPI_Datatype MPI_T> void init_comm_T(const T* values, MPI_Comm comm = MPI_COMM_WORLD);
+        template<typename T> void init_comm_T(const T* values, MPI_Comm comm = MPI_COMM_WORLD);
         template<typename T, typename U> void complete_comm_T(std::vector<U>& result);
-=======
-        template<typename T> void init_comm_T(const T* values, MPI_Comm comm = MPI_COMM_WORLD);
-        template<typename T> void complete_comm_T(std::vector<T>& result);
->>>>>>> 42b3f9de
         template<typename T> void complete_comm_T();
         template<typename T, typename U> void communicate_T(const T* values, std::vector<U>& result, 
                 MPI_Comm comm = MPI_COMM_WORLD);
