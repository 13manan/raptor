--- conflicted
+++ resolved
@@ -436,18 +436,10 @@
 
         if (col_ctr)
         {
-<<<<<<< HEAD
-            off_proc_col_to_proc.resize(off_proc_num_cols);
-            prev_proc = off_proc_column_map[0] / assumed_num_cols;
-            send_procs.emplace_back(prev_proc);
-            send_proc_starts.emplace_back(0);
-            for (int i = 1; i < off_proc_num_cols; i++)
-=======
             prev_proc = new_col_map[0] / assumed_num_cols;
             send_procs.push_back(prev_proc);
             send_proc_starts.push_back(0);
             for (int i = 1; i < col_ctr; i++)
->>>>>>> 652faf5e
             {
                 proc = new_col_map[i] / assumed_num_cols;
                 if (proc != prev_proc)
@@ -457,16 +449,10 @@
                     prev_proc = proc;
                 }
             }
-<<<<<<< HEAD
-            send_proc_starts.emplace_back(off_proc_num_cols);
-
-            num_sends = send_procs.size();
-=======
             send_proc_starts.push_back(col_ctr);
         }
         num_sends = send_procs.size();
         if (num_sends) 
->>>>>>> 652faf5e
             send_requests.resize(num_sends);
 
         aligned_vector<int> send_p(num_procs, 0);
@@ -512,48 +498,10 @@
             }
         }
 
-<<<<<<< HEAD
-        if (num_sends)
-        {
-            MPI_Testall(num_sends, send_requests.data(), &finished, MPI_STATUSES_IGNORE);
-            while (!finished)
-            {
-                MPI_Iprobe(MPI_ANY_SOURCE, 9753, MPI_COMM_WORLD, &msg_avail, &status);
-                if (msg_avail)
-                {
-                    MPI_Get_count(&status, MPI_INT, &count);
-                    proc = status.MPI_SOURCE;
-                    int recvbuf[count];
-                    MPI_Recv(recvbuf, count, MPI_INT, proc, 9753, 
-                            MPI_COMM_WORLD, &status);
-                    sendbuf_procs.emplace_back(proc);
-                    sendbuf_starts.emplace_back(sendbuf.size());
-                    int k = 0;
-                    for (int i = 0; i < count; i++)
-                    {
-                        col = recvbuf[i];
-                        while (k + 1 < assumed_col_ptr_size &&
-                                col >= assumed_col_ptr[k + 1])
-                        {
-                            k++;
-                        }
-                        proc = assumed_col_procs[k];
-                        sendbuf.emplace_back(proc);    
-                    }
-                }
-                MPI_Testall(num_sends, send_requests.data(), &finished, MPI_STATUSES_IGNORE);
-            }
-        }
-        MPI_Ibarrier(MPI_COMM_WORLD, &barrier_request);
-        MPI_Test(&barrier_request, &finished, MPI_STATUS_IGNORE);
-        while (!finished)
-=======
-
         sendbuf_procs.resize(recv_n);
         sendbuf_starts.resize(recv_n+1);
         sendbuf_starts[0] = 0;
         for (int i = 0; i < recv_n; i++)
->>>>>>> 652faf5e
         {
             MPI_Probe(MPI_ANY_SOURCE, tag, MPI_COMM_WORLD, &status);
             MPI_Get_count(&status, MPI_INT, &count);
@@ -564,43 +512,18 @@
             int k = 0;
             for (int j = 0; j < count; j++)
             {
-<<<<<<< HEAD
-                MPI_Get_count(&status, MPI_INT, &count);
-                proc = status.MPI_SOURCE;
-                int recvbuf[count];
-                MPI_Recv(recvbuf, count, MPI_INT, proc, 9753, 
-                        MPI_COMM_WORLD, &status);
-                sendbuf_procs.emplace_back(proc);
-                sendbuf_starts.emplace_back(sendbuf.size());
-                int k = 0;
-                for (int i = 0; i < count; i++)
-                {
-                    col = recvbuf[i];
-                    while (k + 1 < assumed_col_ptr_size &&
-                            col >= assumed_col_ptr[k + 1])
-                    {
-                        k++;
-                    }
-                    proc = assumed_col_procs[k];
-                    sendbuf.emplace_back(proc);
-=======
                 col = recvbuf[j];
                 while (k + 1 < assumed_col_ptr_size &&
                         col >= assumed_col_ptr[k + 1])
                 {
                     k++;
->>>>>>> 652faf5e
                 }
                 proc = assumed_col_procs[k];
                 sendbuf.push_back(proc);    
             }
             sendbuf_starts[i+1] = sendbuf.size();
         }
-<<<<<<< HEAD
-        sendbuf_starts.emplace_back(sendbuf.size());
-=======
         MPI_Waitall(send_n, send_requests.data(), MPI_STATUSES_IGNORE); 
->>>>>>> 652faf5e
 
         int n_sendbuf = sendbuf_procs.size();
         aligned_vector<MPI_Request> sendbuf_requests(n_sendbuf);
