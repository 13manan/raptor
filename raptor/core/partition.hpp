--- conflicted
+++ resolved
@@ -138,13 +138,13 @@
         }
 
         // Partition cols across processes
-	    // local_num_cols = number of cols in on_proc matrix
+            // local_num_cols = number of cols in on_proc matrix
         if (global_num_row_blocks < num_procs)
         {
             num_procs = global_num_row_blocks;
         }
 
-	    global_num_col_blocks = global_num_cols / _bcols;
+            global_num_col_blocks = global_num_cols / _bcols;
         avg_num_blocks = global_num_col_blocks / num_procs;
         extra = global_num_col_blocks % num_procs;
         if (local_num_rows)
@@ -189,10 +189,6 @@
             index_t _first_local_row, index_t _first_local_col,
             Topology* _topology = NULL)
     {
-        int rank, num_procs;
-        MPI_Comm_rank(MPI_COMM_WORLD, &rank);
-        MPI_Comm_size(MPI_COMM_WORLD, &num_procs);
-
         global_num_rows = _global_num_rows;
         global_num_cols = _global_num_cols;
         local_num_rows = _local_num_rows;
@@ -228,6 +224,17 @@
             topology = _topology;
             topology->num_shared++;
         }
+
+        num_shared = 0;
+        global_num_rows = 0;
+        global_num_cols = 0;
+        local_num_rows = 0;
+        local_num_cols = 0;
+        first_local_row = 0;
+        first_local_col = 0;
+        last_local_row = 0;
+        last_local_col = 0;
+        assumed_num_cols = 0;
     }
 
     Partition(Partition* A, Partition* B)
@@ -243,43 +250,34 @@
 
         num_shared = 0;
 
+        assumed_num_cols = B->assumed_num_cols;
+        first_cols.resize(B->first_cols.size());
+        std::copy(B->first_cols.begin(), B->first_cols.end(),
+                first_cols.begin());
+
         create_assumed_partition();
 
         topology = A->topology;
         topology->num_shared++;
     }
 
-    ~Partition()
-    {
-        num_shared = 0;
-        global_num_rows = 0;
-        global_num_cols = 0;
-        local_num_rows = 0;
-        local_num_cols = 0;
-        first_local_row = 0;
-        first_local_col = 0;
-        last_local_row = 0;
-        last_local_col = 0;
-        assumed_first_col = 0;
-        assumed_last_col = 0;
-        assumed_num_cols = 0;
-
-        if (topology->num_shared)
-        {
-            topology->num_shared--;
-        }
-        else
-        {
-            delete topology;
-        }
-    }
-
     Partition* transpose()
     {
-        Partition* part = new Partition(global_num_cols, global_num_rows,
+        return new Partition(global_num_cols, global_num_rows,
                 local_num_cols, local_num_rows, first_local_col,
                 first_local_row, topology);
-        return part;
+    }
+
+    ~Partition()
+    {
+        if (topology->num_shared)
+        {
+            topology->num_shared--;
+        }
+        else
+        {
+            delete topology;
+        }
     }
 
     void create_assumed_partition()
@@ -292,224 +290,36 @@
         assumed_num_cols = global_num_cols / num_procs;
         if (global_num_cols % num_procs) assumed_num_cols++;
 
-	first_cols.resize(num_procs);
-	MPI_Allgather(&(first_local_col), 1, MPI_INT, first_cols.data(), 1, MPI_INT,
-			MPI_COMM_WORLD);
+        first_cols.resize(num_procs);
+        MPI_Allgather(&(first_local_col), 1, MPI_INT, first_cols.data(), 1, MPI_INT,
+                        MPI_COMM_WORLD);
     }
 
     void form_col_to_proc (const aligned_vector<int>& off_proc_column_map,
-            aligned_vector<int>& off_proc_col_to_proc, double* comm_t = NULL) 
+            aligned_vector<int>& off_proc_col_to_proc) 
     {
         int rank, num_procs;
         MPI_Comm_rank(MPI_COMM_WORLD, &rank);
         MPI_Comm_size(MPI_COMM_WORLD, &num_procs);
 
-<<<<<<< HEAD
-        int off_proc_num_cols = off_proc_column_map.size();
-        int assumed_col_ptr_size = assumed_col_ptr.size();
-        int prev_proc;
-        int num_sends = 0;
-        int proc, start, end;
-        int col, count;
-        int finished, msg_avail;
-        int ctr, prev_col;
-
-        if (off_proc_num_cols)
-            off_proc_col_to_proc.resize(off_proc_num_cols);
-
-        // If off_proc_columns were previously communicated, use those procs
-        int prev_off_cols = prev_col_procs.size();
-        int col_ctr = 0;
-        aligned_vector<int> new_col_map(off_proc_num_cols);
-
-        ctr = 0; 
-        prev_col = -1;
-        for (int i = 0; i < off_proc_num_cols; i++)
-        {
-            col = off_proc_column_map[i];
-            while (ctr < prev_off_cols && prev_col < col)
-            {
-                prev_col = prev_col_procs[++ctr].first;
-            }
-            if (col == prev_col)
-            {
-                off_proc_col_to_proc[i] = prev_col_procs[ctr].second;
-            }
-            else
-            {
-                off_proc_col_to_proc[i] = -1;
-                new_col_map[col_ctr++] = col;
-            }
-        }
-
-        new_col_map.resize(col_ctr);
-        aligned_vector<int> new_col_procs(col_ctr);
-
-        aligned_vector<int> send_procs;
-        aligned_vector<int> send_proc_starts;
-        aligned_vector<int> sendbuf_procs;
-        aligned_vector<int> sendbuf_starts;
-        aligned_vector<int> sendbuf;
-        aligned_vector<MPI_Request> send_requests;
-        MPI_Status status;
-
-        if (col_ctr)
-        {
-            prev_proc = new_col_map[0] / assumed_num_cols;
-            send_procs.push_back(prev_proc);
-            send_proc_starts.push_back(0);
-            for (int i = 1; i < col_ctr; i++)
-            {
-                proc = new_col_map[i] / assumed_num_cols;
-                if (proc != prev_proc)
-                {
-                    send_procs.emplace_back(proc);
-                    send_proc_starts.emplace_back(i);
-                    prev_proc = proc;
-                }
-            }
-            send_proc_starts.push_back(col_ctr);
-        }
-        num_sends = send_procs.size();
-        if (num_sends) 
-            send_requests.resize(num_sends);
-
-        aligned_vector<int> send_p(num_procs, 0);
-        for (int i = 0; i < num_sends; i++)
-        {
-            proc = send_procs[i];
-            if (proc != rank)
-                send_p[proc] = 1;
-        }
-        if (comm_t) *comm_t -= MPI_Wtime();
-        MPI_Allreduce(MPI_IN_PLACE, send_p.data(), num_procs, MPI_INT, MPI_SUM, MPI_COMM_WORLD);
-        int recv_n = send_p[rank];
-        int send_n = 0;
-        int tag = 9753;
-        if (col_ctr)
-        {
-            for (int i = 0; i < num_sends; i++)
-            {
-                proc = send_procs[i];
-                start = send_proc_starts[i];
-                end = send_proc_starts[i+1];
-
-                if (proc == rank)
-                {
-                    int k = 0;
-                    for (int j = start; j < end; j++)
-                    {
-                        col = new_col_map[j];
-                        while (k + 1 < assumed_col_ptr_size && 
-                                col >= assumed_col_ptr[k+1])
-                        {
-                            k++;
-                        }
-                        proc = assumed_col_procs[k];
-                        new_col_procs[j] = proc;
-                    }
-                    send_requests[i] = MPI_REQUEST_NULL;
-                }
-                else
-                {
-                    MPI_Isend(&(new_col_map[start]), end - start, MPI_INT,
-                            proc, tag, MPI_COMM_WORLD, &(send_requests[i]));
-                }
-            }
-        }
-
-        sendbuf_procs.resize(recv_n);
-        sendbuf_starts.resize(recv_n+1);
-        sendbuf_starts[0] = 0;
-        for (int i = 0; i < recv_n; i++)
-        {
-            MPI_Probe(MPI_ANY_SOURCE, tag, MPI_COMM_WORLD, &status);
-            MPI_Get_count(&status, MPI_INT, &count);
-            proc = status.MPI_SOURCE;
-            int recvbuf[count];
-            MPI_Recv(recvbuf, count, MPI_INT, proc, tag, MPI_COMM_WORLD, &status);
-            sendbuf_procs[i] = proc;
-            int k = 0;
-            for (int j = 0; j < count; j++)
-            {
-                col = recvbuf[j];
-                while (k + 1 < assumed_col_ptr_size &&
-                        col >= assumed_col_ptr[k + 1])
-                {
-                    k++;
-                }
-                proc = assumed_col_procs[k];
-                sendbuf.push_back(proc);    
-            }
-            sendbuf_starts[i+1] = sendbuf.size();
-        }
-        MPI_Waitall(send_n, send_requests.data(), MPI_STATUSES_IGNORE); 
-
-        int n_sendbuf = sendbuf_procs.size();
-        aligned_vector<MPI_Request> sendbuf_requests(n_sendbuf);
-        tag = 8642;
-        for (int i = 0; i < n_sendbuf; i++)
-        {
-            int proc = sendbuf_procs[i];
-            int start = sendbuf_starts[i];
-            int end = sendbuf_starts[i+1];
-            MPI_Isend(&(sendbuf[start]), end-start, MPI_INT, proc,
-                    tag, MPI_COMM_WORLD, &(sendbuf_requests[i]));
-        }
-            
-        for (int i = 0; i < num_sends; i++)
-        {
-            int proc = send_procs[i];
-            if (proc == rank) 
-                continue;
-            int start = send_proc_starts[i];
-            int end = send_proc_starts[i+1];
-            MPI_Irecv(&(new_col_procs[start]), end - start, MPI_INT, proc,
-                    tag, MPI_COMM_WORLD, &(send_requests[i]));
-        }
-
-        MPI_Waitall(n_sendbuf, sendbuf_requests.data(), MPI_STATUSES_IGNORE);
-        MPI_Waitall(num_sends, send_requests.data(), MPI_STATUSES_IGNORE);
-        if (comm_t) *comm_t += MPI_Wtime();
-    
-        ctr = 0;
-        for (int i = 0; i < off_proc_num_cols; i++)
-        {
-            if (off_proc_col_to_proc[i] == -1)
-            {
-                proc = new_col_procs[ctr++];
-                off_proc_col_to_proc[i] = proc;
-
-                // Store col/proc pair in case later needed
-                prev_col_procs.push_back(std::make_pair(off_proc_column_map[i], proc));
-            }
-        }
-
-        std::sort(prev_col_procs.begin(), prev_col_procs.end(), 
-                [&](const std::pair<int, int>& lhs, const std::pair<int, int>& rhs)
-                {
-                    return lhs.first < rhs.first;
-                });
-=======
-	int global_col, assumed_proc;
-	int ctr = 0;
-	off_proc_col_to_proc.resize(off_proc_column_map.size());
-	for (aligned_vector<int>::const_iterator it = off_proc_column_map.begin();
-			it != off_proc_column_map.end(); ++it)
-	{
+        int global_col, assumed_proc;
+        int ctr = 0;
+        off_proc_col_to_proc.resize(off_proc_column_map.size());
+        for (aligned_vector<int>::const_iterator it = off_proc_column_map.begin();
+                        it != off_proc_column_map.end(); ++it)
+        {
             global_col = *it;
-	    assumed_proc = global_col / assumed_num_cols;
-	    while (global_col < first_cols[assumed_proc])
-	    {
+            assumed_proc = global_col / assumed_num_cols;
+            while (global_col < first_cols[assumed_proc])
+            {
                 assumed_proc--;
-	    }
-	    while (assumed_proc < num_procs - 1 && global_col >= first_cols[assumed_proc+1])
-	    {
+            }
+            while (assumed_proc < num_procs - 1 && global_col >= first_cols[assumed_proc+1])
+            {
                 assumed_proc++;
-	    }
-	    off_proc_col_to_proc[ctr++] = assumed_proc;
-	}
->>>>>>> 5ca88773
+            }
+            off_proc_col_to_proc[ctr++] = assumed_proc;
+        }
     }
 
 
@@ -522,8 +332,6 @@
     index_t last_local_row;
     index_t last_local_col;
 
-    index_t assumed_first_col;
-    index_t assumed_last_col;
     int assumed_num_cols;
     aligned_vector<int> first_cols;
 
@@ -533,4 +341,6 @@
 
   };
 }
-#endif+#endif
+
+
