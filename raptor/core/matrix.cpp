// Copyright (c) 2015-2017, RAPtor Developer Team
// License: Simplified BSD, http://opensource.org/licenses/BSD-2-Clause

#include "core/matrix.hpp"

using namespace raptor;

/**************************************************************
*****  Matrix Print
**************************************************************
***** Print the nonzeros in the matrix, as well as the row
***** and column according to each nonzero
**************************************************************/
void COOMatrix::print()
{
    int row, col;
    double val;

    for (int i = 0; i < nnz; i++)
    {
        row = idx1[i];
        col = idx2[i];
        val = vals[i];

        printf("A[%d][%d] = %e\n", row, col, val);
    }
}
void CSRMatrix::print()
{
    int col, start, end;
    double val;

    for (int row = 0; row < n_rows; row++)
    {
        start = idx1[row];
        end = idx1[row+1];
        for (int j = start; j < end; j++)
        {
            col = idx2[j];
            val = vals[j];

            printf("A[%d][%d] = %e\n", row, col, val);
        }
    }
}
void CSCMatrix::print()
{
    int row, start, end;
    double val;

    for (int col = 0; col < n_cols; col++)
    {
        start = idx1[col];
        end = idx1[col+1];
        for (int j = start; j < end; j++)
        {
            row = idx2[j];
            val = vals[j];

            printf("A[%d][%d] = %e\n", row, col, val);
        }
    }
}

void BSRMatrix::print()
{
    int col, start, end;

    for (int i = 0; i < n_rows/b_rows; i++)
    {
        start = idx1[i];
        end = idx1[i+1];
        for (int j = start; j < end; j++)
        {
            // Call block print function
	    block_print(i, j, idx2[j]);
	    printf("----------\n");
        }
    }
}

void BSRMatrix::block_print(int row, int num_blocks_prev, int col)
{
    // The upper left corner indices of the matrix
    int upper_i = row * b_rows;
    int upper_j = col * b_cols;
    // The offset to determine where this block starts in the data array
    int data_offset = num_blocks_prev * b_size;

    int glob_i, glob_j, ind;
    double val;
    for (int i=0; i<b_rows; i++)
    {
        for (int j=0; j<b_cols; j++)
	{
            glob_i = upper_i + i;
	    glob_j = upper_j + j;
	    ind = i * b_cols + j + data_offset;
	    val = vals[ind];
	    printf("A[%d][%d] = %e\n", glob_i, glob_j, val);
	}
    }
}


Matrix* COOMatrix::transpose()
{
    Matrix* T = new COOMatrix(n_rows, n_cols, idx2, idx1, vals);

    return T;
}

Matrix* CSRMatrix::transpose()
{
    // Create CSC Matrix... rowptr is now colptr
    CSCMatrix* T_csc = new CSCMatrix(n_rows, n_cols, idx1, idx2, vals); 

    // Convert back to CSR to tranpose
    Matrix* T = T_csc->to_CSR();

    delete T_csc;

    return T;
}

Matrix* CSCMatrix::transpose()
{
    // Create CSR Matrix... colptr is now rowptr
    CSRMatrix* T_csr = new CSRMatrix(n_rows, n_cols, idx1, idx2, vals); 

    // Convert back to CSC to tranpose
    Matrix* T = T_csr->to_CSC();

    delete T_csr;

    return T;
}

Matrix* BSRMatrix::transpose()
{
    printf("Currently not implemented.\n");	
    return NULL;
}

/**************************************************************
*****   Matrix Resize
**************************************************************
***** Set the matrix dimensions to those passed as parameters
*****
***** Parameters
***** -------------
***** _nrows : int
*****    Number of rows in matrix
***** _ncols : int
*****    Number of cols in matrix
**************************************************************/
void Matrix::resize(int _n_rows, int _n_cols)
{
    n_rows = _n_rows;
    n_cols = _n_cols;
}


/**************************************************************
*****  COOMatrix Add Value
**************************************************************
***** Inserts value into the position (row, col) of the matrix
*****
***** Parameters
***** -------------
***** row : int
*****    Row in which to insert value 
***** col : int
*****    Column in which to insert value
***** value : double
*****    Nonzero value to be inserted into the matrix
**************************************************************/
void COOMatrix::add_value(int row, int col, double value)
{
    idx1.push_back(row);
    idx2.push_back(col);
    vals.push_back(value);
    nnz++;
}

void COOMatrix::add_block(int row, int col, aligned_vector<double>& values){
    printf("Not implemented.\n");
}

void COOMatrix::copy_helper(const COOMatrix* A)
{
    n_rows = A->n_rows;
    n_cols = A->n_cols;
    nnz = A->nnz;

    idx1.clear();
    idx2.clear();
    vals.clear();

    idx1.reserve(A->nnz);
    idx2.reserve(A->nnz);
    vals.reserve(A->nnz);
    for (int i = 0; i < A->nnz; i++)
    {
        idx1.push_back(A->idx1[i]);
        idx2.push_back(A->idx2[i]);
        vals.push_back(A->vals[i]);
    }
}
void COOMatrix::copy_helper(const CSRMatrix* A)
{
    n_rows = A->n_rows;
    n_cols = A->n_cols;
    nnz = A->nnz;

    idx1.clear();
    idx2.clear();
    vals.clear();

    idx1.reserve(A->nnz);
    idx2.reserve(A->nnz);
    vals.reserve(A->nnz);
    for (int i = 0; i < A->n_rows; i++)
    {
        int row_start = A->idx1[i];
        int row_end = A->idx1[i+1];
        for (int j = row_start; j < row_end; j++)
        {
            idx1.push_back(i);
            idx2.push_back(A->idx2[j]);
            vals.push_back(A->vals[j]);
        }
    }
}
void COOMatrix::copy_helper(const CSCMatrix* A)
{
    n_rows = A->n_rows;
    n_cols = A->n_cols;
    nnz = A->nnz;

    idx1.clear();
    idx2.clear();
    vals.clear();

    idx1.reserve(A->nnz);
    idx2.reserve(A->nnz);
    vals.reserve(A->nnz);
    for (int i = 0; i < A->n_cols; i++)
    {
        int col_start = A->idx1[i];
        int col_end = A->idx1[i+1];
        for (int j = col_start; j < col_end; j++)
        {
            idx1.push_back(A->idx2[j]);
            idx2.push_back(i);
            vals.push_back(A->vals[j]);
        }
    }
}

void COOMatrix::copy_helper(const BSRMatrix* A)
{
    n_rows = A->n_rows;
    n_cols = A->n_cols;
    nnz = 0;

    idx1.clear();
    idx2.clear();
    vals.clear();

    idx1.reserve(A->nnz);
    idx2.reserve(A->nnz);
    vals.reserve(A->nnz);

    for (int i = 0; i < n_rows/A->b_rows; i++)
    {
        int row_start = A->idx1[i];
        int row_end = A->idx1[i+1];
        for (int j = row_start; j < row_end; j++)
        {
            // Call block copy function
	    block_copy_helper(A, i, j, A->idx2[j]);
        }
    }
}

void COOMatrix::block_copy_helper(const BSRMatrix* A, int row, int num_blocks_prev, int col)
{
    int upper_i = row * A->b_rows;
    int upper_j = col * A->b_cols;
    int data_offset = num_blocks_prev * A->b_size;

    int glob_i, glob_j, ind;
    double val;
    for (int i = 0; i < A->b_rows; i++)
    {
        for (int j = 0; j < A->b_cols; j++)
	{
            glob_i = upper_i + i;
	    glob_j = upper_j + j;
	    ind = i * A->b_cols + j + data_offset;
	    val = A->vals[ind];

	    if (fabs(val) > zero_tol)
	    {
	        idx1.push_back(glob_i);
	        idx2.push_back(glob_j);
                vals.push_back(val);
		nnz++;
	    }
	}
    }
}

/**************************************************************
*****   COOMatrix to_dense
**************************************************************
***** Converts the COOMatrix into a dense matrix
***** in the form of a flattened vector ordered row-wise
**************************************************************/
aligned_vector<double> COOMatrix::to_dense() const
{
    aligned_vector<double> dense(n_rows * n_cols);
    std::fill(dense.begin(), dense.end(), 0.0);

    for (int i = 0; i < nnz; i++)
    {
        dense[idx1[i]*n_cols + idx2[i]] = vals[i];
    }

    return dense;
}

/**************************************************************
*****   COOMatrix Sort
**************************************************************
***** Sorts the sparse matrix by row, and by column within 
***** each row.  Removes duplicates, summing their values 
***** together.
**************************************************************/
void COOMatrix::sort()
{
    if (sorted || nnz == 0)
    {
        sorted = true;
        return;
    }

    int k, prev_k;

    aligned_vector<int> permutation(nnz);
    aligned_vector<bool> done(nnz, false);

    // Create permutation vector p
    std::iota(permutation.begin(), permutation.end(), 0);
    std::sort(permutation.begin(), permutation.end(),
        [&](int i, int j){ 
            if (idx1[i] == idx1[j])
                return idx2[i] < idx2[j];
            else
                return idx1[i] < idx1[j];
        });

    // Permute all vectors (rows, cols, data) 
    // according to p
    for (int i = 0; i < nnz; i++)
    {
        if (done[i]) continue;

        done[i] = true;
        prev_k = i;
        k = permutation[i];
        while (i != k)
        {
            std::swap(idx1[prev_k], idx1[k]);
            std::swap(idx2[prev_k], idx2[k]);
            std::swap(vals[prev_k], vals[k]);
            done[k] = true;
            prev_k = k;
            k = permutation[k];
        }
    }

    sorted = true;
    diag_first = false;
}

void COOMatrix::move_diag()
{
    if (diag_first || nnz == 0)
    {
        return;
    }

    if (!sorted)
    {
        sort();
    }

    int row_start, prev_row;
    int row, col;
    double tmp;

    // Move diagonal entry to first in row
    row_start = 0;
    prev_row = 0;
    for (int i = 0; i < nnz; i++)
    {
        row = idx1[i];
        col = idx2[i];
        if (row != prev_row)
        {
            prev_row = row;
            row_start = i;
        }
        else if (row == col)
        {
            tmp = vals[i];
            for (int j = i; j > row_start; j--)
            {
                idx2[j] = idx2[j-1];
                vals[j] = vals[j-1];
            }
            idx2[row_start] = row;
            vals[row_start] = tmp;
        }
    }

    diag_first = true;
}

void COOMatrix::remove_duplicates()
{
    if (!sorted)
    {
        sort();
        diag_first = false;
    }

    int prev_row, prev_col, ctr;
    int row, col;
    double val;

    // Remove duplicates (sum together)
    prev_row = idx1[0];
    prev_col = idx2[0];
    ctr = 1;
    for (int i = 1; i < nnz; i++)
    {
        row = idx1[i];
        col = idx2[i];
        val = vals[i];
        if (row == prev_row && col == prev_col)
        {
            vals[ctr-1] += val;
        }
        else
        { 
            if (ctr != i)
            {
                idx1[ctr] = row;
                idx2[ctr] = col;
                vals[ctr] = val;
            }
            ctr++;

            prev_row = row;
            prev_col = col;
        }
    }

    nnz = ctr;
}

/**************************************************************
*****  CSRMatrix Add Value
**************************************************************
***** Inserts value into the position (row, col) of the matrix.
***** Values must be inserted in row-wise order, so if the row
***** is not equal to the row of the previously inserted value,
***** indptr is edited, and it is assumed that row is complete.
***** TODO -- this method needs further testing
*****
***** Parameters
***** -------------
***** row : int
*****    Row in which to insert value 
***** col : int
*****    Column in which to insert value
***** value : double
*****    Nonzero value to be inserted into the matrix
**************************************************************/
void CSRMatrix::add_value(int row, int col, double value)
{
    // Assumes idx1 is created separately
    idx2.push_back(col);
    vals.push_back(value);
    nnz++;
}

void CSRMatrix::add_block(int row, int col, aligned_vector<double>& values){
    printf("Not implemented.\n");
}

void CSRMatrix::copy_helper(const COOMatrix* A)
{
    n_rows = A->n_rows;
    n_cols = A->n_cols;
    nnz = A->nnz;

    idx1.resize(n_rows + 1);
    std::fill(idx1.begin(), idx1.end(), 0);
    if (nnz)
    {
        idx2.resize(nnz);
        if (A->vals.size())
            vals.resize(nnz);
    }

    // Calculate indptr
    for (int i = 0; i < nnz; i++)
    {
        int row = A->idx1[i];
        idx1[row+1]++;
    }
    for (int i = 0; i < n_rows; i++)
    {
        idx1[i+1] += idx1[i];
    }

    // Add indices and data
    aligned_vector<int> ctr;
    if (n_rows)
    {
    	ctr.resize(n_rows, 0);
    }
    for (int i = 0; i < nnz; i++)
    {
        int row = A->idx1[i];
        int col = A->idx2[i];
        int index = idx1[row] + ctr[row]++;
        idx2[index] = col;
        if (A->vals.size())
        {
            double val = A->vals[i];
            vals[index] = val;
        }
    }
}
void CSRMatrix::copy_helper(const CSRMatrix* A)
{
    n_rows = A->n_rows;
    n_cols = A->n_cols;
    nnz = A->nnz;

    idx1.resize(A->n_rows + 1);
    idx2.resize(A->nnz);
    vals.resize(A->nnz);

    idx1[0] = 0;
    for (int i = 0; i < A->n_rows; i++)
    {
        idx1[i+1] = A->idx1[i+1];
        int row_start = idx1[i];
        int row_end = idx1[i+1];
        for (int j = row_start; j < row_end; j++)
        {
            idx2[j] = A->idx2[j];
            vals[j] = A->vals[j];
        }
    }
}
void CSRMatrix::copy_helper(const CSCMatrix* A)
{
    n_rows = A->n_rows;
    n_cols = A->n_cols;
    nnz = A->nnz;

    idx1.clear();
    idx2.clear();
    vals.clear();

    // Resize vectors to appropriate dimensions
    idx1.resize(A->n_rows + 1);
    idx2.resize(A->nnz);
    if (A->vals.size())
        vals.resize(A->nnz);

    // Create indptr, summing number times row appears in CSC
    for (int i = 0; i <= A->n_rows; i++) idx1[i] = 0;
    for (int i = 0; i < A->nnz; i++)
    {
        idx1[A->idx2[i] + 1]++;
    }
    for (int i = 1; i <= A->n_rows; i++)
    {
        idx1[i] += idx1[i-1];
    }

    // Add values to indices and data
    aligned_vector<int> ctr(n_rows, 0);
    for (int i = 0; i < A->n_cols; i++)
    {
        int col_start = A->idx1[i];
        int col_end = A->idx1[i+1];
        for (int j = col_start; j < col_end; j++)
        {
            int row = A->idx2[j];
            int idx = idx1[row] + ctr[row]++;
            idx2[idx] = i;
            if (A->vals.size())
            {
                vals[idx] = A->vals[j];
            }
        }
    }
}
void CSRMatrix::copy_helper(const BSRMatrix* A)
{
    printf("Currently not implemented\n");
}

/**************************************************************
*****   CSRMatrix to_dense
**************************************************************
***** Converts the CSRMatrix into a dense matrix
***** in the form of a flattened vector ordered row-wise
**************************************************************/
aligned_vector<double> CSRMatrix::to_dense() const
{
    aligned_vector<double> dense(n_rows * n_cols);
    std::fill(dense.begin(), dense.end(), 0.0);

    for (int i = 0; i < n_rows; i++)
    {
        for (int j = idx1[i]; j < idx1[i+1]; j++)
	{
            dense[i*n_cols + idx2[j]] = vals[j];
	}
    }
    return dense;
}

/**************************************************************
*****   CSRMatrix Sort
**************************************************************
***** Sorts the sparse matrix by columns within each row.  
***** Removes duplicates, summing their values 
***** together.
**************************************************************/
void CSRMatrix::sort()
{
    int start, end, row_size;
    int k, prev_k;

    if (sorted || nnz == 0)
    {
        sorted = true;
        return;
    }

    aligned_vector<int> permutation;
    aligned_vector<bool> done;

    // Sort the columns of each row (and data accordingly) and remove
    // duplicates (summing values together)
    for (int row = 0; row < n_rows; row++)
    {
        start = idx1[row];
        end = idx1[row+1];
        row_size = end - start;
        if (row_size == 0) 
        {
            continue;
        }

        // Create permutation vector p for row
        permutation.resize(row_size);
        std::iota(permutation.begin(), permutation.end(), 0);
        std::sort(permutation.begin(), permutation.end(),
                [&](int i, int j)
                { 
                    return idx2[i+start] < idx2[j+start];
                });


        // Permute columns and data according to p
        done.resize(row_size);
        for (int i = 0; i < row_size; i++)
        {
            done[i] = false;
        }
        if (vals.size())
        {
            for (int i = 0; i < row_size; i++)
            {
                if (done[i]) continue;

                done[i] = true;
                prev_k = i;
                k = permutation[i];
                while (i != k)
                {
                    std::swap(idx2[prev_k + start], idx2[k + start]);
                    std::swap(vals[prev_k + start], vals[k + start]);
                    done[k] = true;
                    prev_k = k;
                    k = permutation[k];
                }
            }
        }
        else
        {
            for (int i = 0; i < row_size; i++)
            {
                if (done[i]) continue;

                done[i] = true;
                prev_k = i;
                k = permutation[i];
                while (i != k)
                {
                    std::swap(idx2[prev_k + start], idx2[k + start]);
                    done[k] = true;
                    prev_k = k;
                    k = permutation[k];
                }
            }
        }
    }

    sorted = true;
    diag_first = false;
}

void CSRMatrix::move_diag()
{
    int start, end;
    int col;
    double tmp;

    if (diag_first || nnz == 0)
    {
        return;
    }

    // Move diagonal values to beginning of each row
    if (vals.size())
    {
        for (int i = 0; i < n_rows; i++)
        {
            start = idx1[i];
            end = idx1[i+1];
            for (int j = start; j < end; j++)
            {
                col = idx2[j];
                if (col == i)
                {
                    tmp = vals[j];
                    for (int k = j; k > start; k--)
                    {
                        idx2[k] = idx2[k-1];
                        vals[k] = vals[k-1];
                    }
                    idx2[start] = i;
                    vals[start] = tmp;
                    break;
                }
            }
        }
    }
    else
    {
        for (int i = 0; i < n_rows; i++)
        {
            start = idx1[i];
            end = idx1[i+1];
            for (int j = start; j < end; j++)
            {
                col = idx2[j];
                if (col == i)
                {
                    for (int k = j; k > start; k--)
                    {
                        idx2[k] = idx2[k-1];
                    }
                    idx2[start] = i;
                    break;
                }
            }
        }
    }
    diag_first = true;
}

void CSRMatrix::remove_duplicates()
{
    int orig_start, orig_end;
    int new_start;
    int col, prev_col;
    int ctr, row_size;
    double val;

    if (!sorted)
    {
        sort();
        diag_first = false;
    }

    orig_start = idx1[0];
    for (int row = 0; row < n_rows; row++)
    {
        new_start = idx1[row];
        orig_end = idx1[row+1];
        row_size = orig_end - orig_start;
        if (row_size == 0) 
        {
            orig_start = orig_end;
            idx1[row+1] = idx1[row];
            continue;
        }

        // Remove Duplicates
        col = idx2[orig_start];
        val = vals[orig_start];
        idx2[new_start] = col;
        vals[new_start] = val;
        prev_col = col;
        ctr = 1;
        for (int j = orig_start + 1; j < orig_end; j++)
        {
            col = idx2[j];
            val = vals[j];
            if (col == prev_col)
            {
                vals[ctr - 1 + new_start] += val;
            }
            else
            {
                if (fabs(vals[ctr - 1 + new_start]) < zero_tol)
                {
                    ctr--;
                }

                idx2[ctr + new_start] = col;
                vals[ctr + new_start] = val;
                ctr++;
                prev_col = col;
            }
        }
        if (fabs(vals[ctr - 1 + new_start]) < zero_tol)
        {
            ctr--;
        }

        orig_start = orig_end;
        idx1[row+1] = idx1[row] + ctr;
    }
    nnz = idx1[n_rows];
    idx2.resize(nnz);
    vals.resize(nnz);
}

/**************************************************************
*****  BSRMatrix Copy
**************************************************************
**************************************************************/
void BSRMatrix::copy_helper(const COOMatrix* A)
{
    n_rows = A->n_rows;
    n_cols = A->n_cols;

    aligned_vector<double> A_dense = A->to_dense();

    double block_dense[n_rows*n_cols];

    int block_ind, glob_i, glob_j;
    for (int k = 0; k < n_rows/b_rows; k++)
    {
        for (int w = 0; w < n_cols/b_cols; w++)
	{
            for (int i = 0; i < b_rows; i++)
	    {
                for (int j = 0; j < b_cols; j++)
		{
                    block_ind = k*n_cols/b_cols + w;
		    glob_i = k * b_rows + i;
		    glob_j = w * b_cols + j;
		    block_dense[block_ind * b_size + i * b_cols + j] = A_dense[glob_i * n_cols + glob_j];
		}
	    }
	}
    }    

    const BSRMatrix* B = new BSRMatrix(n_rows, n_cols, b_rows, b_cols, block_dense);
    copy_helper(B);

    delete B;
}

void BSRMatrix::copy_helper(const CSRMatrix* A)
{
    n_rows = A->n_rows;
    n_cols = A->n_cols;

<<<<<<< HEAD
    std::vector<double> A_dense = A->to_dense();
=======
    aligned_vector<double> A_dense = A->to_dense();
>>>>>>> 45b7171b
    double block_dense[n_rows*n_cols];

    int block_ind, glob_i, glob_j;
    for (int k = 0; k < n_rows/b_rows; k++)
    {
        for (int w = 0; w < n_cols/b_cols; w++)
	{
            for (int i = 0; i < b_rows; i++)
	    {
                for (int j = 0; j < b_cols; j++)
		{
                    block_ind = k*n_cols/b_cols + w;
		    glob_i = k * b_rows + i;
		    glob_j = w * b_cols + j;
		    block_dense[block_ind * b_size + i * b_cols + j] = A_dense[glob_i * n_cols + glob_j];
		}
	    }
	}
    }

    const BSRMatrix* B = new BSRMatrix(n_rows, n_cols, b_rows, b_cols, block_dense);
    copy_helper(B);

    delete B;
}

void BSRMatrix::copy_helper(const CSCMatrix* A)
{
    printf("Currently not implemented\n");
}

void BSRMatrix::copy_helper(const BSRMatrix* A)
{
    n_rows = A->n_rows;
    n_cols = A->n_cols;
    b_rows = A->b_rows;
    b_cols = A->b_cols;
    b_size = A->b_size;
    n_blocks = A->n_blocks;
    nnz = A->nnz;

    idx1.resize(A->idx1.size());
    idx2.resize(A->idx2.size());
    vals.resize(A->vals.size());

    std::copy(A->idx1.begin(), A->idx1.end(), idx1.begin());
    std::copy(A->idx2.begin(), A->idx2.end(), idx2.begin());
    std::copy(A->vals.begin(), A->vals.end(), vals.begin());
}

/**************************************************************
*****   BSRMatrix to_dense
**************************************************************
***** Converts the BSRMatrix into a dense matrix
***** in the form of a flattened vector ordered row-wise
**************************************************************/
aligned_vector<double> BSRMatrix::to_dense()
{
    aligned_vector<double> dense(n_rows * n_cols);
    std::fill(dense.begin(), dense.end(), 0.0);

    int start, end;
    int upper_i, upper_j, data_offset;
    double val;
    int glob_i, glob_j, ind;
    for (int i=0; i<n_rows/b_rows; i++)
    {
	start = idx1[i];
	end = idx1[i+1];
        for (int j=start; j<end; j++)
	{
            upper_i = i * b_rows;
	    upper_j = idx2[j] * b_cols;
	    data_offset = j * b_size;
	    for (int block_i = 0; block_i < b_rows; block_i++)
	    {
                for (int block_j = 0; block_j < b_cols; block_j++)
		{
                    glob_i = upper_i + block_i;
		    glob_j = upper_j + block_j;
		    ind = block_i * b_cols + block_j + data_offset;
		    val = vals[ind];
                    dense[glob_i*n_cols + glob_j] = val;
		}
	    }
	}
    }

    return dense;
}

/**************************************************************
*****  BSRMatrix Add Value
**************************************************************
**************************************************************/
void BSRMatrix::add_value(int row, int col, double value)
{
    printf("Currently not implemented\n");
}

/**************************************************************
*****  BSRMatrix Add Block
***************************************************************
***** Inserts nonzero block of values into position (row, col)
***** of the block-matrix - NOT the global indices.
***** Values of the non-zero block being added should be row
***** ordered within the values array.
*****
***** Input:
*****   row:
*****     row index of non-zero block in matrix - NOT global row
*****   col:
*****     col index of non-zero block in matrix - NOT global col
*****   values:
*****     vector of block values - ordered row-wise within the block
**************************************************************/
void BSRMatrix::add_block(int row, int col, aligned_vector<double>& values)
{
    // Only add correct number of elements for block if values is longer than
    // block size
    if (values.size() > b_size) values.erase(values.begin()+b_size, values.end());

    // Add zeros to end of values vector if smaller than block size
    if (values.size() < b_size)
    {
        for(int k=values.size(); k<b_size; k++)
	{
            values.push_back(0.0);
	}
    }

    int start, end, j, data_offset;
    start = idx1[row];
    end = idx1[row+1];
    data_offset = idx1[row] * b_size;

    // Update cols vector and data offset
    if(idx2.size() < 1)
    {
        // First block added
        idx2.push_back(col);
	data_offset = 0;
    }
    else if(start == end || col > idx2[end-1])
    {
        idx2.insert(idx2.begin()+end, col);
	data_offset += b_size * (end-start);
    }
    else if(col < idx2[start]){
        idx2.insert(idx2.begin()+start, col);
    }
    else
    {
        while(j < end)
        {
            if(col < idx2[j])
            {
                idx2.insert(idx2.begin()+j, col);
		data_offset += b_size * (j-start);
            }
	    else j++;
        }
    }

    // Update rowptr
    for(int i=row+1; i<idx1.size(); i++){
        idx1[i]++;
    }

    // Update vals array
    vals.insert(vals.begin()+data_offset, values.begin(), values.end());

    // Update matrix variables
    nnz += b_size;
    n_blocks++;

}

/**************************************************************
*****   BSRMatrix Sort
**************************************************************
**************************************************************/
void BSRMatrix::sort()
{
    //printf("Currently not implemented\n");
    return;
}

void BSRMatrix::move_diag()
{
    printf("Currently not implemented\n");
}

void BSRMatrix::remove_duplicates()
{
    printf("Currently not implemented\n");
}

/**************************************************************
*****  CSCMatrix Add Value
**************************************************************
***** Inserts value into the position (row, col) of the matrix.
***** Values must be inserted in column-wise order, so if the col
***** is not equal to the col of the previously inserted value,
***** indptr is edited, and it is assumed that col is complete.
***** TODO -- this method needs further testing
*****
***** Parameters
***** -------------
***** row : int
*****    Row in which to insert value 
***** col : int
*****    Column in which to insert value
***** value : double
*****    Nonzero value to be inserted into the matrix
**************************************************************/
void CSCMatrix::add_value(int row, int col, double value)
{
    // Assumes idx1 is created separately
    idx2.push_back(row);
    vals.push_back(value);
    nnz++;
}

void CSCMatrix::add_block(int row, int col, aligned_vector<double>& values){
    printf("Not implemented.\n");
}

void CSCMatrix::copy_helper(const COOMatrix* A)
{
    n_rows = A->n_rows;
    n_cols = A->n_cols;
    nnz = A->nnz;

    idx1.resize(n_rows + 1);
    std::fill(idx1.begin(), idx1.end(), 0);
    if (nnz)
    {
        idx2.resize(nnz);
        if (A->vals.size())
            vals.resize(nnz);
    }

    // Calculate indptr
    for (int i = 0; i < n_cols + 1; i++)
    {
        idx1[i] = 0;
    }
    for (int i = 0; i < A->nnz; i++)
    {
        idx1[A->idx2[i]+1]++;
    }
    for (int i = 0; i < A->n_cols; i++)
    {
        idx1[i+1] += idx1[i];
    }

    // Add indices and data
    aligned_vector<int> ctr;
    if (n_cols)
    {
        ctr.resize(n_cols, 0);
    }
    for (int i = 0; i < A->nnz; i++)
    {
        int row = A->idx1[i];
        int col = A->idx2[i];
        int index = idx1[col] + ctr[col]++;
        idx2[index] = row;
        if (A->vals.size())
        {
            double val = A->vals[i];
            vals[index] = val;
        }
    }        
}
void CSCMatrix::copy_helper(const CSRMatrix* A)
{
    n_rows = A->n_rows;
    n_cols = A->n_cols;
    nnz = A->nnz;

    // Resize vectors to appropriate dimensions
    idx1.resize(A->n_cols + 1);
    if (A->nnz)
    {
        idx2.resize(A->nnz);
        if (A->vals.size())
            vals.resize(A->nnz);
    }

    // Create indptr, summing number times col appears in CSR
    for (int i = 0; i <= A->n_cols; i++) 
    {
        idx1[i] = 0;
    }
    for (int i = 0; i < A->nnz; i++)
    {
        idx1[A->idx2[i] + 1]++;
    }
    for (int i = 0; i < A->n_cols; i++)
    {
        idx1[i+1] += idx1[i];
    }

    // Add values to indices and data
    if (A->n_cols)
    {
        aligned_vector<int> ctr(A->n_cols, 0);
        for (int i = 0; i < A->n_rows; i++)
        {
            int row_start = A->idx1[i];
            int row_end = A->idx1[i+1];
            for (int j = row_start; j < row_end; j++)
            {
                int col = A->idx2[j];
                int idx = idx1[col] + ctr[col]++;
                idx2[idx] = i;
                if (A->vals.size())
                {
                    vals[idx] = A->vals[j];
                }
            }
        }
    }
}

void CSCMatrix::copy_helper(const CSCMatrix* A)
{
    n_rows = A->n_rows;
    n_cols = A->n_cols;
    nnz = A->nnz;

    idx1.resize(A->n_cols + 1);
    idx2.resize(A->nnz);
    vals.resize(A->nnz);

    idx1[0] = 0;
    for (int i = 0; i < A->n_cols; i++)
    {
        int col_start = A->idx1[i];
        int col_end = A->idx1[i+1];
        idx1[i+1] = col_end;
        for (int j = col_start; j < col_end; j++)
        {
            idx2[j] = A->idx2[j];
            vals[j] = A->vals[j];
        }
    }
}

void CSCMatrix::copy_helper(const BSRMatrix* A)
{
    printf("Currently not implemented");
    return;
}

/**************************************************************
*****   CSCMatrix Sort
**************************************************************
***** Sorts the sparse matrix by rows within each column.  
***** Removes duplicates, summing their values 
***** together.
**************************************************************/
void CSCMatrix::sort()
{
    int start, end, col_size;
    int prev_k, k;

    aligned_vector<int> permutation;
    aligned_vector<bool> done;

    if (sorted || nnz == 0)
    {
        return;
    }

    // Sort the columns of each row (and data accordingly) and remove
    // duplicates (summing values together)
    for (int col = 0; col < n_cols; col++)
    {
        start  = idx1[col];
        end = idx1[col+1];
        col_size = end - start;
        if (col_size == 0)
        {
            continue;
        }

        // Create permutation vector p for row
        permutation.resize(col_size);
        std::iota(permutation.begin(), permutation.end(), 0);
        std::sort(permutation.begin(), permutation.end(),
                [&](int i, int j)
                { 
                    return idx2[i + start] < idx2[j + start];
                });

        // Permute columns and data according to p
        done.resize(col_size);
        for (int i = 0; i < col_size; i++)
        {
            done[i] = false;
        }
        for (int i = 0; i < col_size; i++)
        {
            if (done[i]) continue;

            done[i] = true;
            prev_k = i;
            k = permutation[i];
            while (i != k)
            {
                std::swap(idx2[prev_k + start], idx2[k + start]);
                std::swap(vals[prev_k + start], vals[k + start]);
                done[k] = true;
                prev_k = k;
                k = permutation[k];
            }
        }
    }

    sorted = true;
    diag_first = false;
}

void CSCMatrix::remove_duplicates()
{
    if (!sorted)
    {
        sort();
        diag_first = false;
    }
    
    int orig_start, orig_end, new_start;
    int col_size;
    int row, prev_row, ctr;
    double val;

    // Sort the columns of each row (and data accordingly) and remove
    // duplicates (summing values together)
    orig_start = idx1[0];
    for (int col = 0; col < n_cols; col++)
    {
        new_start = idx1[col];
        orig_end = idx1[col+1];
        col_size = orig_end - orig_start;
        if (col_size == 0) 
        {
            orig_start = orig_end;
            idx1[col+1] = idx1[col];
            continue;
        }

        // Remove Duplicates
        row = idx2[orig_start];
        val = vals[orig_start];
        idx2[new_start] = row;
        vals[new_start] = val;
        prev_row = row;
        ctr = 1;
        for (int j = orig_start + 1; j < orig_end; j++)
        {
            row = idx2[j];
            val = vals[j];
            if (row == prev_row)
            {
                vals[ctr - 1 + new_start] += val;
            }
            else
            {
                idx2[ctr + new_start] = row;
                vals[ctr + new_start] = val;
                ctr++;
                prev_row = row;
            }
        }
        orig_start = orig_end;
        idx1[col+1] = idx1[col] + ctr;
    }
}

void CSCMatrix::move_diag()
{
    if (diag_first || nnz == 0)
    {
       return;
    }

    int start, end, row;
    double tmp;

    // Move diagonal values to beginning of each column
    for (int i = 0; i < n_cols; i++)
    {
        start = idx1[i];
        end = idx1[i+1];
        for (int j = start; j < end; j++)
        {
            row = idx2[j];
            if (row == i)
            {
                tmp = vals[j];
                for (int k = j; k > start; k--)
                {
                    idx2[k] = idx2[k-1];
                    vals[k] = vals[k-1];
                }
                idx2[start] = i;
                vals[start] = tmp;
                break;
            }
        }
    }

    diag_first = true;
}


COOMatrix* COOMatrix::to_COO()
{
    return this;
}

CSRMatrix* COOMatrix::to_CSR()
{
    CSRMatrix* A = new CSRMatrix();
    A->copy_helper(this);
    return A;
}

CSCMatrix* COOMatrix::to_CSC()
{
    CSCMatrix* A = new CSCMatrix();
    A->copy_helper(this);
    return A;
}

COOMatrix* CSRMatrix::to_COO()
{
    COOMatrix* A = new COOMatrix();
    A->copy_helper(this);
    return A;
}

CSRMatrix* CSRMatrix::to_CSR()
{
    return this;
}

CSCMatrix* CSRMatrix::to_CSC()
{
    CSCMatrix* A = new CSCMatrix();
    A->copy_helper(this);
    return A;
}

COOMatrix* CSCMatrix::to_COO()
{
    COOMatrix* A = new COOMatrix();
    A->copy_helper(this);
    return A;
}

CSRMatrix* CSCMatrix::to_CSR()
{
    CSRMatrix* A = new CSRMatrix();
    A->copy_helper(this);
    return A;
}

CSCMatrix* CSCMatrix::to_CSC()
{
   return this; 
}


COOMatrix* BSRMatrix::to_COO()
{
    COOMatrix* A = new COOMatrix();
    A->copy_helper(this);
    return A;
}

CSRMatrix* BSRMatrix::to_CSR()
{
    return NULL;
}

CSCMatrix* BSRMatrix::to_CSC()
{
    return NULL;
}

<|MERGE_RESOLUTION|>--- conflicted
+++ resolved
@@ -903,11 +903,7 @@
     n_rows = A->n_rows;
     n_cols = A->n_cols;
 
-<<<<<<< HEAD
-    std::vector<double> A_dense = A->to_dense();
-=======
     aligned_vector<double> A_dense = A->to_dense();
->>>>>>> 45b7171b
     double block_dense[n_rows*n_cols];
 
     int block_ind, glob_i, glob_j;
