// Copyright (c) 2015-2017, RAPtor Developer Team
// License: Simplified BSD, http://opensource.org/licenses/BSD-2-Clause

#include "gtest/gtest.h"
#include "core/types.hpp"
#include "core/matrix.hpp"
#include "core/par_matrix.hpp"
#include "core/comm_pkg.hpp"
#include "gallery/stencil.hpp"
#include "gallery/par_stencil.hpp"
#include "gallery/diffusion.hpp"

using namespace raptor;

int main(int argc, char** argv)
{
    MPI_Init(&argc, &argv);
    ::testing::InitGoogleTest(&argc, argv);
    int temp=RUN_ALL_TESTS();
    MPI_Finalize();
    return temp;

} // end of main() //
TEST(TAPCommTest, TestsInCore)
{
    int rank, num_procs;
    MPI_Comm_rank(MPI_COMM_WORLD, &rank);
    MPI_Comm_size(MPI_COMM_WORLD, &num_procs);

    double eps = 0.001;
    double theta = M_PI / 8.0;
    int grid[2] = {25, 25};
    double* stencil = diffusion_stencil_2d(eps, theta);
    std::vector<double> tap_recv;
    std::vector<double> par_recv;

    ParCSRMatrix* A = par_stencil_grid(stencil, grid, 2);
    A->tap_comm = new TAPComm(A->partition, A->off_proc_column_map);

    ParVector x(A->global_num_rows, A->local_num_rows, A->partition->first_local_row);

    for (int i = 0; i < A->local_num_rows; i++)
    {
        x[i] = A->local_row_map[i];
    }
    tap_recv = A->tap_comm->communicate(x, MPI_COMM_WORLD);
    par_recv = A->comm->communicate(x, MPI_COMM_WORLD);
    ASSERT_EQ(tap_recv.size(), par_recv.size());
    for (int i = 0; i < par_recv.size(); i++)
    {
        ASSERT_NEAR(par_recv[i], tap_recv[i], zero_tol);
    }

<<<<<<< HEAD
    for (size_t i = 0; i < par_recv.size(); i++)
=======
    x.set_rand_values();
    tap_recv = A->tap_comm->communicate(x, MPI_COMM_WORLD);
    par_recv = A->comm->communicate(x, MPI_COMM_WORLD);
    ASSERT_EQ(tap_recv.size(), par_recv.size());
    for (int i = 0; i < par_recv.size(); i++)
>>>>>>> a09613c8
    {
        ASSERT_NEAR(par_recv[i], tap_recv[i], zero_tol);
    }

    delete[] stencil;
    delete A;


} // end of TEST(TAPCommTest, TestsInCore) //<|MERGE_RESOLUTION|>--- conflicted
+++ resolved
@@ -51,15 +51,11 @@
         ASSERT_NEAR(par_recv[i], tap_recv[i], zero_tol);
     }
 
-<<<<<<< HEAD
-    for (size_t i = 0; i < par_recv.size(); i++)
-=======
     x.set_rand_values();
     tap_recv = A->tap_comm->communicate(x, MPI_COMM_WORLD);
     par_recv = A->comm->communicate(x, MPI_COMM_WORLD);
     ASSERT_EQ(tap_recv.size(), par_recv.size());
     for (int i = 0; i < par_recv.size(); i++)
->>>>>>> a09613c8
     {
         ASSERT_NEAR(par_recv[i], tap_recv[i], zero_tol);
     }
