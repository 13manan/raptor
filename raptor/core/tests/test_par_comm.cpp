--- conflicted
+++ resolved
@@ -15,7 +15,6 @@
 #include "gallery/diffusion.hpp"
 
 using namespace raptor;
-
 
 int main(int argc, char** argv)
 {
@@ -60,11 +59,7 @@
     ASSERT_GT(A->off_proc_num_cols, 0);
     for (int i = 0; i < A->off_proc_num_cols; i++)
     {
-<<<<<<< HEAD
-        ASSERT_NEAR(A->comm->recv_data->buffer[i], A->off_proc_column_map[i], zero_tol);
-=======
-        assert(A->comm->recv_data->int_buffer[i] == A->off_proc_column_map[i]);
->>>>>>> 738e9226
+        ASSERT_EQ(A->comm->recv_data->int_buffer[i], A->off_proc_column_map[i]);
     }
 
     seq_row.resize(A_seq->n_cols);
@@ -83,15 +78,9 @@
         end = recv_mat->idx1[i+1];
         for (int j = start; j < end; j++)
         {
-<<<<<<< HEAD
-            int global_col = recv_mat->idx2[j];
-            double val = recv_mat->vals[j];
-            ASSERT_NEAR(A_dense[global_row*100 + global_col], val, zero_tol);
-=======
             global_col = recv_mat->idx2[j];
             val = recv_mat->vals[j];
-            assert(fabs(seq_row[global_col] - val) < 1e-06);
->>>>>>> 738e9226
+            ASSERT_NEAR(seq_row[global_col], val, 1e-06);
         }
     }
 
