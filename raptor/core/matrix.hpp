// Copyright (c) 2015, Raptor Developer Team, University of Illinois at Urbana-Champaign
// License: Simplified BSD, http://opensource.org/licenses/BSD-2-Clause
#ifndef RAPTOR_CORE_MATRIX_HPP
#define RAPTOR_CORE_MATRIX_HPP

#include "types.hpp"
#include "vector.hpp"

/**************************************************************
 *****   Matrix Base Class
 **************************************************************
 ***** This class constructs a sparse matrix, supporting simple linear
 ***** algebra operations.
 *****
 ***** Attributes
 ***** -------------
 ***** n_rows : int
 *****    Number of rows
 ***** n_cols : int
 *****    Number of columns
 ***** nnz : int
 *****    Number of nonzeros
 ***** idx1 : std::vector<int>
 *****    List of position indices, specific to type of matrix
 ***** idx2 : std::vector<int>
 *****    List of position indices, specific to type of matrix
 ***** vals : std::vector<double>
 *****    List of values in matrix
 *****
 ***** Methods
 ***** -------
 ***** resize(int n_rows, int n_cols)
 *****    Resizes dimension of matrix to passed parameters
 ***** mult(Vector* x, Vector* b)
 *****    Sparse matrix-vector multiplication b = A * x
 ***** residual(Vector* x, Vector* b, Vector* r)
 *****    Calculates the residual r = b - A * x
 *****
 ***** Virtual Methods
 ***** -------
 ***** format() 
 *****    Returns the format of the sparse matrix (COO, CSR, CSC)
 ***** sort()
 *****    Sorts the matrix by position.  Whether row-wise or 
 *****    column-wise depends on matrix format.
 ***** add_value(int row, int col, double val)
 *****     Adds val to position (row, col)
 *****     TODO -- make sure this is working for CSR/CSC
 **************************************************************/
namespace raptor
{
  // Forward Declaration of classes so objects can be used
  class COOMatrix;
  class CSRMatrix;
  class CSCMatrix;
  class CSRBoolMatrix;

  class Matrix
  {

  public:

    /**************************************************************
    *****   Matrix Base Class Constructor
    **************************************************************
    ***** Sets matrix dimensions, and sets nnz to 0
    *****
    ***** Parameters
    ***** -------------
    ***** _nrows : int
    *****    Number of rows in matrix
    ***** _ncols : int
    *****    Number of cols in matrix
    **************************************************************/
    Matrix(int _nrows, int _ncols)
    {
        n_rows = _nrows;
        n_cols = _ncols;
        nnz = 0;
        sorted = false;
        diag_first = false;
    }

    /**************************************************************
    *****   Matrix Base Class Constructor
    **************************************************************
    ***** Sets matrix dimensions and nnz based on Matrix* A
    *****
    ***** Parameters
    ***** -------------
    ***** A : Matrix*
    *****    Matrix to be copied
    **************************************************************/
    Matrix()
    {
        n_rows = 0;
        n_cols = 0;
        nnz = 0;
        sorted = false;
        diag_first = false;
    }

    virtual ~Matrix(){}

    virtual format_t format() = 0;
    virtual void sort() = 0;
    virtual void move_diag() = 0;
    virtual void remove_duplicates() = 0;
    virtual void add_value(int row, int col, double val) = 0;
<<<<<<< HEAD
    virtual void condense_rows() = 0;
    virtual void condense_cols() = 0;

    void print();

    virtual void mult_append(Vector& x, Vector& b) = 0;
    virtual void mult_append_neg(Vector& x, Vector& b) = 0;
    virtual void mult_append_T(Vector& x, Vector& b) = 0;
    virtual void mult_append_neg_T(Vector& x, Vector& b) = 0;
    void residual(Vector& x, Vector& b, Vector& r);

    virtual void apply_func( std::function<void(int, int, double)> func_ptr) = 0;
    virtual void apply_func( Vector& x, Vector& b, 
            std::function<void(int, int, double, Vector&, Vector&)> func_ptr) = 0;
=======
>>>>>>> 9421812a

    virtual void copy(const COOMatrix* A) = 0;
    virtual void copy(const CSRMatrix* A) = 0;
    virtual void copy(const CSCMatrix* A) = 0;

    void jacobi(Vector& x, Vector& b, Vector& tmp, double omega = .667);
    void gauss_seidel(Vector& x, Vector& b);
    void SOR(Vector& x, Vector& b, double omega = .667);

    Matrix* strength(double theta = 0.0);
    Matrix* aggregate();

    void mult(Vector& x, Vector& b)
    {
        mult(x.values, b.values);
    }
    void mult(std::vector<double>& x, Vector& b)
    {
        mult(x, b.values);
    }
    void mult(Vector& x, std::vector<double>& b)
    {
        mult(x.values, b);
    }
    virtual void mult(std::vector<double>& x, std::vector<double>& b) = 0;

    void mult_T(Vector& x, Vector& b)
    {
        mult_T(x.values, b.values);
    }
    void mult_T(std::vector<double>& x, Vector& b)
    {
        mult_T(x, b.values);
    }
    void mult_T(Vector& x, std::vector<double>& b)
    {
        mult_T(x.values, b);
    }
    virtual void mult_T(std::vector<double>& x, std::vector<double>& b) = 0;

    void mult_append(Vector& x, Vector& b)
    {
        mult_append(x.values, b.values);
    }
    void mult_append(std::vector<double>& x, Vector& b)
    {
        mult_append(x, b.values);
    }
    void mult_append(Vector& x, std::vector<double>& b)
    {
        mult_append(x.values, b);
    }
    virtual void mult_append(std::vector<double>& x, std::vector<double>& b) = 0;

    void mult_append_T(Vector& x, Vector& b)
    {
        mult_append_T(x.values, b.values);
    }
    void mult_append_T(std::vector<double>& x, Vector& b)
    {
        mult_append_T(x, b.values);
    }
    void mult_append_T(Vector& x, std::vector<double>& b)
    {
        mult_append_T(x.values, b);
    }
    virtual void mult_append_T(std::vector<double>& x, std::vector<double>& b) = 0;

    void mult_append_neg(Vector& x, Vector& b)
    {
        mult_append_neg(x.values, b.values);
    }
    void mult_append_neg(std::vector<double>& x, Vector& b)
    {
        mult_append_neg(x, b.values);
    }
    void mult_append_neg(Vector& x, std::vector<double>& b)
    {
        mult_append_neg(x.values, b);
    }
    virtual void mult_append_neg(std::vector<double>& x, std::vector<double>& b) = 0;

    void mult_append_neg_T(Vector& x, Vector& b)
    {
        mult_append_neg_T(x.values, b.values);
    }
    void mult_append_neg_T(std::vector<double>& x, Vector& b)
    {
        mult_append_neg_T(x, b.values);
    }
    void mult_append_neg_T(Vector& x, std::vector<double>& b)
    {
        mult_append_neg_T(x.values, b);
    }
    virtual void mult_append_neg_T(std::vector<double>& x, std::vector<double>& b) = 0;

    void residual(const Vector& x, const Vector& b, Vector& r)
    {
        residual(x.values, b.values, r.values);
    }
    void residual(const std::vector<double>& x, const Vector& b, Vector& r)
    {
        residual(x, b.values, r.values);
    }
    virtual void residual(const std::vector<double>& x, const std::vector<double>& b,
            std::vector<double>& r) = 0;

    CSRMatrix* mult(const CSRMatrix* B){}
    CSRMatrix* mult(const CSCMatrix* B){}
    CSRMatrix* mult(const COOMatrix* B){}
    CSRMatrix* mult_T(const CSRMatrix* A){}
    CSRMatrix* mult_T(const CSCMatrix* A){}
    CSRMatrix* mult_T(const COOMatrix* A){}

    void RAP(const CSCMatrix& P, CSCMatrix* Ac);
    void RAP(const CSCMatrix& P, CSRMatrix* Ac);

    Matrix* subtract(Matrix* B);

    void resize(int _n_rows, int _n_cols);

    std::vector<int>& index1()
    {
        return idx1;
    }

    std::vector<int>& index2()
    {
        return idx2;
    }
    
    std::vector<double>& values()
    {
        return vals;
    }

    std::vector<int> idx1;
    std::vector<int> idx2;
    std::vector<double> vals;

    int n_rows;
    int n_cols;
    int nnz;

    bool sorted;
    bool diag_first;

  };


/**************************************************************
 *****   COOMatrix Class (Inherits from Matrix Base Class)
 **************************************************************
 ***** This class constructs a sparse matrix in COO format.
 *****
 ***** Methods
 ***** -------
 ***** format() 
 *****    Returns the format of the sparse matrix (COO)
 ***** sort()
 *****    Sorts the matrix by row, and by column within each row.
 ***** add_value(int row, int col, double val)
 *****     Adds val to position (row, col)
 ***** rows()
 *****     Returns std::vector<int>& containing the rows corresponding
 *****     to each nonzero
 ***** cols()
 *****     Returns std::vector<int>& containing the cols corresponding
 *****     to each nonzero
 ***** data()
 *****     Returns std::vector<double>& containing the nonzero values
 **************************************************************/
  class COOMatrix : public Matrix
  {

  public:

    /**************************************************************
    *****   COOMatrix Class Constructor
    **************************************************************
    ***** Initializes an empty COOMatrix
    *****
    ***** Parameters
    ***** -------------
    ***** _nrows : int
    *****    Number of rows in Matrix
    ***** _ncols : int
    *****    Number of columns in Matrix
    ***** nnz_per_row : int
    *****    Prediction of (approximately) number of nonzeros 
    *****    per row, used in reserving space
    **************************************************************/
    COOMatrix(int _nrows, int _ncols, int nnz_per_row = 1) : Matrix(_nrows, _ncols)
    {
        if (nnz_per_row)
        {
            int _nnz = nnz_per_row * _nrows;
            if (_nnz)
            {
                idx1.reserve(_nnz);
                idx2.reserve(_nnz);
                vals.reserve(_nnz);
            }
        }        
    }

    COOMatrix(int _nrows, int _ncols, double* _data) : Matrix(_nrows, _ncols)
    {
        nnz = 0;
        int nnz_dense = n_rows*n_cols;

        if (nnz_dense)
        {
            idx1.reserve(nnz_dense);
            idx2.reserve(nnz_dense);
            vals.reserve(nnz_dense);
        }

        for (int i = 0; i < n_rows; i++)
        {
            for (int j = 0; j < n_cols; j++)
            {
                double val = _data[i*n_cols + j];
                if (fabs(val) > zero_tol)
                {
                    idx1.push_back(i);
                    idx2.push_back(j);
                    vals.push_back(val);
                    nnz++;
                }
            }
        }
    }

    COOMatrix()
    {
    }


    /**************************************************************
    *****   COOMatrix Class Constructor
    **************************************************************
    ***** Constructs a COOMatrix from a CSRMatrix
    *****
    ***** Parameters
    ***** -------------
    ***** A : const CSRMatrix*
    *****    CSRMatrix A, from which to copy data
    **************************************************************/
    explicit COOMatrix(const CSRMatrix* A)
    {
        copy(A);
    }

    /**************************************************************
    *****   COOMatrix Class Constructor
    **************************************************************
    ***** Copies matrix, constructing new COOMatrix from 
    ***** another COOMatrix
    *****
    ***** Parameters
    ***** -------------
    ***** A : const COOMatrix*
    *****    COOMatrix A, from which to copy data
    **************************************************************/
    explicit COOMatrix(const COOMatrix* A)
    {
        copy(A);
    }

    /**************************************************************
    *****   COOMatrix Class Constructor
    **************************************************************
    ***** Constructs a COOMatrix from a CSCMatrix
    *****
    ***** Parameters
    ***** -------------
    ***** A : const CSCMatrix*
    *****    CSCMatrix A, from which to copy data
    **************************************************************/
    explicit COOMatrix(const CSCMatrix* A)
    {
        copy(A);
    }
    ~COOMatrix()
    {

    }

    void print();

    void copy(const COOMatrix* A);
    void copy(const CSRMatrix* A);
    void copy(const CSCMatrix* A);

    void add_value(int row, int col, double value);
    void sort();
    void move_diag();
    void remove_duplicates();

    template <typename T, typename U> void mult(T& x, U& b)
    { 
        Matrix::mult(x, b);
    }
    template <typename T, typename U> void mult_T(T& x, U& b)
    { 
        Matrix::mult_T(x, b);
    }
    template <typename T, typename U> void mult_append(T& x, U& b)
    { 
        Matrix::mult_append(x, b);
    }
    template <typename T, typename U> void mult_append_T(T& x, U& b)
    { 
        Matrix::mult_append_T(x, b);
    }
    template <typename T, typename U> void mult_append_neg(T& x, U& b)
    { 
        Matrix::mult_append_neg(x, b);
    }
    template <typename T, typename U> void mult_append_neg_T(T& x, U& b)
    { 
        Matrix::mult_append_neg_T(x, b);
    }
    template <typename T, typename U, typename V> 
    void residual(const T& x, const U& b, V& r)
    { 
        Matrix::residual(x, b, r);
    }

    void mult(std::vector<double>& x, std::vector<double>& b)
    {
        for (int i = 0; i < n_rows; i++)
            b[i] = 0.0;
        mult_append(x, b);
    }
    void mult_T(std::vector<double>& x, std::vector<double>& b)
    {
        for (int i = 0; i < n_cols; i++)
            b[i] = 0.0;

        mult_append_T(x, b);
    }
    void mult_append(std::vector<double>& x, std::vector<double>& b)
    { 
        for (int i = 0; i < nnz; i++)
        {
            b[idx1[i]] += vals[i] * x[idx2[i]];
        }
    }
    void mult_append_T(std::vector<double>& x, std::vector<double>& b)
    {
        for (int i = 0; i < nnz; i++)
        {
            b[idx2[i]] += vals[i] * x[idx1[i]];
        }
    }
    void mult_append_neg(std::vector<double>& x, std::vector<double>& b)
    {
        for (int i = 0; i < nnz; i++)
        {
            b[idx1[i]] -= vals[i] * x[idx2[i]];
        }
    }
    void mult_append_neg_T(std::vector<double>& x, std::vector<double>& b)
    {
        for (int i = 0; i < nnz; i++)
        {
            b[idx2[i]] -= vals[i] * x[idx1[i]];
        }
    }
    void residual(const std::vector<double>& x, const std::vector<double>& b, 
            std::vector<double>& r)
    {
        for (int i = 0; i < n_rows; i++)
            r[i] = b[i];
     
        for (int i = 0; i < nnz; i++)
        {
            r[idx1[i]] -= vals[i] * x[idx2[i]];
        }
    }

    CSRMatrix* mult(const CSRMatrix* B);
    CSRMatrix* mult(const CSCMatrix* B);
    CSRMatrix* mult(const COOMatrix* B);
    CSRMatrix* mult_T(const CSRMatrix* A);
    CSRMatrix* mult_T(const CSCMatrix* A);
    CSRMatrix* mult_T(const COOMatrix* A);

    void mult_append(Vector& x, Vector& b);
    void mult_append_neg(Vector& x, Vector& b);
    void mult_append_T(Vector& x, Vector& b);
    void mult_append_neg_T(Vector& x, Vector& b);

    format_t format()
    {
        return COO;
    }

    std::vector<int>& rows()
    {
        return idx1;
    }

    std::vector<int>& cols()
    {
        return idx2;
    }

    std::vector<double>& data()
    {
        return vals;

    }
};

/**************************************************************
 *****   CSRMatrix Class (Inherits from Matrix Base Class)
 **************************************************************
 ***** This class constructs a sparse matrix in CSR format.
 *****
 ***** Methods
 ***** -------
 ***** format() 
 *****    Returns the format of the sparse matrix (CSR)
 ***** sort()
 *****    Sorts the matrix.  Already in row-wise order, but sorts
 *****    the columns in each row.
 ***** add_value(int row, int col, double val)
 *****     TODO -- add this functionality
 ***** indptr()
 *****     Returns std::vector<int>& row pointer.  The ith element points to
 *****     the index of indices() corresponding to the first column to lie on 
 *****     row i.
 ***** indices()
 *****     Returns std::vector<int>& containing the cols corresponding
 *****     to each nonzero
 ***** data()
 *****     Returns std::vector<double>& containing the nonzero values
 **************************************************************/
  class CSRMatrix : public Matrix
  {

  public:

    /**************************************************************
    *****   CSRMatrix Class Constructor
    **************************************************************
    ***** Initializes an empty CSRMatrix
    *****
    ***** Parameters
    ***** -------------
    ***** _nrows : int
    *****    Number of rows in Matrix
    ***** _ncols : int
    *****    Number of columns in Matrix
    ***** nnz_per_row : int
    *****    Prediction of (approximately) number of nonzeros 
    *****    per row, used in reserving space
    **************************************************************/
    CSRMatrix(int _nrows, int _ncols, int _nnz = 0): Matrix(_nrows, _ncols)
    {
        idx1.resize(_nrows + 1);
        if (_nnz)
        {
            idx2.reserve(_nnz);
            vals.reserve(_nnz);
        }
    }

    CSRMatrix(int _nrows, int _ncols, double* _data) : Matrix(_nrows, _ncols)
    {
        n_rows = _nrows;
        n_cols = _ncols;
        nnz = 0;

        int nnz_dense = n_rows*n_cols;

        idx1.resize(n_rows + 1);
        if (nnz_dense)
        {
            idx2.reserve(nnz_dense);
            vals.reserve(nnz_dense);
        }

        idx1[0] = 0;
        for (int i = 0; i < n_rows; i++)
        {
            for (int j = 0; j < n_cols; j++)
            {
                double val = _data[i*n_cols + j];
                if (fabs(val) > zero_tol)
                {
                    idx2.push_back(j);
                    vals.push_back(val);
                    nnz++;
                }
            }
            idx1[i+1] = nnz;
        }
    }


    /**************************************************************
    *****   CSRMatrix Class Constructor
    **************************************************************
    ***** Constructs a CSRMatrix from a COOMatrix
    *****
    ***** Parameters
    ***** -------------
    ***** A : const COOMatrix*
    *****    COOMatrix A, from which to copy data
    **************************************************************/
    explicit CSRMatrix(const COOMatrix* A) 
    {
        copy(A);
    }

    /**************************************************************
    *****   CSRMatrix Class Constructor
    **************************************************************
    ***** Constructs a CSRMatrix from a CSCMatrix
    *****
    ***** Parameters
    ***** -------------
    ***** A : const CSCMatrix*
    *****    CSCMatrix A, from which to copy data
    **************************************************************/
    explicit CSRMatrix(const CSCMatrix* A)
    {
        copy(A);
    }

    /**************************************************************
    *****   CSRMatrix Class Constructor
    **************************************************************
    ***** Constructs a CSRMatrix from a CSRMatrix
    *****
    ***** Parameters
    ***** -------------
    ***** A : const CSRMatrix*
    *****    CSRMatrix A, from which to copy data
    **************************************************************/
    explicit CSRMatrix(const CSRMatrix* A) 
    {
        copy(A);
    }

    CSRMatrix()
    {
    }

    ~CSRMatrix()
    {

    }

    void print();

    void copy(const COOMatrix* A);
    void copy(const CSRMatrix* A);
    void copy(const CSCMatrix* A);

    void add_value(int row, int col, double value);
    void sort();
    void move_diag();
    void remove_duplicates();

    template <typename T, typename U> void mult(T& x, U& b)
    { 
        Matrix::mult(x, b);
    }
    template <typename T, typename U> void mult_T(T& x, U& b)
    { 
        Matrix::mult_T(x, b);
    }
    template <typename T, typename U> void mult_append(T& x, U& b)
    { 
        Matrix::mult_append(x, b);
    }
    template <typename T, typename U> void mult_append_T(T& x, U& b)
    { 
        Matrix::mult_append_T(x, b);
    }
    template <typename T, typename U> void mult_append_neg(T& x, U& b)
    { 
        Matrix::mult_append_neg(x, b);
    }
    template <typename T, typename U> void mult_append_neg_T(T& x, U& b)
    { 
        Matrix::mult_append_neg_T(x, b);
    }
    template <typename T, typename U, typename V> 
    void residual(const T& x, const U& b, V& r)
    { 
        Matrix::residual(x, b, r);
    }

    void mult(std::vector<double>& x, std::vector<double>& b)
    {
        for (int i = 0; i < n_rows; i++)
            b[i] = 0.0;
        mult_append(x, b);
    }
    void mult_T(std::vector<double>& x, std::vector<double>& b)

    {
        for (int i = 0; i < n_cols; i++)
            b[i] = 0.0;

        mult_append_T(x, b);    
    }
    void mult_append(std::vector<double>& x, std::vector<double>& b)
    { 
        int start, end;
        for (int i = 0; i < n_rows; i++)
        {
            start = idx1[i];
            end = idx1[i+1];
            for (int j = start; j < end; j++)
            {
                b[i] += vals[j] * x[idx2[j]];
            }
        }
    }
    void mult_append_T(std::vector<double>& x, std::vector<double>& b)
    {
        int start, end;
        for (int i = 0; i < n_rows; i++)
        {
            start = idx1[i];
            end = idx1[i+1];
            for (int j = start; j < end; j++)
            {
                b[idx2[j]] += vals[j] * x[i];
            }
        }
    }
    void mult_append_neg(std::vector<double>& x, std::vector<double>& b)
    {
        int start, end;
        for (int i = 0; i < n_rows; i++)
        {
            start = idx1[i];
            end = idx1[i+1];
            for (int j = start; j < end; j++)
            {
                b[i] -= vals[j] * x[idx2[j]];
            }
        }
    }
    void mult_append_neg_T(std::vector<double>& x, std::vector<double>& b)
    {
        int start, end;
        for (int i = 0; i < n_rows; i++)
        {
            start = idx1[i];
            end = idx1[i+1];
            for (int j = start; j < end; j++)
            {
                b[idx2[j]] -= vals[j] * x[i];
            }
        }
    }
    void residual(const std::vector<double>& x, const std::vector<double>& b, 
            std::vector<double>& r)
    {
        for (int i = 0; i < n_rows; i++)
            r[i] = b[i];
     
        int start, end;
        for (int i = 0; i < n_rows; i++)
        {
            start = idx1[i];
            end = idx1[i+1];
            for (int j = start; j < end; j++)
            {
                r[i] -= vals[j] * x[idx2[j]];
            }
        }
    }


    CSRMatrix* mult(const CSRMatrix* B);
    CSRMatrix* mult(const CSCMatrix* B);
    CSRMatrix* mult(const COOMatrix* B);
    CSRMatrix* mult_T(const CSCMatrix* A);
    CSRMatrix* mult_T(const CSRMatrix* A);
    CSRMatrix* mult_T(const COOMatrix* A);

<<<<<<< HEAD
    void mult_append(Vector& x, Vector& b);
    void mult_append_neg(Vector& x, Vector& b);
    void mult_append_T(Vector& x, Vector& b);
    void mult_append_neg_T(Vector& x, Vector& b);

    void classical_strength(CSRMatrix* S, double theta = 0.0);
    void symmetric_strength(CSRMatrix* S, double theta = 0.0);
=======
    CSRMatrix* subtract(CSRMatrix* B);

    CSRMatrix* strength(double theta = 0.0);
    CSRMatrix* aggregate();
    CSRMatrix* fit_candidates(data_t* B, data_t* R, int num_candidates, 
            double tol = 1e-10);
>>>>>>> 9421812a

    format_t format()
    {
        return CSR;
    }

    std::vector<int>& row_ptr()
    {
        return idx1;
    }

    std::vector<int>& cols()
    {
        return idx2;
    }

    std::vector<double>& data()
    {
        return vals;
    }
};

/**************************************************************
 *****   CSCMatrix Class (Inherits from Matrix Base Class)
 **************************************************************
 ***** This class constructs a sparse matrix in CSC format.
 *****
 ***** Methods
 ***** -------
 ***** format() 
 *****    Returns the format of the sparse matrix (CSC)
 ***** sort()
 *****    Sorts the matrix.  Already in col-wise order, but sorts
 *****    the rows in each column.
 ***** add_value(int row, int col, double val)
 *****     TODO -- add this functionality
 ***** indptr()
 *****     Returns std::vector<int>& column pointer.  The ith element points to
 *****     the index of indices() corresponding to the first row to lie on 
 *****     column i.
 ***** indices()
 *****     Returns std::vector<int>& containing the rows corresponding
 *****     to each nonzero
 ***** data()
 *****     Returns std::vector<double>& containing the nonzero values
 **************************************************************/
  class CSCMatrix : public Matrix
  {

  public:

    CSCMatrix(int _nrows, int _ncols, int _nnz = 0): Matrix(_nrows, _ncols)
    {
        idx1.resize(_ncols + 1);
        if (_nnz)
        {
            idx2.reserve(_nnz);
            vals.reserve(_nnz);
        }
        nnz = _nnz;
    }

    CSCMatrix(int _nrows, int _ncols, double* _data) : Matrix(_nrows, _ncols)
    {
        int nnz_dense = n_rows*n_cols;

        idx1.resize(n_cols + 1);
        if (nnz_dense)
        {
            idx2.reserve(nnz_dense);
            vals.reserve(nnz_dense);
        }

        idx1[0] = 0;
        for (int i = 0; i < n_cols; i++)
        {
            for (int j = 0; j < n_rows; j++)
            {
                double val = _data[i*n_cols + j];
                if (fabs(val) > zero_tol)
                {
                    idx2.push_back(j);
                    vals.push_back(val);
                    nnz++;
                }
            }
            idx1[i+1] = nnz;
        }
    }


    /**************************************************************
    *****   CSCMatrix Class Constructor
    **************************************************************
    ***** Constructs a CSCMatrix from a COOMatrix
    *****
    ***** Parameters
    ***** -------------
    ***** A : const COOMatrix*
    *****    COOMatrix A, from which to copy data
    **************************************************************/
    explicit CSCMatrix(const COOMatrix* A) 
    {
        copy(A);
    }

    /**************************************************************
    *****   CSCMatrix Class Constructor
    **************************************************************
    ***** Constructs a CSCMatrix from a CSRMatrix
    *****
    ***** Parameters
    ***** -------------
    ***** A : const CSRMatrix*
    *****    CSRMatrix A, from which to copy data
    **************************************************************/
    explicit CSCMatrix(const CSRMatrix* A) 
    {
        copy(A);
    }

    /**************************************************************
    *****   CSCMatrix Class Constructor
    **************************************************************
    ***** Constructs a CSCMatrix from a CSCMatrix
    *****
    ***** Parameters
    ***** -------------
    ***** A : const CSCMatrix*
    *****    CSCMatrix A, from which to copy data
    **************************************************************/
    explicit CSCMatrix(const CSCMatrix* A) 
    {
        copy(A);
    }

    CSCMatrix()
    {
    }

    ~CSCMatrix()
    {

    }

    void print();

    void copy(const COOMatrix* A);
    void copy(const CSRMatrix* A);
    void copy(const CSCMatrix* A);

    void sort();
    void move_diag();
    void remove_duplicates();
    void add_value(int row, int col, double value);

    template <typename T, typename U> void mult(T& x, U& b)
    { 
        Matrix::mult(x, b);
    }
    template <typename T, typename U> void mult_T(T& x, U& b)
    { 
        Matrix::mult_T(x, b);
    }
    template <typename T, typename U> void mult_append(T& x, U& b)
    { 
        Matrix::mult_append(x, b);
    }
    template <typename T, typename U> void mult_append_T(T& x, U& b)
    { 
        Matrix::mult_append_T(x, b);
    }
    template <typename T, typename U> void mult_append_neg(T& x, U& b)
    { 
        Matrix::mult_append_neg(x, b);
    }
    template <typename T, typename U> void mult_append_neg_T(T& x, U& b)
    { 
        Matrix::mult_append_neg_T(x, b);
    }
    template <typename T, typename U, typename V> 
    void residual(const T& x, const U& b, V& r)
    { 
        Matrix::residual(x, b, r);
    }

    void mult(std::vector<double>& x, std::vector<double>& b)
    {
        for (int i = 0; i < n_rows; i++)
            b[i] = 0.0;
        mult_append(x, b);
    }
    void mult_T(std::vector<double>& x, std::vector<double>& b)
    {
        for (int i = 0; i < n_cols; i++)
            b[i] = 0.0;

<<<<<<< HEAD
    void mult_append(Vector& x, Vector& b);
    void mult_append_neg(Vector& x, Vector& b);
    void mult_append_T(Vector& x, Vector& b);
    void mult_append_neg_T(Vector& x, Vector& b);

    void jacobi(Vector& x, Vector& b, Vector& tmp, double omega = .667);    
=======
        mult_append_T(x, b);
    }
    void mult_append(std::vector<double>& x, std::vector<double>& b)
    { 
        int start, end;
        for (int i = 0; i < n_cols; i++)
        {
            start = idx1[i];
            end = idx1[i+1];
            for (int j = start; j < end; j++)
            {
                b[idx2[j]] += vals[j] * x[i];
            }
        }
    }
    void mult_append_T(std::vector<double>& x, std::vector<double>& b)
    {
        int start, end;
        for (int i = 0; i < n_cols; i++)
        {
            start = idx1[i];
            end = idx1[i+1];
            for (int j = start; j < end; j++)
            {
                b[i] += vals[j] * x[idx2[j]];
            }
        }
    }
    void mult_append_neg(std::vector<double>& x, std::vector<double>& b)
    {
        int start, end;
        for (int i = 0; i < n_cols; i++)
        {
            start = idx1[i];
            end = idx1[i+1];
            for (int j = start; j < end; j++)
            {
                b[idx2[j]] -= vals[j] * x[i];
            }
        }
    }
    void mult_append_neg_T(std::vector<double>& x, std::vector<double>& b)
    {
        int start, end;
        for (int i = 0; i < n_cols; i++)
        {
            start = idx1[i];
            end = idx1[i+1];
            for (int j = start; j < end; j++)
            {
                b[i] -= vals[j] * x[idx2[j]];
            }
        }
    }
    void residual(const std::vector<double>& x, const std::vector<double>& b, 
            std::vector<double>& r)
    {
        for (int i = 0; i < n_rows; i++)
            r[i] = b[i];

        int start, end;
        for (int i = 0; i < n_cols; i++)
        {
            start = idx1[i];
            end = idx1[i+1];
            for (int j = start; j < end; j++)
            {
                r[idx2[j]] -= vals[j] * x[i];
            }
        }
    }
>>>>>>> 9421812a

    CSRMatrix* mult(const CSRMatrix* B);
    CSRMatrix* mult(const CSCMatrix* B);
    CSRMatrix* mult(const COOMatrix* B);
    CSRMatrix* mult_T(const CSRMatrix* A);
    CSRMatrix* mult_T(const CSCMatrix* A);
    CSRMatrix* mult_T(const COOMatrix* A);

    void jacobi(Vector& x, Vector& b, Vector& tmp, double omega = .667);    

    format_t format()
    {
        return CSC;
    }

    std::vector<int>& col_ptr()
    {
        return idx1;
    }

    std::vector<int>& rows()
    {
        return idx2;
    }

    std::vector<double>& data()
    {
        return vals;
    }

  };



/**************************************************************
 *****   CSRBoolMatrix Class (Inherits from Matrix Base Class)
 **************************************************************
 ***** This class constructs a sparse boolean matrix in CSR format.
 *****
 ***** Methods
 ***** -------
 ***** format() 
 *****    Returns the format of the sparse matrix (CSR)
 ***** sort()
 *****    Sorts the matrix.  Already in row-wise order, but sorts
 *****    the columns in each row.
 ***** indptr()
 *****     Returns std::vector<int>& row pointer.  The ith element points to
 *****     the index of indices() corresponding to the first column to lie on 
 *****     row i.
 ***** indices()
 *****     Returns std::vector<int>& containing the cols corresponding
 *****     to each nonzero
 **************************************************************/
  class CSRBoolMatrix : public Matrix
  {

  public:

    /**************************************************************
    *****   CSRMatrix Class Constructor
    **************************************************************
    ***** Initializes an empty CSRMatrix
    *****
    ***** Parameters
    ***** -------------
    ***** _nrows : int
    *****    Number of rows in Matrix
    ***** _ncols : int
    *****    Number of columns in Matrix
    ***** nnz_per_row : int
    *****    Prediction of (approximately) number of nonzeros 
    *****    per row, used in reserving space
    **************************************************************/
    CSRBoolMatrix(int _nrows, int _ncols, int _nnz = 0): Matrix(_nrows, _ncols)
    {
        idx1.resize(_nrows + 1);
        if (_nnz)
        {
            idx2.reserve(_nnz);
        }
    }

    CSRBoolMatrix(int _nrows, int _ncols, bool* _data) : Matrix(_nrows, _ncols)
    {
        n_rows = _nrows;
        n_cols = _ncols;
        nnz = 0;

        int nnz_dense = n_rows*n_cols;

        idx1.resize(n_rows + 1);
        if (nnz_dense)
        {
            idx2.reserve(nnz_dense);
        }

        idx1[0] = 0;
        for (int i = 0; i < n_rows; i++)
        {
            for (int j = 0; j < n_cols; j++)
            {
                if (_data[i*n_cols + j])
                {
                    idx2.push_back(j);
                }
            }
            idx1[i+1] = idx2.size();
        }
        nnz = idx2.size();
    }


    /**************************************************************
    *****   CSRMatrix Class Constructor
    **************************************************************
    ***** Constructs a CSRMatrix from a COOMatrix
    *****
    ***** Parameters
    ***** -------------
    ***** A : const COOMatrix*
    *****    COOMatrix A, from which to copy data
    **************************************************************/
    explicit CSRBoolMatrix(const COOMatrix* A) 
    {
        copy(A);
    }

    /**************************************************************
    *****   CSRMatrix Class Constructor
    **************************************************************
    ***** Constructs a CSRMatrix from a CSCMatrix
    *****
    ***** Parameters
    ***** -------------
    ***** A : const CSCMatrix*
    *****    CSCMatrix A, from which to copy data
    **************************************************************/
    explicit CSRBoolMatrix(const CSCMatrix* A)
    {
        copy(A);
    }

    /**************************************************************
    *****   CSRMatrix Class Constructor
    **************************************************************
    ***** Constructs a CSRMatrix from a CSRMatrix
    *****
    ***** Parameters
    ***** -------------
    ***** A : const CSRMatrix*
    *****    CSRMatrix A, from which to copy data
    **************************************************************/
    explicit CSRBoolMatrix(const CSRMatrix* A) 
    {
        copy(A);
    }

    CSRBoolMatrix()
    {
    }

    ~CSRBoolMatrix()
    {

    }

    void print();

    void copy(const COOMatrix* A);
    void copy(const CSRMatrix* A);
    void copy(const CSCMatrix* A);

    void sort();
    void move_diag();
    void remove_duplicates();
    
    void add_value(int row, int col, double val)
    {
        
    }

    void mult(std::vector<double>& x, std::vector<double>& b)
    {
        for (int i = 0; i < n_rows; i++)
            b[i] = 0.0;
        mult_append(x, b);
    }
    void mult_T(std::vector<double>& x, std::vector<double>& b)

    {
        for (int i = 0; i < n_cols; i++)
            b[i] = 0.0;

        mult_append_T(x, b);    
    }
    void mult_append(std::vector<double>& x, std::vector<double>& b)
    { 
        int start, end;
        for (int i = 0; i < n_rows; i++)
        {
            start = idx1[i];
            end = idx1[i+1];
            for (int j = start; j < end; j++)
            {
                b[i] += x[idx2[j]];
            }
        }
    }
    void mult_append_T(std::vector<double>& x, std::vector<double>& b)
    {
        int start, end;
        for (int i = 0; i < n_rows; i++)
        {
            start = idx1[i];
            end = idx1[i+1];
            for (int j = start; j < end; j++)
            {
                b[idx2[j]] += x[i];
            }
        }
    }
    void mult_append_neg(std::vector<double>& x, std::vector<double>& b)
    {
        int start, end;
        for (int i = 0; i < n_rows; i++)
        {
            start = idx1[i];
            end = idx1[i+1];
            for (int j = start; j < end; j++)
            {
                b[i] -= x[idx2[j]];
            }
        }
    }
    void mult_append_neg_T(std::vector<double>& x, std::vector<double>& b)
    {
        int start, end;
        for (int i = 0; i < n_rows; i++)
        {
            start = idx1[i];
            end = idx1[i+1];
            for (int j = start; j < end; j++)
            {
                b[idx2[j]] -= x[i];
            }
        }
    }
    void residual(const std::vector<double>& x, const std::vector<double>& b, 
            std::vector<double>& r)
    {
        for (int i = 0; i < n_rows; i++)
            r[i] = b[i];
     
        int start, end;
        for (int i = 0; i < n_rows; i++)
        {
            start = idx1[i];
            end = idx1[i+1];
            for (int j = start; j < end; j++)
            {
                r[i] -= x[idx2[j]];
            }
        }
    }

    format_t format()
    {
        return CSRBool;
    }

    std::vector<int>& row_ptr()
    {
        return idx1;
    }

    std::vector<int>& cols()
    {
        return idx2;
    }
};


}

#endif
<|MERGE_RESOLUTION|>--- conflicted
+++ resolved
@@ -107,23 +107,6 @@
     virtual void move_diag() = 0;
     virtual void remove_duplicates() = 0;
     virtual void add_value(int row, int col, double val) = 0;
-<<<<<<< HEAD
-    virtual void condense_rows() = 0;
-    virtual void condense_cols() = 0;
-
-    void print();
-
-    virtual void mult_append(Vector& x, Vector& b) = 0;
-    virtual void mult_append_neg(Vector& x, Vector& b) = 0;
-    virtual void mult_append_T(Vector& x, Vector& b) = 0;
-    virtual void mult_append_neg_T(Vector& x, Vector& b) = 0;
-    void residual(Vector& x, Vector& b, Vector& r);
-
-    virtual void apply_func( std::function<void(int, int, double)> func_ptr) = 0;
-    virtual void apply_func( Vector& x, Vector& b, 
-            std::function<void(int, int, double, Vector&, Vector&)> func_ptr) = 0;
-=======
->>>>>>> 9421812a
 
     virtual void copy(const COOMatrix* A) = 0;
     virtual void copy(const CSRMatrix* A) = 0;
@@ -815,22 +798,12 @@
     CSRMatrix* mult_T(const CSRMatrix* A);
     CSRMatrix* mult_T(const COOMatrix* A);
 
-<<<<<<< HEAD
-    void mult_append(Vector& x, Vector& b);
-    void mult_append_neg(Vector& x, Vector& b);
-    void mult_append_T(Vector& x, Vector& b);
-    void mult_append_neg_T(Vector& x, Vector& b);
-
-    void classical_strength(CSRMatrix* S, double theta = 0.0);
-    void symmetric_strength(CSRMatrix* S, double theta = 0.0);
-=======
     CSRMatrix* subtract(CSRMatrix* B);
 
     CSRMatrix* strength(double theta = 0.0);
     CSRMatrix* aggregate();
     CSRMatrix* fit_candidates(data_t* B, data_t* R, int num_candidates, 
             double tol = 1e-10);
->>>>>>> 9421812a
 
     format_t format()
     {
@@ -1028,14 +1001,6 @@
         for (int i = 0; i < n_cols; i++)
             b[i] = 0.0;
 
-<<<<<<< HEAD
-    void mult_append(Vector& x, Vector& b);
-    void mult_append_neg(Vector& x, Vector& b);
-    void mult_append_T(Vector& x, Vector& b);
-    void mult_append_neg_T(Vector& x, Vector& b);
-
-    void jacobi(Vector& x, Vector& b, Vector& tmp, double omega = .667);    
-=======
         mult_append_T(x, b);
     }
     void mult_append(std::vector<double>& x, std::vector<double>& b)
@@ -1107,7 +1072,6 @@
             }
         }
     }
->>>>>>> 9421812a
 
     CSRMatrix* mult(const CSRMatrix* B);
     CSRMatrix* mult(const CSCMatrix* B);
