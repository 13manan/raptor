--- conflicted
+++ resolved
@@ -150,11 +150,7 @@
     compare(P, P_hyp);
 
     ParCSRMatrix* APtmp = A->mult(P);
-<<<<<<< HEAD
     ParCSCMatrix* Pcsc = P->to_ParCSC();
-=======
-    ParCSCMatrix* Pcsc = P->to_ParCSC(); //new ParCSCMatrix(P);
->>>>>>> 137ec462
     ParCSRMatrix* Ac = APtmp->mult_T(Pcsc);
     delete APtmp;
     delete Pcsc;
