--- conflicted
+++ resolved
@@ -6,13 +6,13 @@
 
 
 #include "gtest/gtest.h"
+
 #include "core/types.hpp"
 #include "core/par_matrix.hpp"
 #include "gallery/par_matrix_IO.hpp"
 #include "tests/par_compare.hpp"
 
 using namespace raptor;
-
 int main(int argc, char** argv)
 {
     MPI_Init(&argc, &argv);
@@ -35,146 +35,6 @@
     ParCSCMatrix* P_csc;
     ParCSRMatrix* Ac_rap;
 
-<<<<<<< HEAD
-    snprintf(name, sizeof(name), "../../tests/rss_laplace_P%d.mtx", ctr);
-    while (FILE *file = fopen(name, "r")) 
-    {
-        fclose(file);
-        
-        snprintf(name, sizeof(name), "../../tests/rss_laplace_A%d.mtx", ctr);
-        if (ctr == 0)
-        {
-            A = readParMatrix(name, MPI_COMM_WORLD, 1, 1);
-        }
-        else
-        {
-            A = readParMatrix(name, MPI_COMM_WORLD, 1, 0);
-        }
-
-        snprintf(name, sizeof(name), "../../tests/rss_laplace_P%d.mtx", ctr);        
-        P = readParMatrix(name, MPI_COMM_WORLD, 1, 0);
-
-        snprintf(name, sizeof(name), "../../tests/rss_laplace_A%d.mtx", ctr+1);        
-        Ac = readParMatrix(name, MPI_COMM_WORLD, 1, 0);
-
-        AP = A->mult(P);
-        AP_csc = new ParCSCMatrix(AP);
-        Ac_rap = P->mult_T(AP_csc);
-
-        Ac->sort();
-        Ac_rap->sort();
-
-        ASSERT_EQ(Ac->global_num_rows, Ac_rap->global_num_rows);
-        ASSERT_EQ(Ac->global_num_cols, Ac_rap->global_num_cols);
-        ASSERT_EQ(Ac->local_num_rows, Ac_rap->local_num_rows);
-        ASSERT_EQ(Ac->on_proc_num_cols, Ac_rap->on_proc_num_cols);
-
-        ASSERT_EQ(Ac->on_proc->idx1[0], Ac_rap->on_proc->idx1[0]);
-        ASSERT_EQ(Ac->off_proc->idx1[0], Ac_rap->off_proc->idx1[0]);
-        for (int i = 0; i < Ac->local_num_rows; i++)
-        {
-            ASSERT_EQ(Ac->on_proc->idx1[i+1], Ac_rap->on_proc->idx1[i+1]);
-            start = Ac->on_proc->idx1[i];
-            end = Ac->on_proc->idx1[i+1];
-            for (int j = start; j < end; j++)
-            {
-                ASSERT_EQ(Ac->on_proc->idx2[j], Ac_rap->on_proc->idx2[j]);
-                ASSERT_NEAR(Ac->on_proc->vals[j], Ac_rap->on_proc->vals[j], 1e-06);
-            }
-
-            ASSERT_EQ(Ac->off_proc->idx1[i+1], Ac_rap->off_proc->idx1[i+1]);
-            start = Ac->off_proc->idx1[i];
-            end = Ac->off_proc->idx1[i+1];
-            for (int j = start; j < end; j++)
-            {
-                ASSERT_EQ(Ac->off_proc_column_map[Ac->off_proc->idx2[j]], 
-                          Ac_rap->off_proc_column_map[Ac_rap->off_proc->idx2[j]]);
-                        
-                ASSERT_NEAR(Ac->off_proc->vals[j], Ac_rap->off_proc->vals[j], 1e-06);
-            }
-        }
-
-        ctr++;
-        snprintf(name, sizeof(name), "../../tests/rss_laplace_P%d.mtx", ctr);
-
-        delete A;
-        delete P;
-        delete Ac;
-        delete AP;
-        delete AP_csc;
-        delete Ac_rap;
-    }
-
-    snprintf(name, sizeof(name), "../../tests/rss_aniso_P%d.mtx", ctr);
-    while (FILE *file = fopen(name, "r")) 
-    {
-        fclose(file);
-        
-        snprintf(name, sizeof(name), "../../tests/rss_aniso_A%d.mtx", ctr);
-        if (ctr == 0)
-        {
-            A = readParMatrix(name, MPI_COMM_WORLD, 1, 1);
-        }
-        else
-        {
-            A = readParMatrix(name, MPI_COMM_WORLD, 1, 0);
-        }
-
-        snprintf(name, sizeof(name), "../../tests/rss_aniso_P%d.mtx", ctr);        
-        P = readParMatrix(name, MPI_COMM_WORLD, 1, 0);
-
-        snprintf(name, sizeof(name), "../../tests/rss_aniso_A%d.mtx", ctr+1);        
-        Ac = readParMatrix(name, MPI_COMM_WORLD, 1, 0);
-
-        AP = A->mult(P);
-        AP_csc = new ParCSCMatrix(AP);
-        Ac_rap = P->mult_T(AP_csc);
-
-        Ac->sort();
-        Ac_rap->sort();
-
-        ASSERT_EQ(Ac->global_num_rows, Ac_rap->global_num_rows);
-        ASSERT_EQ(Ac->global_num_cols, Ac_rap->global_num_cols);
-        ASSERT_EQ(Ac->local_num_rows, Ac_rap->local_num_rows);
-        ASSERT_EQ(Ac->on_proc_num_cols, Ac_rap->on_proc_num_cols);
-
-        ASSERT_EQ(Ac->on_proc->idx1[0], Ac_rap->on_proc->idx1[0]);
-        ASSERT_EQ(Ac->off_proc->idx1[0], Ac_rap->off_proc->idx1[0]);
-        for (int i = 0; i < Ac->local_num_rows; i++)
-        {
-            ASSERT_EQ(Ac->on_proc->idx1[i+1], Ac_rap->on_proc->idx1[i+1]);
-            start = Ac->on_proc->idx1[i];
-            end = Ac->on_proc->idx1[i+1];
-            for (int j = start; j < end; j++)
-            {
-                ASSERT_EQ(Ac->on_proc->idx2[j], Ac_rap->on_proc->idx2[j]);
-                ASSERT_NEAR(Ac->on_proc->vals[j], Ac_rap->on_proc->vals[j], 1e-06);
-            }
-
-            ASSERT_EQ(Ac->off_proc->idx1[i+1], Ac_rap->off_proc->idx1[i+1]);
-            start = Ac->off_proc->idx1[i];
-            end = Ac->off_proc->idx1[i+1];
-            for (int j = start; j < end; j++)
-            {
-                ASSERT_EQ(Ac->off_proc_column_map[Ac->off_proc->idx2[j]],
-                        Ac_rap->off_proc_column_map[Ac_rap->off_proc->idx2[j]]);
-                ASSERT_NEAR(Ac->off_proc->vals[j], Ac_rap->off_proc->vals[j], 1e-06);
-            }
-        }
-
-        ctr++;
-        snprintf(name, sizeof(name), "../../tests/rss_aniso_P%d.mtx", ctr);
-
-        delete A;
-        delete P;
-        delete Ac;
-        delete AP;
-        delete AP_csc;
-        delete Ac_rap;
-    }
-
-} // end of TEST(TestParRAP, TestsInRuge_Stuben) //
-=======
     // TEST LEVEL 0
     A = readParMatrix("../../../../test_data/rss_A0.mtx", MPI_COMM_WORLD, 1, 1);
     P = readParMatrix("../../../../test_data/rss_P0.mtx", MPI_COMM_WORLD, 1, 0);
@@ -204,6 +64,4 @@
     delete AP;
     delete P;
     delete A;
-
-}
->>>>>>> 3562ccaf
+} // end of TEST(TestParRAP, TestsInRuge_Stuben) //