// Copyright (c) 2015-2017, RAPtor Developer Team, University of Illinois at Urbana-Champaign
// License: Simplified BSD, http://opensource.org/licenses/BSD-2-Clause

#include "gtest/gtest.h"

#include "core/types.hpp"
#include "core/par_matrix.hpp"
#include "gallery/par_matrix_IO.hpp"
#include "tests/par_compare.hpp"

using namespace raptor;
int main(int argc, char** argv)
{
    MPI_Init(&argc, &argv);
    ::testing::InitGoogleTest(&argc, argv);
    int temp = RUN_ALL_TESTS();
    MPI_Finalize();
    return temp;
} // end of main() //

TEST(TestParRAP, TestsInRuge_Stuben)
{ 
    int rank, num_procs;
    MPI_Comm_rank(MPI_COMM_WORLD, &rank);
    MPI_Comm_size(MPI_COMM_WORLD, &num_procs);

    ParCSRMatrix* A;
    ParCSRMatrix* P;
    ParCSRMatrix* Ac;
    ParCSRMatrix* AP;
    ParCSCMatrix* P_csc;
    ParCSRMatrix* Ac_rap;

    const char* A0_fn = "../../../../test_data/rss_A0.pm";
    const char* A1_fn = "../../../../test_data/rss_A1.pm";
    const char* A2_fn = "../../../../test_data/rss_A2.pm";
    const char* P0_fn = "../../../../test_data/rss_P0.pm";
    const char* P1_fn = "../../../../test_data/rss_P1.pm";

    // TEST LEVEL 0
<<<<<<< HEAD
    A = readParMatrix((char *)"../../../../test_data/rss_A0.mtx", MPI_COMM_WORLD, 1, 1);
    P = readParMatrix((char *)"../../../../test_data/rss_P0.mtx", MPI_COMM_WORLD, 1, 0);
    AP = A->mult(P);
    P_csc = new ParCSCMatrix(P);
    Ac = AP->mult_T(P_csc);
    Ac_rap = readParMatrix((char *)"../../../../test_data/rss_A1.mtx", MPI_COMM_WORLD, 1, 0);
=======
    A = readParMatrix(A0_fn);
    P = readParMatrix(P0_fn);
    AP = A->mult(P);
    P_csc = new ParCSCMatrix(P);
    Ac = AP->mult_T(P_csc);
    Ac_rap = readParMatrix(A1_fn);
>>>>>>> 006f0699
    compare(Ac, Ac_rap);
    delete Ac_rap;
    delete Ac;
    delete P_csc;
    delete AP;
    delete P;
    delete A;

    // TEST LEVEL 1
<<<<<<< HEAD
    A = readParMatrix((char *)"../../../../test_data/rss_A1.mtx", MPI_COMM_WORLD, 1, 0);
    P = readParMatrix((char *)"../../../../test_data/rss_P1.mtx", MPI_COMM_WORLD, 1, 0);
    AP = A->mult(P);
    P_csc = new ParCSCMatrix(P);
    Ac = AP->mult_T(P_csc);
    Ac_rap = readParMatrix((char *)"../../../../test_data/rss_A2.mtx", MPI_COMM_WORLD, 1, 0);
=======
    A = readParMatrix(A1_fn);
    P = readParMatrix(P1_fn);
    AP = A->mult(P);
    P_csc = new ParCSCMatrix(P);
    Ac = AP->mult_T(P_csc);
    Ac_rap = readParMatrix(A2_fn);
>>>>>>> 006f0699
    compare(Ac, Ac_rap);
    delete Ac_rap;
    delete Ac;
    delete P_csc;
    delete AP;
    delete P;
    delete A;
} // end of TEST(TestParRAP, TestsInRuge_Stuben) //<|MERGE_RESOLUTION|>--- conflicted
+++ resolved
@@ -38,21 +38,12 @@
     const char* P1_fn = "../../../../test_data/rss_P1.pm";
 
     // TEST LEVEL 0
-<<<<<<< HEAD
-    A = readParMatrix((char *)"../../../../test_data/rss_A0.mtx", MPI_COMM_WORLD, 1, 1);
-    P = readParMatrix((char *)"../../../../test_data/rss_P0.mtx", MPI_COMM_WORLD, 1, 0);
-    AP = A->mult(P);
-    P_csc = new ParCSCMatrix(P);
-    Ac = AP->mult_T(P_csc);
-    Ac_rap = readParMatrix((char *)"../../../../test_data/rss_A1.mtx", MPI_COMM_WORLD, 1, 0);
-=======
     A = readParMatrix(A0_fn);
     P = readParMatrix(P0_fn);
     AP = A->mult(P);
     P_csc = new ParCSCMatrix(P);
     Ac = AP->mult_T(P_csc);
     Ac_rap = readParMatrix(A1_fn);
->>>>>>> 006f0699
     compare(Ac, Ac_rap);
     delete Ac_rap;
     delete Ac;
@@ -62,21 +53,12 @@
     delete A;
 
     // TEST LEVEL 1
-<<<<<<< HEAD
-    A = readParMatrix((char *)"../../../../test_data/rss_A1.mtx", MPI_COMM_WORLD, 1, 0);
-    P = readParMatrix((char *)"../../../../test_data/rss_P1.mtx", MPI_COMM_WORLD, 1, 0);
-    AP = A->mult(P);
-    P_csc = new ParCSCMatrix(P);
-    Ac = AP->mult_T(P_csc);
-    Ac_rap = readParMatrix((char *)"../../../../test_data/rss_A2.mtx", MPI_COMM_WORLD, 1, 0);
-=======
     A = readParMatrix(A1_fn);
     P = readParMatrix(P1_fn);
     AP = A->mult(P);
     P_csc = new ParCSCMatrix(P);
     Ac = AP->mult_T(P_csc);
     Ac_rap = readParMatrix(A2_fn);
->>>>>>> 006f0699
     compare(Ac, Ac_rap);
     delete Ac_rap;
     delete Ac;
