--- conflicted
+++ resolved
@@ -43,13 +43,8 @@
     const char* P1_mc_fn = "../../../../test_data/rss_P1_mc.pm";
 
     // TEST LEVEL 0
-<<<<<<< HEAD
-    A = readMatrix((char *)"../../../../test_data/rss_A0.mtx", 1);
-    S = readMatrix((char *)"../../../../test_data/rss_S0.mtx", 1);
-=======
     A = readMatrix(A0_fn);
     S = readMatrix(S0_fn);
->>>>>>> 006f0699
     splitting.resize(A->n_rows);
     f = fopen(cf0_fn, "r");
     for (int i = 0; i < A->n_rows; i++)
@@ -58,21 +53,13 @@
     }
     fclose(f);
 
-<<<<<<< HEAD
-    P = readMatrix((char *)"../../../../test_data/rss_P0.mtx", 0);
-=======
     P = readMatrix(P0_fn);
->>>>>>> 006f0699
     P_rap = direct_interpolation(A, S, splitting);
     compare(P, P_rap);
     delete P_rap;
     delete P;
 
-<<<<<<< HEAD
-    P = readMatrix((char *)"../../../../test_data/rss_P0_mc.mtx", 0);
-=======
     P = readMatrix(P0_mc_fn);
->>>>>>> 006f0699
     P_rap = mod_classical_interpolation(A, S, splitting);
     compare(P, P_rap);
     delete P_rap;
@@ -81,14 +68,8 @@
     delete A;
 
     // TEST LEVEL 1
-<<<<<<< HEAD
-    A = readMatrix((char *)"../../../../test_data/rss_A1.mtx", 0);
-    P = readMatrix((char *)"../../../../test_data/rss_P1.mtx", 0);
-    S = readMatrix((char *)"../../../../test_data/rss_S1.mtx", 0);
-=======
     A = readMatrix(A1_fn);
     S = readMatrix(S1_fn);
->>>>>>> 006f0699
     splitting.resize(A->n_rows);
     f = fopen(cf1_fn, "r");
     for (int i = 0; i < A->n_rows; i++)
@@ -103,12 +84,8 @@
     delete P_rap;
     delete P;
 
-<<<<<<< HEAD
-    P = readMatrix((char *)"../../../../test_data/rss_P1_mc.mtx", 0);
-=======
     // TODO -- serial mod classical interp not working
     P = readMatrix(P1_mc_fn);
->>>>>>> 006f0699
     P_rap = mod_classical_interpolation(A, S, splitting);
     compare(P, P_rap);
 
