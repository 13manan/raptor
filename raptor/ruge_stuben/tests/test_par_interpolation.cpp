--- conflicted
+++ resolved
@@ -110,36 +110,20 @@
 
 
     // TEST LEVEL 0
-<<<<<<< HEAD
-    A = readParMatrix((char *)"../../../../test_data/rss_A0.mtx", MPI_COMM_WORLD, 1, 1);
-    S = readParMatrix((char *)"../../../../test_data/rss_S0.mtx", MPI_COMM_WORLD, 1, 1);
-    P_rap = form_Prap(A, S, (char *)"../../../../test_data/rss_cf0", 
-            &first_row, &first_col, 0);
-    P = readParMatrix((char *)"../../../../test_data/rss_P0.mtx", MPI_COMM_WORLD, 1, 0, 
-        P_rap->local_num_rows, P_rap->on_proc_num_cols, first_row, first_col);
-=======
     A = readParMatrix(A0_fn);
     S = readParMatrix(S0_fn);
     P_rap = form_Prap(A, S, cf0_fn, 
             &first_row, &first_col, 0);
     P = readParMatrix(P0_fn, P_rap->local_num_rows, P_rap->on_proc_num_cols, 
             first_row, first_col);
->>>>>>> 006f0699
     compare(P, P_rap);
     delete P_rap;
     delete P;
 
-<<<<<<< HEAD
-    P_rap = form_Prap(A, S, (char *)"../../../../test_data/rss_cf0", 
-            &first_row, &first_col, 1);
-    P = readParMatrix((char *)"../../../../test_data/rss_P0_mc.mtx", MPI_COMM_WORLD, 1, 0,
-            P_rap->local_num_rows, P_rap->on_proc_num_cols, first_row, first_col);
-=======
     P_rap = form_Prap(A, S, cf0_fn, 
             &first_row, &first_col, 1);
     P = readParMatrix(P0_mc_fn, P_rap->local_num_rows, P_rap->on_proc_num_cols, 
             first_row, first_col);
->>>>>>> 006f0699
     compare(P, P_rap);
 
     delete P;
@@ -148,36 +132,20 @@
     delete A;
 
     // TEST LEVEL 1
-<<<<<<< HEAD
-    A = readParMatrix((char *)"../../../../test_data/rss_A1.mtx", MPI_COMM_WORLD, 1, 0);
-    S = readParMatrix((char *)"../../../../test_data/rss_S1.mtx", MPI_COMM_WORLD, 1, 0);
-    P_rap = form_Prap(A, S, (char *)"../../../../test_data/rss_cf1", 
-            &first_row, &first_col, 0);
-    P = readParMatrix((char *)"../../../../test_data/rss_P1.mtx", MPI_COMM_WORLD, 1, 0, 
-        P_rap->local_num_rows, P_rap->on_proc_num_cols, first_row, first_col);
-=======
     A = readParMatrix(A1_fn);
     S = readParMatrix(S1_fn);
     P_rap = form_Prap(A, S, cf1_fn, 
             &first_row, &first_col, 0);
     P = readParMatrix(P1_fn, P_rap->local_num_rows, P_rap->on_proc_num_cols, 
             first_row, first_col);
->>>>>>> 006f0699
     compare(P, P_rap);
     delete P_rap;
     delete P;
 
-<<<<<<< HEAD
-    P_rap = form_Prap(A, S, (char *)"../../../../test_data/rss_cf1", 
-            &first_row, &first_col, 1);
-    P = readParMatrix((char *)"../../../../test_data/rss_P1_mc.mtx", MPI_COMM_WORLD, 1, 0,
-            P_rap->local_num_rows, P_rap->on_proc_num_cols, first_row, first_col);
-=======
     P_rap = form_Prap(A, S, cf1_fn, 
             &first_row, &first_col, 1);
     P = readParMatrix(P1_mc_fn, P_rap->local_num_rows, P_rap->on_proc_num_cols, 
             first_row, first_col);
->>>>>>> 006f0699
 
     P->sort();
     P_rap->sort();
