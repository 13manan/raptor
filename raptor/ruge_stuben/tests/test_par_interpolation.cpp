// EXPECT_EQ and ASSERT_EQ are macros
// EXPECT_EQ test execution and continues even if there is a failure
// ASSERT_EQ test execution and aborts if there is a failure
// The ASSERT_* variants abort the program execution if an assertion fails 
// while EXPECT_* variants continue with the run.


#include "gtest/gtest.h"
#include "core/types.hpp"
#include "core/par_matrix.hpp"
#include "gallery/par_matrix_IO.hpp"
#include "ruge_stuben/par_cf_splitting.hpp"
#include "ruge_stuben/par_interpolation.hpp"
#include "gallery/diffusion.hpp"
#include "gallery/par_stencil.hpp"
#include "tests/par_compare.hpp"
#include <iostream>
#include <fstream>

using namespace raptor;

ParCSRMatrix* form_Prap(ParCSRMatrix* A, ParCSRMatrix* S, char* filename, int* first_row_ptr, int* first_col_ptr, int interp_option = 0)
{
    int rank, num_procs;
    MPI_Comm_rank(MPI_COMM_WORLD, &rank);
    MPI_Comm_size(MPI_COMM_WORLD, &num_procs);

    int first_row, first_col;
    FILE* f;
    ParCSRMatrix* P_rap;
    std::vector<int> proc_sizes(num_procs);
    std::vector<int> splitting;
    if (A->local_num_rows)
    {
        splitting.resize(A->local_num_rows);
    }
    MPI_Allgather(&A->local_num_rows, 1, MPI_INT, proc_sizes.data(), 1, MPI_INT,
            MPI_COMM_WORLD);
    first_row = 0;
    for (int i = 0; i < rank; i++)
    {
        first_row += proc_sizes[i];
    }
    f = fopen(filename, "r");
    int cf;
    for (int i = 0; i < first_row; i++)
    {
        fscanf(f, "%d\n", &cf);
    }
    for (int i = 0; i < A->local_num_rows; i++)
    {
        fscanf(f, "%d\n", &splitting[i]);
    }
    fclose(f);

    // Get off proc states
    S->comm->communicate(splitting.data());
    if (interp_option == 0)
    {
        P_rap = direct_interpolation(A, S, splitting, S->comm->recv_data->int_buffer);
    }
    else if (interp_option == 1)
    {
        P_rap = mod_classical_interpolation(A, S, splitting, S->comm->recv_data->int_buffer);
    }
    MPI_Allgather(&P_rap->on_proc_num_cols, 1, MPI_INT, proc_sizes.data(), 1, 
                MPI_INT, MPI_COMM_WORLD);
    first_col = 0;
    for (int i = 0; i < rank; i++)
    {
        first_col += proc_sizes[i];
    }

    *first_row_ptr = first_row;
    *first_col_ptr = first_col;

    return P_rap;
}

int main(int argc, char** argv)
{
    MPI_Init(&argc, &argv);
    ::testing::InitGoogleTest(&argc, argv);
    int temp = RUN_ALL_TESTS();
    MPI_Finalize();
    return temp;
} // end of main() //


TEST(TestParInterpolation, TestsInRuge_Stuben)
{ 
    int rank, num_procs;
    MPI_Comm_rank(MPI_COMM_WORLD, &rank);
    MPI_Comm_size(MPI_COMM_WORLD, &num_procs);

    int first_row, first_col, col;
    int start, end;
    FILE* f;
    ParCSRMatrix* A;
    ParCSRMatrix* S;
    ParCSRMatrix* P;
    ParCSRMatrix* P_rap;


    // TEST LEVEL 0
    A = readParMatrix("../../../../test_data/rss_A0.mtx", MPI_COMM_WORLD, 1, 1);
    S = readParMatrix("../../../../test_data/rss_S0.mtx", MPI_COMM_WORLD, 1, 1);
    P_rap = form_Prap(A, S, "../../../../test_data/rss_cf0", 
            &first_row, &first_col, 0);
    P = readParMatrix("../../../../test_data/rss_P0.mtx", MPI_COMM_WORLD, 1, 0, 
        P_rap->local_num_rows, P_rap->on_proc_num_cols, first_row, first_col);
    compare(P, P_rap);
    delete P_rap;
    delete P;

    P_rap = form_Prap(A, S, "../../../../test_data/rss_cf0", 
            &first_row, &first_col, 1);
    P = readParMatrix("../../../../test_data/rss_P0_mc.mtx", MPI_COMM_WORLD, 1, 0,
            P_rap->local_num_rows, P_rap->on_proc_num_cols, first_row, first_col);
    compare(P, P_rap);

    delete P;
    delete P_rap;
    delete S;
    delete A;

    // TEST LEVEL 1
    A = readParMatrix("../../../../test_data/rss_A1.mtx", MPI_COMM_WORLD, 1, 0);
    S = readParMatrix("../../../../test_data/rss_S1.mtx", MPI_COMM_WORLD, 1, 0);
    P_rap = form_Prap(A, S, "../../../../test_data/rss_cf1", 
            &first_row, &first_col, 0);
    P = readParMatrix("../../../../test_data/rss_P1.mtx", MPI_COMM_WORLD, 1, 0, 
        P_rap->local_num_rows, P_rap->on_proc_num_cols, first_row, first_col);
    compare(P, P_rap);
    delete P_rap;
    delete P;

    P_rap = form_Prap(A, S, "../../../../test_data/rss_cf1", 
            &first_row, &first_col, 1);
    P = readParMatrix("../../../../test_data/rss_P1_mc.mtx", MPI_COMM_WORLD, 1, 0,
            P_rap->local_num_rows, P_rap->on_proc_num_cols, first_row, first_col);

    P->sort();
    P_rap->sort();
    compare(P, P_rap);
    delete P;
    delete P_rap;
    delete S;
    delete A;

<<<<<<< HEAD
    MPI_Finalize();

    return 0;
}
=======
} // end of TEST(TestParInterpolation, TestsInRuge_Stuben) //
>>>>>>> 6075baa7
<|MERGE_RESOLUTION|>--- conflicted
+++ resolved
@@ -148,11 +148,4 @@
     delete S;
     delete A;
 
-<<<<<<< HEAD
-    MPI_Finalize();
-
-    return 0;
-}
-=======
 } // end of TEST(TestParInterpolation, TestsInRuge_Stuben) //
->>>>>>> 6075baa7
