--- conflicted
+++ resolved
@@ -119,7 +119,7 @@
     /************************************
      **** Test Anisotropic Diffusion 
      ***********************************/
-/*    n = 100;
+    n = 100;
     grid.resize(2);
     std::fill(grid.begin(), grid.end(), n);
     stencil = diffusion_stencil_2d(0.001, M_PI/4.0);
@@ -159,22 +159,18 @@
     hypre_BoomerAMGDestroy(solver_data);    
     HYPRE_IJMatrixDestroy(Aij);
     delete ml;
-    delete A;*/
+    delete A;
 
 
 #ifdef USING_MFEM
     /************************************
-     **** Test Anisotropic Diffusion 
+     **** Test MFEM Grad Div 
      ***********************************/
-<<<<<<< HEAD
-/*    const char* mesh_file = "/Users/bienz2/Documents/Parallel/mfem/data/star-surf.mesh";
-=======
-    const char* mesh_file = "/home/bienz2/shared/mfem/data/star-surf.mesh";
->>>>>>> 5ca88773
+    std::string mesh_file = std::string(MFEM_MESH_DIR) + "/star-surf.mesh";
     int order = 3;
     int seq_refines = 4;
     int par_refines = 0;
-    A = mfem_grad_div(x, b, mesh_file, order, seq_refines, par_refines);
+    A = mfem_grad_div(x, b, mesh_file.c_str(), order, seq_refines, par_refines);
 
     ml = new ParRugeStubenSolver(strong_threshold, PMIS, Extended, Classical, SOR);
     form_hypre_weights(&ml->weights, A->local_num_rows);
@@ -207,7 +203,7 @@
     hypre_BoomerAMGDestroy(solver_data);    
     HYPRE_IJMatrixDestroy(Aij);
     delete ml;
-    delete A;*/
+    delete A;
 #endif
 
 
