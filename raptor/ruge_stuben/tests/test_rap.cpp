// EXPECT_EQ and ASSERT_EQ are macros
// EXPECT_EQ test execution and continues even if there is a failure
// ASSERT_EQ test execution and aborts if there is a failure
// The ASSERT_* variants abort the program execution if an assertion fails 
// while EXPECT_* variants continue with the run.


#include "gtest/gtest.h"
#include "core/types.hpp"
#include "core/matrix.hpp"
#include "gallery/matrix_IO.hpp"
#include "tests/compare.hpp"

using namespace raptor;

int main(int argc, char** argv)
{
<<<<<<< HEAD
    ::testing::InitGoogleTest(&argc, argv);
    return RUN_ALL_TESTS();

} // end of main() //

TEST(TestRAP, TestsInRuge_Stuben)
{ 
    char name[128];
    int ctr = 0;
    int start, end;

=======
>>>>>>> 3562ccaf
    CSRMatrix* A;
    CSRMatrix* P;
    CSRMatrix* Ac;
    CSRMatrix* AP;
    CSCMatrix* P_csc;
    CSRMatrix* Ac_rap;

<<<<<<< HEAD
    snprintf(name, sizeof(name), "../../tests/rss_laplace_P%d.mtx", ctr);

    while (FILE *file = fopen(name, "r")) 
    {
        fclose(file);
        
        snprintf(name, sizeof(name), "../../tests/rss_laplace_A%d.mtx", ctr);
        if (ctr == 0)
        {
            A = readMatrix(name, 1);
        }
        else
        {
            A = readMatrix(name, 0);
        }

        snprintf(name, sizeof(name), "../../tests/rss_laplace_P%d.mtx", ctr);        
        P = readMatrix(name, 0);

        snprintf(name, sizeof(name), "../../tests/rss_laplace_A%d.mtx", ctr+1);        
        Ac = readMatrix(name, 0);

        AP = A->mult(P);
        AP_csc = new CSCMatrix(AP);
        Ac_rap = P->mult_T(AP_csc);

        Ac->sort();
        Ac_rap->sort();
        ASSERT_EQ(Ac->n_rows, Ac_rap->n_rows);
        ASSERT_EQ(Ac->n_cols, Ac_rap->n_cols);
        ASSERT_EQ(Ac->nnz, Ac_rap->nnz);

        ASSERT_EQ(Ac->idx1[0], Ac_rap->idx1[0]);
        for (int i = 0; i < Ac->n_rows; i++)
        {
            ASSERT_EQ(Ac->idx1[i+1], Ac_rap->idx1[i+1]);
            start = Ac->idx1[i];
            end = Ac->idx1[i+1];
            for (int j = start; j < end; j++)
            {
                ASSERT_EQ(Ac->idx2[j], Ac_rap->idx2[j]);
                ASSERT_NEAR(Ac->vals[j], Ac_rap->vals[j], 1e-06);
            }
        }

        ctr++;
        snprintf(name, sizeof(name), "../../tests/rss_laplace_P%d.mtx", ctr);

        delete A;
        delete P;
        delete Ac;
        delete AP;
        delete AP_csc;
        delete Ac_rap;
    }

    ctr = 0;
    snprintf(name, sizeof(name), "../../tests/rss_aniso_P%d.mtx", ctr);
    while (FILE *file = fopen(name, "r")) 
    {
        fclose(file);
        
        snprintf(name, sizeof(name), "../../tests/rss_aniso_A%d.mtx", ctr);
        if (ctr == 0)
        {
            A = readMatrix(name, 1);
        }
        else
        {
            A = readMatrix(name, 0);
        }

        snprintf(name, sizeof(name), "../../tests/rss_aniso_P%d.mtx", ctr);        
        P = readMatrix(name, 0);

        snprintf(name, sizeof(name), "../../tests/rss_aniso_A%d.mtx", ctr+1);        
        Ac = readMatrix(name, 0);

        AP = A->mult(P);
        AP_csc = new CSCMatrix(AP);
        Ac_rap = P->mult_T(AP_csc);

        Ac->sort();
        Ac_rap->sort();
        ASSERT_EQ(Ac->n_rows, Ac_rap->n_rows);
        ASSERT_EQ(Ac->n_cols, Ac_rap->n_cols);
        ASSERT_EQ(Ac->nnz, Ac_rap->nnz);

        ASSERT_EQ(Ac->idx1[0], Ac_rap->idx1[0]);
        for (int i = 0; i < Ac->n_rows; i++)
        {
            ASSERT_EQ(Ac->idx1[i+1], Ac_rap->idx1[i+1]);
            start = Ac->idx1[i];
            end = Ac->idx1[i+1];
            for (int j = start; j < end; j++)
            {
                ASSERT_EQ(Ac->idx2[j], Ac_rap->idx2[j]);
                ASSERT_NEAR(Ac->vals[j], Ac_rap->vals[j], 1e-06);
            }
        }

        ctr++;
        snprintf(name, sizeof(name), "../../tests/rss_aniso_P%d.mtx", ctr);

        delete A;
        delete P;
        delete Ac;
        delete AP;
        delete AP_csc;
        delete Ac_rap;
    }

} // end of TEST(TestRAP, TestsInRuge_Stuben) //
=======
    // TEST LEVEL 0
    A = readMatrix("../../../../test_data/rss_A0.mtx", 1);
    P = readMatrix("../../../../test_data/rss_P0.mtx", 0);
    AP = A->mult(P);
    P_csc = new CSCMatrix(P);
    Ac = AP->mult_T(P_csc);
    Ac_rap = readMatrix("../../../../test_data/rss_A1.mtx", 0);
    compare(Ac, Ac_rap);
    delete Ac_rap;
    delete Ac;
    delete P_csc;
    delete AP;
    delete P;
    delete A;

    // TEST LEVEL 1
    A = readMatrix("../../../../test_data/rss_A1.mtx", 0);
    P = readMatrix("../../../../test_data/rss_P1.mtx", 0);
    AP = A->mult(P);
    P_csc = new CSCMatrix(P);
    Ac = AP->mult_T(P_csc);
    Ac_rap = readMatrix("../../../../test_data/rss_A2.mtx", 0);
    compare(Ac, Ac_rap);
    delete Ac_rap;
    delete Ac;
    delete P_csc;
    delete AP;
    delete P;
    delete A;
}
>>>>>>> 3562ccaf
<|MERGE_RESOLUTION|>--- conflicted
+++ resolved
@@ -4,8 +4,8 @@
 // The ASSERT_* variants abort the program execution if an assertion fails 
 // while EXPECT_* variants continue with the run.
 
+#include "gtest/gtest.h"
 
-#include "gtest/gtest.h"
 #include "core/types.hpp"
 #include "core/matrix.hpp"
 #include "gallery/matrix_IO.hpp"
@@ -15,20 +15,12 @@
 
 int main(int argc, char** argv)
 {
-<<<<<<< HEAD
     ::testing::InitGoogleTest(&argc, argv);
     return RUN_ALL_TESTS();
-
 } // end of main() //
 
 TEST(TestRAP, TestsInRuge_Stuben)
 { 
-    char name[128];
-    int ctr = 0;
-    int start, end;
-
-=======
->>>>>>> 3562ccaf
     CSRMatrix* A;
     CSRMatrix* P;
     CSRMatrix* Ac;
@@ -36,121 +28,6 @@
     CSCMatrix* P_csc;
     CSRMatrix* Ac_rap;
 
-<<<<<<< HEAD
-    snprintf(name, sizeof(name), "../../tests/rss_laplace_P%d.mtx", ctr);
-
-    while (FILE *file = fopen(name, "r")) 
-    {
-        fclose(file);
-        
-        snprintf(name, sizeof(name), "../../tests/rss_laplace_A%d.mtx", ctr);
-        if (ctr == 0)
-        {
-            A = readMatrix(name, 1);
-        }
-        else
-        {
-            A = readMatrix(name, 0);
-        }
-
-        snprintf(name, sizeof(name), "../../tests/rss_laplace_P%d.mtx", ctr);        
-        P = readMatrix(name, 0);
-
-        snprintf(name, sizeof(name), "../../tests/rss_laplace_A%d.mtx", ctr+1);        
-        Ac = readMatrix(name, 0);
-
-        AP = A->mult(P);
-        AP_csc = new CSCMatrix(AP);
-        Ac_rap = P->mult_T(AP_csc);
-
-        Ac->sort();
-        Ac_rap->sort();
-        ASSERT_EQ(Ac->n_rows, Ac_rap->n_rows);
-        ASSERT_EQ(Ac->n_cols, Ac_rap->n_cols);
-        ASSERT_EQ(Ac->nnz, Ac_rap->nnz);
-
-        ASSERT_EQ(Ac->idx1[0], Ac_rap->idx1[0]);
-        for (int i = 0; i < Ac->n_rows; i++)
-        {
-            ASSERT_EQ(Ac->idx1[i+1], Ac_rap->idx1[i+1]);
-            start = Ac->idx1[i];
-            end = Ac->idx1[i+1];
-            for (int j = start; j < end; j++)
-            {
-                ASSERT_EQ(Ac->idx2[j], Ac_rap->idx2[j]);
-                ASSERT_NEAR(Ac->vals[j], Ac_rap->vals[j], 1e-06);
-            }
-        }
-
-        ctr++;
-        snprintf(name, sizeof(name), "../../tests/rss_laplace_P%d.mtx", ctr);
-
-        delete A;
-        delete P;
-        delete Ac;
-        delete AP;
-        delete AP_csc;
-        delete Ac_rap;
-    }
-
-    ctr = 0;
-    snprintf(name, sizeof(name), "../../tests/rss_aniso_P%d.mtx", ctr);
-    while (FILE *file = fopen(name, "r")) 
-    {
-        fclose(file);
-        
-        snprintf(name, sizeof(name), "../../tests/rss_aniso_A%d.mtx", ctr);
-        if (ctr == 0)
-        {
-            A = readMatrix(name, 1);
-        }
-        else
-        {
-            A = readMatrix(name, 0);
-        }
-
-        snprintf(name, sizeof(name), "../../tests/rss_aniso_P%d.mtx", ctr);        
-        P = readMatrix(name, 0);
-
-        snprintf(name, sizeof(name), "../../tests/rss_aniso_A%d.mtx", ctr+1);        
-        Ac = readMatrix(name, 0);
-
-        AP = A->mult(P);
-        AP_csc = new CSCMatrix(AP);
-        Ac_rap = P->mult_T(AP_csc);
-
-        Ac->sort();
-        Ac_rap->sort();
-        ASSERT_EQ(Ac->n_rows, Ac_rap->n_rows);
-        ASSERT_EQ(Ac->n_cols, Ac_rap->n_cols);
-        ASSERT_EQ(Ac->nnz, Ac_rap->nnz);
-
-        ASSERT_EQ(Ac->idx1[0], Ac_rap->idx1[0]);
-        for (int i = 0; i < Ac->n_rows; i++)
-        {
-            ASSERT_EQ(Ac->idx1[i+1], Ac_rap->idx1[i+1]);
-            start = Ac->idx1[i];
-            end = Ac->idx1[i+1];
-            for (int j = start; j < end; j++)
-            {
-                ASSERT_EQ(Ac->idx2[j], Ac_rap->idx2[j]);
-                ASSERT_NEAR(Ac->vals[j], Ac_rap->vals[j], 1e-06);
-            }
-        }
-
-        ctr++;
-        snprintf(name, sizeof(name), "../../tests/rss_aniso_P%d.mtx", ctr);
-
-        delete A;
-        delete P;
-        delete Ac;
-        delete AP;
-        delete AP_csc;
-        delete Ac_rap;
-    }
-
-} // end of TEST(TestRAP, TestsInRuge_Stuben) //
-=======
     // TEST LEVEL 0
     A = readMatrix("../../../../test_data/rss_A0.mtx", 1);
     P = readMatrix("../../../../test_data/rss_P0.mtx", 0);
@@ -180,5 +57,4 @@
     delete AP;
     delete P;
     delete A;
-}
->>>>>>> 3562ccaf
+} // end of TEST(TestRAP, TestsInRuge_Stuben) //