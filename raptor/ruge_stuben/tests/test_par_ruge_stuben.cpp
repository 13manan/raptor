--- conflicted
+++ resolved
@@ -62,11 +62,7 @@
     const char* A2_fn = "../../../../test_data/rss_A2.pm";
 
     // Test Level 0
-<<<<<<< HEAD
-    A = readParMatrix((char *)"../../../../test_data/rss_A0.mtx", MPI_COMM_WORLD, 1, 1);
-=======
     A = readParMatrix(A0_fn);
->>>>>>> 006f0699
     S = A->strength(0.25);
     MPI_Allgather(&A->local_num_rows, 1, MPI_INT, proc_sizes.data(),
             1, MPI_INT, MPI_COMM_WORLD);
@@ -92,11 +88,7 @@
     AP = A->mult(P);
     P_csc = new ParCSCMatrix(P);
     Ac_rap = AP->mult_T(P_csc);
-<<<<<<< HEAD
-    Ac = readParMatrix((char *)"../../../../test_data/rss_A1.mtx", MPI_COMM_WORLD, 1, 0, Ac_rap->local_num_rows,
-=======
     Ac = readParMatrix(A1_fn, Ac_rap->local_num_rows,
->>>>>>> 006f0699
             Ac_rap->on_proc_num_cols, first_row, first_row);
     compare(Ac, Ac_rap);
 
@@ -130,11 +122,7 @@
     AP = A->mult(P);
     P_csc = new ParCSCMatrix(P);
     Ac_rap = AP->mult_T(P_csc);
-<<<<<<< HEAD
-    Ac = readParMatrix((char *)"../../../../test_data/rss_A2.mtx", MPI_COMM_WORLD, 1, 0, Ac_rap->local_num_rows,
-=======
     Ac = readParMatrix(A2_fn, Ac_rap->local_num_rows,
->>>>>>> 006f0699
             Ac_rap->on_proc_num_cols, first_row, first_row);
     compare(Ac, Ac_rap);
 
