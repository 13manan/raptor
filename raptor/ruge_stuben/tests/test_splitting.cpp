--- conflicted
+++ resolved
@@ -17,12 +17,13 @@
 #include <fstream>
 
 using namespace raptor;
+
 int main(int argc, char** argv)
 {
     ::testing::InitGoogleTest(&argc, argv);
     return RUN_ALL_TESTS();
+} // end of main() //
 
-} // end of main() //
 
 TEST(TestSplitting, TestsInRuge_Stuben)
 { 
@@ -32,15 +33,9 @@
     std::vector<int> splitting;
     std::vector<int> splitting_rap;
    
-<<<<<<< HEAD
-    // TEST LAPLACIAN SPLITTING ON LEVEL 0 //
-    S = readMatrix("../../tests/rss_laplace_S0.mtx", 1);
-    // Read pyamg splitting
-=======
     // TEST LAPLACIAN SPLITTINGS ON LEVEL 0 
     S_py = readMatrix("../../../../test_data/rss_S0.mtx", 1);
     S = new CSRBoolMatrix(S_py);
->>>>>>> 3562ccaf
     splitting.resize(S->n_rows);;
 
     // Test RugeStuben Splitting
@@ -51,26 +46,12 @@
         fscanf(f, "%d\n", &splitting[i]);
     }
     fclose(f);
-<<<<<<< HEAD
-    // Create cf splitting
-    split_rs(S, splitting_rap);
-    //Compare splittings
     ASSERT_EQ(splitting_rap.size(), splitting.size());
-=======
-    assert(splitting_rap.size() == splitting.size());
->>>>>>> 3562ccaf
     for (int i = 0; i < S->n_rows; i++)
     {
         ASSERT_EQ(splitting[i], splitting_rap[i]);
     }
 
-<<<<<<< HEAD
-    // TEST LAPLACIAN SPLITTING ON LEVEL 1 //
-    S = readMatrix("../../tests/rss_laplace_S1.mtx", 0);
-    // Read pyamg splitting
-    splitting.resize(S->n_rows);;
-    f = fopen("../../tests/rss_laplace_cf1.txt", "r");
-=======
 
     // Test CLJP Splittings
     f = fopen("../../../../test_data/weights.txt", "r");
@@ -82,20 +63,12 @@
     fclose(f);
     split_cljp(S, splitting_rap, weights.data());
     f = fopen("../../../../test_data/rss_cf0", "r");
->>>>>>> 3562ccaf
     for (int i = 0; i < S->n_rows; i++)
     {
         fscanf(f, "%d\n", &splitting[i]);
     }
     fclose(f);
-<<<<<<< HEAD
-    // Create cf splitting
-    split_rs(S, splitting_rap);
-    //Compare splittings
     ASSERT_EQ(splitting_rap.size(), splitting.size());
-=======
-    assert(splitting_rap.size() == splitting.size());
->>>>>>> 3562ccaf
     for (int i = 0; i < S->n_rows; i++)
     {
         ASSERT_EQ(splitting[i], splitting_rap[i]);
@@ -105,16 +78,10 @@
     delete S_py;
 
 
-<<<<<<< HEAD
-    // TEST ANISO SPLITTING ON LEVEL 0 //
-    S = readMatrix("../../tests/rss_aniso_S0.mtx", 1);
-    // Read pyamg splitting
-=======
 
     // TEST LAPLACIAN SPLITTINGS ON LEVEL 1 
     S_py = readMatrix("../../../../test_data/rss_S1.mtx", 0);
     S = new CSRBoolMatrix(S_py);
->>>>>>> 3562ccaf
     splitting.resize(S->n_rows);;
 
     // Test RugeStuben Splitting
@@ -125,26 +92,12 @@
         fscanf(f, "%d\n", &splitting[i]);
     }
     fclose(f);
-<<<<<<< HEAD
-    // Create cf splitting
-    split_rs(S, splitting_rap);
-    //Compare splittings
     ASSERT_EQ(splitting_rap.size(), splitting.size());
-=======
-    assert(splitting_rap.size() == splitting.size());
->>>>>>> 3562ccaf
     for (int i = 0; i < S->n_rows; i++)
     {
         ASSERT_EQ(splitting[i], splitting_rap[i]);
     }
 
-<<<<<<< HEAD
-    // TEST ANISO SPLITTING ON LEVEL 1 //
-    S = readMatrix("../../tests/rss_aniso_S1.mtx", 0);
-    // Read pyamg splitting
-    splitting.resize(S->n_rows);;
-    f = fopen("../../tests/rss_aniso_cf1.txt", "r");
-=======
 
     // Test CLJP Splittings
     f = fopen("../../../../test_data/weights.txt", "r");
@@ -156,20 +109,12 @@
     fclose(f);
     split_cljp(S, splitting_rap, weights.data());
     f = fopen("../../../../test_data/rss_cf1", "r");
->>>>>>> 3562ccaf
     for (int i = 0; i < S->n_rows; i++)
     {
         fscanf(f, "%d\n", &splitting[i]);
     }
     fclose(f);
-<<<<<<< HEAD
-    // Create cf splitting
-    split_rs(S, splitting_rap);
-    //Compare splittings
     ASSERT_EQ(splitting_rap.size(), splitting.size());
-=======
-    assert(splitting_rap.size() == splitting.size());
->>>>>>> 3562ccaf
     for (int i = 0; i < S->n_rows; i++)
     {
         ASSERT_EQ(splitting[i], splitting_rap[i]);
@@ -178,23 +123,4 @@
     delete S;
     delete S_py;
 
-<<<<<<< HEAD
-    // TEST 10 x 10 2D rotated aniso... print this one for graphing //
-    int grid[2] = {10, 10};
-    double eps = 0.001;
-    double theta = M_PI/8.0;
-    double* stencil = diffusion_stencil_2d(eps, theta);
-    CSRMatrix* A = stencil_grid(stencil, grid, 2);
-    S = A->strength();
-    split_rs(S, splitting_rap);
-    ofstream outfile;
-    outfile.open("aniso_splitting.txt");
-    for (int i = 0; i < A->n_rows; i++)
-    {
-        outfile << splitting_rap[i] << endl;
-    }
-    outfile.close();
-=======
->>>>>>> 3562ccaf
-
-} // end of TEST(TestSplitting, TestsInRuge_Stuben) //
+} // end of TEST(TestSplitting, TestsInRuge_Stuben) //