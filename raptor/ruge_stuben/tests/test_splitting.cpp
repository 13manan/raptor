// EXPECT_EQ and ASSERT_EQ are macros
// EXPECT_EQ test execution and continues even if there is a failure
// ASSERT_EQ test execution and aborts if there is a failure
// The ASSERT_* variants abort the program execution if an assertion fails 
// while EXPECT_* variants continue with the run.


#include "gtest/gtest.h"
#include "core/types.hpp"
#include "core/matrix.hpp"
#include "gallery/matrix_IO.hpp"
#include "ruge_stuben/cf_splitting.hpp"
#include "gallery/diffusion.hpp"
#include "gallery/stencil.hpp"

#include <iostream>
#include <fstream>

using namespace raptor;

int main(int argc, char** argv)
{
    ::testing::InitGoogleTest(&argc, argv);
    return RUN_ALL_TESTS();
} // end of main() //


TEST(TestSplitting, TestsInRuge_Stuben)
{ 
    FILE* f;
    CSRMatrix* S;
    std::vector<int> splitting;
    std::vector<int> splitting_rap;
   
    // TEST LAPLACIAN SPLITTINGS ON LEVEL 0 
<<<<<<< HEAD
    S_py = readMatrix((char *)"../../../../test_data/rss_S0.mtx", 1);
    S = new CSRBoolMatrix(S_py);
=======
    S = readMatrix("../../../../test_data/rss_S0.mtx", 1);
>>>>>>> e8271d34
    splitting.resize(S->n_rows);;

    // Test RugeStuben Splitting
    split_rs(S, splitting_rap);
    f = fopen("../../../../test_data/rss_cf0_rs", "r");
    for (int i = 0; i < S->n_rows; i++)
    {
        fscanf(f, "%d\n", &splitting[i]);
    }
    fclose(f);
    ASSERT_EQ(splitting_rap.size(), splitting.size());
    for (int i = 0; i < S->n_rows; i++)
    {
        ASSERT_EQ(splitting[i], splitting_rap[i]);
    }


    // Test CLJP Splittings
    f = fopen("../../../../test_data/weights.txt", "r");
    std::vector<double> weights(S->n_rows);
    for (int i = 0; i < S->n_rows; i++)
    {
        fscanf(f, "%lf\n", &weights[i]);
    }
    fclose(f);
    split_cljp(S, splitting_rap, weights.data());
    f = fopen("../../../../test_data/rss_cf0", "r");
    for (int i = 0; i < S->n_rows; i++)
    {
        fscanf(f, "%d\n", &splitting[i]);
    }
    fclose(f);
    ASSERT_EQ(splitting_rap.size(), splitting.size());
    for (int i = 0; i < S->n_rows; i++)
    {
        ASSERT_EQ(splitting[i], splitting_rap[i]);
    }

    delete S;



    // TEST LAPLACIAN SPLITTINGS ON LEVEL 1 
<<<<<<< HEAD
    S_py = readMatrix((char *)"../../../../test_data/rss_S1.mtx", 0);
    S = new CSRBoolMatrix(S_py);
=======
    S = readMatrix("../../../../test_data/rss_S1.mtx", 0);
>>>>>>> e8271d34
    splitting.resize(S->n_rows);;

    // Test RugeStuben Splitting
    split_rs(S, splitting_rap);
    f = fopen("../../../../test_data/rss_cf1_rs", "r");
    for (int i = 0; i < S->n_rows; i++)
    {
        fscanf(f, "%d\n", &splitting[i]);
    }
    fclose(f);
    ASSERT_EQ(splitting_rap.size(), splitting.size());
    for (int i = 0; i < S->n_rows; i++)
    {
        ASSERT_EQ(splitting[i], splitting_rap[i]);
    }


    // Test CLJP Splittings
    f = fopen("../../../../test_data/weights.txt", "r");
    weights.resize(S->n_rows);
    for (int i = 0; i < S->n_rows; i++)
    {
        fscanf(f, "%lf\n", &weights[i]);
    }
    fclose(f);
    split_cljp(S, splitting_rap, weights.data());
    f = fopen("../../../../test_data/rss_cf1", "r");
    for (int i = 0; i < S->n_rows; i++)
    {
        fscanf(f, "%d\n", &splitting[i]);
    }
    fclose(f);
    ASSERT_EQ(splitting_rap.size(), splitting.size());
    for (int i = 0; i < S->n_rows; i++)
    {
        ASSERT_EQ(splitting[i], splitting_rap[i]);
    }

    delete S;

} // end of TEST(TestSplitting, TestsInRuge_Stuben) //<|MERGE_RESOLUTION|>--- conflicted
+++ resolved
@@ -33,12 +33,7 @@
     std::vector<int> splitting_rap;
    
     // TEST LAPLACIAN SPLITTINGS ON LEVEL 0 
-<<<<<<< HEAD
-    S_py = readMatrix((char *)"../../../../test_data/rss_S0.mtx", 1);
-    S = new CSRBoolMatrix(S_py);
-=======
     S = readMatrix("../../../../test_data/rss_S0.mtx", 1);
->>>>>>> e8271d34
     splitting.resize(S->n_rows);;
 
     // Test RugeStuben Splitting
@@ -82,12 +77,7 @@
 
 
     // TEST LAPLACIAN SPLITTINGS ON LEVEL 1 
-<<<<<<< HEAD
-    S_py = readMatrix((char *)"../../../../test_data/rss_S1.mtx", 0);
-    S = new CSRBoolMatrix(S_py);
-=======
     S = readMatrix("../../../../test_data/rss_S1.mtx", 0);
->>>>>>> e8271d34
     splitting.resize(S->n_rows);;
 
     // Test RugeStuben Splitting
