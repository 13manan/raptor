--- conflicted
+++ resolved
@@ -31,17 +31,13 @@
     const char* S0_fn = "../../../../test_data/rss_S0.pm";
     const char* S1_fn = "../../../../test_data/rss_S1.pm";
     const char* cf0_rs = "../../../../test_data/rss_cf0_rs";
-    const char* cf0 = "../../../../test_data/rss_cf0";
+    
     const char* cf1_rs = "../../../../test_data/rss_cf1_rs";
     const char* cf1 = "../../../../test_data/rss_cf1";
     const char* weights_fn = "../../../../test_data/weights.txt";
    
     // TEST LAPLACIAN SPLITTINGS ON LEVEL 0 
-<<<<<<< HEAD
-    S = readMatrix((char *)"../../../../test_data/rss_S0.mtx", 1);
-=======
     S = readMatrix(S0_fn);
->>>>>>> 006f0699
     splitting.resize(S->n_rows);;
 
     // Test RugeStuben Splitting
@@ -85,11 +81,7 @@
 
 
     // TEST LAPLACIAN SPLITTINGS ON LEVEL 1 
-<<<<<<< HEAD
-    S = readMatrix((char *)"../../../../test_data/rss_S1.mtx", 0);
-=======
     S = readMatrix(S1_fn);
->>>>>>> 006f0699
     splitting.resize(S->n_rows);;
 
     // Test RugeStuben Splitting
