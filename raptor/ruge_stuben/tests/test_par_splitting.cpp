// EXPECT_EQ and ASSERT_EQ are macros
// EXPECT_EQ test execution and continues even if there is a failure
// ASSERT_EQ test execution and aborts if there is a failure
// The ASSERT_* variants abort the program execution if an assertion fails 
// while EXPECT_* variants continue with the run.


#include "gtest/gtest.h"
#include "mpi.h"
#include "gallery/stencil.hpp"
#include "core/types.hpp"
#include "core/par_matrix.hpp"
#include "gallery/par_matrix_IO.hpp"
#include "ruge_stuben/par_cf_splitting.hpp"
#include <iostream>
#include <fstream>

using namespace raptor;

int main(int argc, char** argv)
{
    MPI_Init(&argc, &argv);
    ::testing::InitGoogleTest(&argc, argv);
    int temp = RUN_ALL_TESTS();
    MPI_Finalize();
    return temp;
} // end of main() //

TEST(TestParSplitting, TestsInRuge_Stuben)
{ 
    int rank, num_procs;
    MPI_Comm_rank(MPI_COMM_WORLD, &rank);
    MPI_Comm_size(MPI_COMM_WORLD, &num_procs);

    FILE* f;
    std::vector<int> states;
    std::vector<int> off_proc_states;
    int cf;

    ParCSRMatrix* S;

    // TEST LEVEL 0
    S = readParMatrix("../../../../test_data/rss_S0.mtx", MPI_COMM_WORLD, 1, 1);

    f = fopen("../../../../test_data/weights.txt", "r");
    std::vector<double> weights(S->local_num_rows);
    for (int i = 0; i < S->partition->first_local_row; i++)
    {
        fscanf(f, "%lf\n", &weights[0]);
    }
    for (int i = 0; i < S->local_num_rows; i++)
    {
        fscanf(f, "%lf\n", &weights[i]);
    }
    fclose(f);
    split_cljp(S, states, off_proc_states, weights.data());
    
    f = fopen("../../../../test_data/rss_cf0", "r");
    for (int i = 0; i < S->partition->first_local_row; i++)
    {
        fscanf(f, "%d\n", &cf);
    }
    for (int i = 0; i < S->local_num_rows; i++)
    {
        fscanf(f, "%d\n", &cf);
        assert(cf == states[i]);
    }
    fclose(f);

    delete S;

    // TEST LEVEL 1
    S = readParMatrix("../../../../test_data/rss_S1.mtx", MPI_COMM_WORLD, 1, 0);

    f = fopen("../../../../test_data/weights.txt", "r");
    weights.resize(S->local_num_rows);
    for (int i = 0; i < S->partition->first_local_row; i++)
    {
        fscanf(f, "%lf\n", &weights[0]);
    }
    for (int i = 0; i < S->local_num_rows; i++)
    {
        fscanf(f, "%lf\n", &weights[i]);
    }
    fclose(f);
    split_cljp(S, states, off_proc_states, weights.data());
    
    f = fopen("../../../../test_data/rss_cf1", "r");
    for (int i = 0; i < S->partition->first_local_row; i++)
    {
        fscanf(f, "%d\n", &cf);
    }
    for (int i = 0; i < S->local_num_rows; i++)
    {
        fscanf(f, "%d\n", &cf);
        assert(cf == states[i]);
    }
    fclose(f);

    delete S;
<<<<<<< HEAD


    MPI_Finalize();

    return 0;
}
=======
    delete S_py;

} // end of TEST(TestParSplitting, TestsInRuge_Stuben) //
>>>>>>> 6075baa7
<|MERGE_RESOLUTION|>--- conflicted
+++ resolved
@@ -98,15 +98,5 @@
     fclose(f);
 
     delete S;
-<<<<<<< HEAD
-
-
-    MPI_Finalize();
-
-    return 0;
-}
-=======
-    delete S_py;
 
 } // end of TEST(TestParSplitting, TestsInRuge_Stuben) //
->>>>>>> 6075baa7
