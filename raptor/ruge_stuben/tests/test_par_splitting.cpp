--- conflicted
+++ resolved
@@ -43,11 +43,7 @@
     const char* weights_fn = "../../../../test_data/weights.txt";
 
     // TEST LEVEL 0
-<<<<<<< HEAD
-    S = readParMatrix((char *)"../../../../test_data/rss_S0.mtx", MPI_COMM_WORLD, 1, 1);
-=======
     S = readParMatrix(S0_fn);
->>>>>>> 006f0699
 
     f = fopen(weights_fn, "r");
     std::vector<double> weights(S->local_num_rows);
@@ -77,11 +73,7 @@
     delete S;
 
     // TEST LEVEL 1
-<<<<<<< HEAD
-    S = readParMatrix((char *)"../../../../test_data/rss_S1.mtx", MPI_COMM_WORLD, 1, 0);
-=======
     S = readParMatrix(S1_fn);
->>>>>>> 006f0699
 
     f = fopen(weights_fn, "r");
     weights.resize(S->local_num_rows);
