--- conflicted
+++ resolved
@@ -46,22 +46,14 @@
     fclose(f);
 
     // TEST LEVEL 0
-<<<<<<< HEAD
-    A = readMatrix((char *)"../../../../test_data/rss_A0.mtx", 1);
-=======
     A = readMatrix(A0_fn);
->>>>>>> 006f0699
     S = A->strength(0.25);
     split_cljp(S, splitting, weights.data());
     P = direct_interpolation(A, S, splitting);
     AP = A->mult(P);
     P_csc = new CSCMatrix(P);
     Ac_rap = AP->mult_T(P_csc);
-<<<<<<< HEAD
-    Ac = readMatrix((char *)"../../../../test_data/rss_A1.mtx", 0);
-=======
     Ac = readMatrix(A1_fn);
->>>>>>> 006f0699
     compare(Ac, Ac_rap);
     delete Ac;
     delete P_csc;
@@ -79,11 +71,7 @@
     AP = A->mult(P);
     P_csc = new CSCMatrix(P);
     Ac_rap = AP->mult_T(P_csc);
-<<<<<<< HEAD
-    Ac = readMatrix((char *)"../../../../test_data/rss_A2.mtx", 0);
-=======
     Ac = readMatrix(A2_fn);
->>>>>>> 006f0699
     compare(Ac, Ac_rap);
     delete Ac;
     delete Ac_rap;
