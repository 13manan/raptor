// Copyright (c) 2015-2017, RAPtor Developer Team
// License: Simplified BSD, http://opensource.org/licenses/BSD-2-Clause
#ifndef RAPTOR_PAR_RUGE_STUBEN_SOLVER_HPP
#define RAPTOR_PAR_RUGE_STUBEN_SOLVER_HPP

#include "multilevel/par_multilevel.hpp"
#include "ruge_stuben/par_cf_splitting.hpp"
#include "ruge_stuben/par_interpolation.hpp"

namespace raptor
{
    class ParRugeStubenSolver : public ParMultilevel
    {
      public:
        ParRugeStubenSolver(double _strong_threshold = 0.0, coarsen_t _coarsen_type = RS, 
                interp_t _interp_type = Direct, strength_t _strength_type = Classical,
                relax_t _relax_type = SOR) 
            : ParMultilevel(_strong_threshold, _strength_type, _relax_type)
        {
            coarsen_type = _coarsen_type;
            interp_type = _interp_type;
            variables = NULL;
            num_variables = 1;
        }

        ~ParRugeStubenSolver()
        {

        }

        void setup(ParCSRMatrix *Af)
        {
            if (track_times)
            {
                n_setup_times = 6;
                setup_times = new aligned_vector<double>[n_setup_times];
                setup_comm_times = new aligned_vector<double>[n_setup_times];
                setup_mat_comm_times = new aligned_vector<double>[n_setup_times];
            }

            if (num_variables > 1 && variables == NULL) 
            {
                form_variable_list(Af, num_variables);
            }

            setup_helper(Af);

            if (num_variables > 1) delete[] variables;
            variables = NULL;
        }
       
        void form_variable_list(const ParCSRMatrix* A, const int num_variables)
        {
            if (A->local_num_rows == 0 || num_variables <= 1) return;
            
            variables = new int[A->local_num_rows];
            int var_dist = A->global_num_rows / num_variables;
            for (int i = 0; i < A->local_num_rows; i++)
            {
                variables[i] = A->local_row_map[i] % num_variables;
            }
        }

       void extend_hierarchy()
        {
            int level_ctr = levels.size() - 1;
            bool tap_level = tap_amg >= 0 && tap_amg <= level_ctr;

            double* total_time = NULL;
            double* strength_time = NULL;
            double* coarsen_time = NULL;
            double* interp_time = NULL;
            double* AP_time = NULL;
            double* PTAP_time = NULL;

            double* total_mat_time = NULL;
            double* strength_mat_time = NULL;
            double* coarsen_mat_time = NULL;
            double* interp_mat_time = NULL;
            double* AP_mat_time = NULL;
            double* PTAP_mat_time = NULL;
            if (setup_times) 
            {
                setup_times[0][level_ctr] -= MPI_Wtime();
                total_time = &setup_comm_times[0][level_ctr];
                strength_time = &setup_comm_times[1][level_ctr];
                coarsen_time = &setup_comm_times[2][level_ctr];
                interp_time = &setup_comm_times[3][level_ctr];
                AP_time = &setup_comm_times[4][level_ctr];
                PTAP_time = &setup_comm_times[5][level_ctr];

                total_mat_time = &setup_mat_comm_times[0][level_ctr];
                strength_mat_time = &setup_mat_comm_times[1][level_ctr];
                coarsen_mat_time = &setup_mat_comm_times[2][level_ctr];
                interp_mat_time = &setup_mat_comm_times[3][level_ctr];
                AP_mat_time = &setup_mat_comm_times[4][level_ctr];
                PTAP_mat_time = &setup_mat_comm_times[5][level_ctr];
            }

            ParCSRMatrix* A = levels[level_ctr]->A;
            ParCSRMatrix* S;
            ParCSRMatrix* P;
            ParCSRMatrix* AP;

            aligned_vector<int> states;
            aligned_vector<int> off_proc_states;

            // Form strength of connection
            if (setup_times) setup_times[1][level_ctr] -= MPI_Wtime();
            S = A->strength(strength_type, strong_threshold, tap_level, 
                    num_variables, variables, strength_time);
            if (setup_times) setup_times[1][level_ctr] += MPI_Wtime();

            // Form CF Splitting
            if (setup_times) setup_times[2][level_ctr] -= MPI_Wtime();

            aligned_vector<int> A_to_S(A->off_proc_num_cols, -1);
            int ctr = 0;
            for (int i = 0; i < S->off_proc_num_cols; i++)
            {
                int global_col = S->off_proc_column_map[i];
                while (A->off_proc_column_map[ctr] != global_col)
                ctr++;
                A_to_S[ctr] = i;
            }
            if (tap_level) S->update_tap_comm(A, A_to_S, coarsen_time);
            S->comm = new ParComm((ParComm*) A->comm, A_to_S, coarsen_time);

            switch (coarsen_type)
            {
                case RS:
                    if (level_ctr < 3) 
                    {
                        split_rs(S, states, off_proc_states, tap_level, coarsen_time);
                    }
                    else 
                    {
                        split_falgout(S, states, off_proc_states, tap_level, 
                                weights, coarsen_time, coarsen_mat_time);
                    }
                    break;
                case CLJP:
                    split_cljp(S, states, off_proc_states, tap_level, 
                            weights, coarsen_time, coarsen_mat_time);
                    break;
                case Falgout:
                    split_falgout(S, states, off_proc_states, tap_level, 
                            weights, coarsen_time, coarsen_mat_time);
                    break;
                case PMIS:
                    split_pmis(S, states, off_proc_states, tap_level, 
                            weights, coarsen_time);
                    break;
                case HMIS:
                    split_hmis(S, states, off_proc_states, tap_level, 
                            weights, coarsen_time);
                    break;
            }
            if (setup_times) setup_times[2][level_ctr] += MPI_Wtime();

            // Form modified classical interpolation
            if (setup_times) setup_times[3][level_ctr] -= MPI_Wtime();
            switch (interp_type)
            {
                case Direct:
                    P = direct_interpolation(A, S, states, off_proc_states, 
                            tap_level, interp_time);
                    break;
                case ModClassical:
                    P = mod_classical_interpolation(A, S, states, off_proc_states, 
                            tap_level, num_variables, variables, interp_time,
                            interp_mat_time);
                    break;
                case Extended:
                    P = extended_interpolation(A, S, states, off_proc_states, 
                            tap_level, num_variables, variables, interp_time,
                            interp_mat_time);
                    break;
            }
            if (setup_times) setup_times[3][level_ctr] += MPI_Wtime();
            levels[level_ctr]->P = P;

            if (num_variables > 1)
            {
                int ctr = 0;
                for (int i = 0; i < A->local_num_rows; i++)
                {
                    if (states[i] == 1)
                    {
                        variables[ctr++] = variables[i];
                    }
                }
            }

            // Form coarse grid operator
            levels.emplace_back(new ParLevel());


            if (setup_times) setup_times[4][level_ctr] -= MPI_Wtime();
            AP = A->mult(levels[level_ctr]->P, tap_level, AP_mat_time);
            if (setup_times) setup_times[4][level_ctr] += MPI_Wtime();

            if (setup_times) setup_times[5][level_ctr] -= MPI_Wtime();
            A = AP->mult_T(P, tap_level, PTAP_mat_time);
            if (setup_times) setup_times[5][level_ctr] += MPI_Wtime();

            A->sort();
            A->on_proc->move_diag();

            level_ctr++;
            levels[level_ctr]->A = A;
            A->comm = new ParComm(A->partition, A->off_proc_column_map,
                    A->on_proc_column_map, levels[level_ctr-1]->A->comm->key,
                    levels[level_ctr-1]->A->comm->mpi_comm, total_time);
            levels[level_ctr]->x.resize(A->global_num_rows, A->local_num_rows,
                    A->partition->first_local_row);
            levels[level_ctr]->b.resize(A->global_num_rows, A->local_num_rows,
                    A->partition->first_local_row);
            levels[level_ctr]->tmp.resize(A->global_num_rows, A->local_num_rows,
                    A->partition->first_local_row);
            levels[level_ctr]->P = NULL;

            if (tap_amg >= 0 && tap_amg <= level_ctr)
            {
<<<<<<< HEAD
                // Create two-step tap_comm (for setup phase, 
                // will be changed to 3-step before solve phase)
                levels[level_ctr]->A->tap_comm = new TAPComm(
                        levels[level_ctr]->A->partition,
                        levels[level_ctr]->A->off_proc_column_map,
                        levels[level_ctr]->A->on_proc_column_map,
                        false, MPI_COMM_WORLD, total_time);
=======
                levels[level_ctr]->A->init_tap_communicators(MPI_COMM_WORLD, 
                        total_time);
>>>>>>> 9f5de50a
            }

            delete AP;
            delete S;

            if (setup_times) 
            {
                setup_times[0][level_ctr-1] += MPI_Wtime();
                *total_time += (*strength_time + *coarsen_time + *interp_time + 
                        *AP_time + *PTAP_time);
                *total_mat_time += (*strength_mat_time + *coarsen_mat_time + 
                        *interp_mat_time + *AP_mat_time + *PTAP_mat_time);
            }
        }    

        void print_setup_times()
        {
            if (setup_times == NULL) return;

            int rank;
            MPI_Comm_rank(MPI_COMM_WORLD, &rank);

            double max_t;
            for (int i = 0; i < num_levels; i++)
            {
                if (rank == 0) printf("Level %d\n", i);

                MPI_Reduce(&setup_times[0][i], &max_t, 1, MPI_DOUBLE, 
                        MPI_MAX, 0, MPI_COMM_WORLD);
                if (rank == 0 && max_t > 0) printf("Setup Time: %e\n", max_t);

                MPI_Reduce(&setup_comm_times[0][i], &max_t, 1, MPI_DOUBLE, 
                        MPI_MAX, 0, MPI_COMM_WORLD);
                if (rank == 0 && max_t > 0) printf("Setup Vec Comm Time: %e\n", max_t);

                MPI_Reduce(&setup_mat_comm_times[0][i], &max_t, 1, MPI_DOUBLE, 
                        MPI_MAX, 0, MPI_COMM_WORLD);
                if (rank == 0 && max_t > 0) printf("Setup Mat Comm Time: %e\n", max_t);

                MPI_Reduce(&setup_times[1][i], &max_t, 1, MPI_DOUBLE, 
                        MPI_MAX, 0, MPI_COMM_WORLD);
                if (rank == 0 && max_t > 0) printf("Strength: %e\n", max_t);

                MPI_Reduce(&setup_comm_times[1][i], &max_t, 1, MPI_DOUBLE, 
                        MPI_MAX, 0, MPI_COMM_WORLD);
                if (rank == 0 && max_t > 0) printf("Strength Vec Comm: %e\n", max_t);

                MPI_Reduce(&setup_mat_comm_times[1][i], &max_t, 1, MPI_DOUBLE, 
                        MPI_MAX, 0, MPI_COMM_WORLD);
                if (rank == 0 && max_t > 0) printf("Strength Mat Comm: %e\n", max_t);

                MPI_Reduce(&setup_times[2][i], &max_t, 1, MPI_DOUBLE, 
                        MPI_MAX, 0, MPI_COMM_WORLD);
                if (rank == 0 && max_t > 0) printf("C/F Splitting: %e\n", max_t);

                MPI_Reduce(&setup_comm_times[2][i], &max_t, 1, MPI_DOUBLE, 
                        MPI_MAX, 0, MPI_COMM_WORLD);
                if (rank == 0 && max_t > 0) printf("C/F Splitting Vec Comm: %e\n", max_t);

                MPI_Reduce(&setup_mat_comm_times[2][i], &max_t, 1, MPI_DOUBLE, 
                        MPI_MAX, 0, MPI_COMM_WORLD);
                if (rank == 0 && max_t > 0) printf("C/F Splitting Mat Comm: %e\n", max_t);

                MPI_Reduce(&setup_times[3][i], &max_t, 1, MPI_DOUBLE, 
                        MPI_MAX, 0, MPI_COMM_WORLD);
                if (rank == 0 && max_t > 0) printf("Form Interp: %e\n", max_t);

                MPI_Reduce(&setup_comm_times[3][i], &max_t, 1, MPI_DOUBLE, 
                        MPI_MAX, 0, MPI_COMM_WORLD);
                if (rank == 0 && max_t > 0) printf("Form Interp Vec Comm: %e\n", max_t);

                MPI_Reduce(&setup_mat_comm_times[3][i], &max_t, 1, MPI_DOUBLE, 
                        MPI_MAX, 0, MPI_COMM_WORLD);
                if (rank == 0 && max_t > 0) printf("Form Interp Mat Comm: %e\n", max_t);

                MPI_Reduce(&setup_times[4][i], &max_t, 1, MPI_DOUBLE, 
                        MPI_MAX, 0, MPI_COMM_WORLD);
                if (rank == 0 && max_t > 0) printf("A*P: %e\n", max_t);

                MPI_Reduce(&setup_comm_times[4][i], &max_t, 1, MPI_DOUBLE, 
                        MPI_MAX, 0, MPI_COMM_WORLD);
                if (rank == 0 && max_t > 0) printf("A*P Vec Comm: %e\n", max_t);

                MPI_Reduce(&setup_mat_comm_times[4][i], &max_t, 1, MPI_DOUBLE, 
                        MPI_MAX, 0, MPI_COMM_WORLD);
                if (rank == 0 && max_t > 0) printf("A*P Mat Comm: %e\n", max_t);

                MPI_Reduce(&setup_times[5][i], &max_t, 1, MPI_DOUBLE, 
                        MPI_MAX, 0, MPI_COMM_WORLD);
                if (rank == 0 && max_t > 0) printf("P.T*AP: %e\n", max_t);

                MPI_Reduce(&setup_comm_times[5][i], &max_t, 1, MPI_DOUBLE, 
                        MPI_MAX, 0, MPI_COMM_WORLD);
                if (rank == 0 && max_t > 0) printf("P.T*AP Vec Comm: %e\n", max_t);

                MPI_Reduce(&setup_mat_comm_times[5][i], &max_t, 1, MPI_DOUBLE, 
                        MPI_MAX, 0, MPI_COMM_WORLD);
                if (rank == 0 && max_t > 0) printf("P.T*AP Mat Comm: %e\n", max_t);

            }
        }

        coarsen_t coarsen_type;
        interp_t interp_type;

        int* variables;

    };
}
   

#endif

<|MERGE_RESOLUTION|>--- conflicted
+++ resolved
@@ -222,18 +222,8 @@
 
             if (tap_amg >= 0 && tap_amg <= level_ctr)
             {
-<<<<<<< HEAD
-                // Create two-step tap_comm (for setup phase, 
-                // will be changed to 3-step before solve phase)
-                levels[level_ctr]->A->tap_comm = new TAPComm(
-                        levels[level_ctr]->A->partition,
-                        levels[level_ctr]->A->off_proc_column_map,
-                        levels[level_ctr]->A->on_proc_column_map,
-                        false, MPI_COMM_WORLD, total_time);
-=======
                 levels[level_ctr]->A->init_tap_communicators(MPI_COMM_WORLD, 
                         total_time);
->>>>>>> 9f5de50a
             }
 
             delete AP;
