// Copyright (c) 2015, Raptor Developer Team, University of Illinois at Urbana-Champaign
// License: Simplified BSD, http://opensource.org/licenses/BSD-2-Clause
#include "par_cf_splitting.hpp"

using namespace raptor;

void transpose(const ParCSRMatrix* S,
        std::vector<int>& on_col_ptr, 
        std::vector<int>& off_col_ptr, 
        std::vector<int>& on_col_indices,
        std::vector<int>& off_col_indices)
{
    int start, end;
    int col, idx;
    std::vector<int> on_col_sizes;
    std::vector<int> off_col_sizes;

    // Resize to corresponding dimensions of S
    on_col_ptr.resize(S->on_proc_num_cols+1);
    off_col_ptr.resize(S->off_proc_num_cols+1);
    if (S->on_proc_num_cols)
    {
        on_col_sizes.resize(S->on_proc_num_cols, 0);
        on_col_indices.resize(S->on_proc->nnz);
    }
    if (S->off_proc_num_cols)
    {
        off_col_sizes.resize(S->off_proc_num_cols, 0);
        off_col_indices.resize(S->off_proc->nnz);
    }

    // Calculate nnz in each col
    for (int i = 0; i < S->local_num_rows; i++)
    {
        start = S->on_proc->idx1[i];
        end = S->on_proc->idx1[i+1];
        if (S->on_proc->idx2[start] == i)
        {
            start++;
        }
        for (int j = start; j < end; j++)
        {
            col = S->on_proc->idx2[j];
            on_col_sizes[col]++;
        }
        start = S->off_proc->idx1[i];
        end = S->off_proc->idx1[i+1];
        for (int j = start; j < end; j++)
        {
            col = S->off_proc->idx2[j];
            off_col_sizes[col]++;
        }
    }

    // Create col_ptrs
    on_col_ptr[0] = 0;
    for (int i = 0; i < S->on_proc_num_cols; i++)
    {
        on_col_ptr[i+1] = on_col_ptr[i] + on_col_sizes[i];
        on_col_sizes[i] = 0;
    }
    off_col_ptr[0] = 0;
    for (int i = 0; i < S->off_proc_num_cols; i++)
    {
        off_col_ptr[i+1] = off_col_ptr[i] + off_col_sizes[i];
        off_col_sizes[i] = 0;
    }

    // Add indices to col_indices
    for (int i = 0; i < S->local_num_rows; i++)
    {
        start = S->on_proc->idx1[i];
        end = S->on_proc->idx1[i+1];
        if (S->on_proc->idx2[start] == i)
        {
            start++;
        }
        for (int j = start; j < end; j++)
        {
            col = S->on_proc->idx2[j];
            idx = on_col_ptr[col] + on_col_sizes[col]++;
            on_col_indices[idx] = i;
        }
        start = S->off_proc->idx1[i];
        end = S->off_proc->idx1[i+1];
        for (int j = start; j < end; j++)
        {
            col = S->off_proc->idx2[j];
            idx = off_col_ptr[col] + off_col_sizes[col]++;
            off_col_indices[idx] = i;
        }
    }
}

void initial_cljp_weights(const ParCSRMatrix* S,
        std::vector<double>& weights, 
        double* rand_vals = NULL)
{
    int start, end;
    int idx;
    
    
    int proc;
    int tag = 3029;
    

    std::vector<int> recv_weights;
    std::vector<int> off_proc_weights;

    if (S->off_proc_num_cols)
    {
        off_proc_weights.resize(S->off_proc_num_cols, 0);
    }
    if (S->comm->send_data->size_msgs)
    {
        recv_weights.resize(S->comm->send_data->size_msgs);
    }

    // Set each weight initially to random value [0,1)
    if (rand_vals)
    {
        for (int i = 0; i < S->on_proc_num_cols; i++)
        {
            weights[i] = rand_vals[i];
        }
    }
    else
    {
        for (int i = 0; i < S->on_proc_num_cols; i++)
        {
            srand(S->on_proc_column_map[i]);
            weights[i] = ((double)(rand())) / RAND_MAX;
        }
    }

    // Go through each row i, for each column j
    // add to weights or off_proc_weights at j
    for (int i = 0; i < S->local_num_rows; i++)
    {
        start = S->on_proc->idx1[i];
        end = S->on_proc->idx1[i+1];
        if (S->on_proc->idx2[start] == i)
        {
            start++;
        }
        for (int j = start; j < end; j++)
        {
            idx = S->on_proc->idx2[j];
            weights[idx] += 1;
        }

        start = S->off_proc->idx1[i];
        end = S->off_proc->idx1[i+1];
        for (int j = start; j < end; j++)
        {
            idx = S->off_proc->idx2[j];
            off_proc_weights[idx] += 1;
        }
    }
    // Send off_proc_weights to neighbors
    for (int i = 0; i < S->comm->recv_data->num_msgs; i++)
    {
        proc = S->comm->recv_data->procs[i];
        start = S->comm->recv_data->indptr[i];
        end = S->comm->recv_data->indptr[i+1];
        MPI_Issend(&(off_proc_weights[start]), end - start, MPI_INT, proc,
                tag, MPI_COMM_WORLD, &(S->comm->recv_data->requests[i]));
    }

    // Recv weights from neighbors and add to local weights
    for (int i = 0; i < S->comm->send_data->num_msgs; i++)
    {
        proc = S->comm->send_data->procs[i];
        start = S->comm->send_data->indptr[i];
        end = S->comm->send_data->indptr[i+1];
        MPI_Irecv(&(recv_weights[start]), end - start, MPI_INT, proc, tag, 
                MPI_COMM_WORLD, &(S->comm->send_data->requests[i]));
    }

    // Wait for recvs to complete
    if (S->comm->send_data->num_msgs)
    {
        MPI_Waitall(S->comm->send_data->num_msgs, 
                S->comm->send_data->requests.data(),
                MPI_STATUSES_IGNORE);
    }

    // Update weights based on recv_weights
    for (int i = 0; i < S->comm->send_data->size_msgs; i++)
    {
        idx = S->comm->send_data->indices[i];
        weights[idx] += recv_weights[i];
    }
    
    // Wait for sends to complete
    if (S->comm->recv_data->num_msgs)
    {
        MPI_Waitall(S->comm->recv_data->num_msgs, 
                S->comm->recv_data->requests.data(),
                MPI_STATUSES_IGNORE);
    }
}

void find_off_proc_weights(const ParCSRMatrix* S, 
        const std::vector<int>& states,
        const std::vector<int>& off_proc_states,
        const std::vector<double>& weights,
        std::vector<double>& off_proc_weights)
{
    int start, end;
    int idx, proc, size;
    int ctr = 0;
    int prev_ctr = 0;
    int n_sends = 0;
    int n_recvs = 0;
    int tag = 1992;

    std::vector<int> recv_indices;
    if (S->comm->recv_data->size_msgs)
    {
        recv_indices.resize(S->comm->recv_data->size_msgs);
    }

    for (int i = 0; i < S->comm->send_data->num_msgs; i++)
    {
        proc = S->comm->send_data->procs[i];
        start = S->comm->send_data->indptr[i];
        end = S->comm->send_data->indptr[i+1];
        for (int j = start; j < end; j++)
        {
            idx = S->comm->send_data->indices[j];
            if (states[idx] == -1)
            {
                S->comm->send_data->buffer[ctr++] = weights[idx];
            }
        }
        size = ctr - prev_ctr;
        if (size)
        {
            MPI_Issend(&(S->comm->send_data->buffer[prev_ctr]), size, MPI_DOUBLE, 
                    proc, tag, MPI_COMM_WORLD, &(S->comm->send_data->requests[n_sends++]));
            prev_ctr = ctr;
        }
    }

    ctr = 0;
    prev_ctr = 0;
    for (int i = 0; i < S->comm->recv_data->num_msgs; i++)
    {
        proc = S->comm->recv_data->procs[i];
        start = S->comm->recv_data->indptr[i];
        end = S->comm->recv_data->indptr[i+1];
        for (int j = start; j < end; j++)
        {
            if (off_proc_states[j] == -1)
            {
                recv_indices[ctr++] = j;
            }
            else
            {
                off_proc_weights[j] = 0;
            }
        }
        size = ctr - prev_ctr;
        if (size)
        {
            MPI_Irecv(&(S->comm->recv_data->buffer[prev_ctr]), size, MPI_DOUBLE,
                    proc, tag, MPI_COMM_WORLD, &(S->comm->recv_data->requests[n_recvs++]));
            prev_ctr = ctr;
        }
    }

    if (n_sends)
    {
        MPI_Waitall(n_sends, S->comm->send_data->requests.data(), MPI_STATUSES_IGNORE);
    }
    if (n_recvs)
    {
        MPI_Waitall(n_recvs, S->comm->recv_data->requests.data(), MPI_STATUSES_IGNORE);
    }

    for (int i = 0; i < ctr; i++)
    {
        idx = recv_indices[i];
        off_proc_weights[idx] = S->comm->recv_data->buffer[i];
    }
}

void find_max_off_weights(const ParCSRMatrix* S,
        const std::vector<int>& off_col_ptr,
        const std::vector<int>& off_col_indices,
        const std::vector<int>& states,
        const std::vector<int>& off_proc_states,
        const std::vector<double>& weights,
        std::vector<double>& max_weights)
{
    int start, end;
    int idx_start, idx_end;
    int idx;
    int proc;
    double max_weight;
    int tag = 3266;
    int ctr, prev_ctr, size;
    int n_sends = 0;
    int n_recvs = 0;

    std::vector<int> recv_indices;
    if (S->comm->send_data->size_msgs)
    {
        recv_indices.resize(S->comm->send_data->size_msgs);
    }

    // Send max off_proc col weights to appropriate proc
    // Only find / send max weight in col if 
    // off_proc_states[col] == -1
    ctr = 0;
    prev_ctr = 0;
    for (int i = 0; i < S->comm->recv_data->num_msgs; i++)
    {
        proc = S->comm->recv_data->procs[i];
        start = S->comm->recv_data->indptr[i];
        end = S->comm->recv_data->indptr[i+1];
        for (int j = start; j < end; j++)
        {
            if (off_proc_states[j] == -1)
            {
                max_weight = 0;
                idx_start = off_col_ptr[j];
                idx_end = off_col_ptr[j+1];
                for (int k = idx_start; k < idx_end; k++)
                {
                    idx = off_col_indices[k];
                    if (weights[idx] > max_weight)
                    {
                        max_weight = weights[idx];
                    }
                }
                S->comm->recv_data->buffer[ctr++] = max_weight;
            }
        }
        size = ctr - prev_ctr;
        if (size)
        {
            MPI_Issend(&(S->comm->recv_data->buffer[prev_ctr]), size, MPI_DOUBLE, proc, 
                tag, MPI_COMM_WORLD, &(S->comm->recv_data->requests[n_sends++]));
            prev_ctr = ctr;
        }
    }

    // Recv max col weights associated with local indices
    // Store max recvd in max_weights
    // Only recv max weight if states[idx] == -1
    ctr = 0;
    prev_ctr = 0;
    for (int i = 0; i < S->comm->send_data->num_msgs; i++)
    {
        proc = S->comm->send_data->procs[i];
        start = S->comm->send_data->indptr[i];
        end = S->comm->send_data->indptr[i+1];
        for (int j = start; j < end; j++)
        {
            idx = S->comm->send_data->indices[j];
            if (states[idx] == -1)
            {
                recv_indices[ctr++] = idx;
            }
        }
        size = ctr - prev_ctr;
        if (size)
        {
            MPI_Irecv(&(S->comm->send_data->buffer[prev_ctr]), size, MPI_DOUBLE, proc,
                    tag, MPI_COMM_WORLD, &(S->comm->send_data->requests[n_recvs++]));
            prev_ctr = ctr;
        }
    }

    // Wait for recvs to complete
    if (n_recvs)
    {
        MPI_Waitall(n_recvs, S->comm->send_data->requests.data(), MPI_STATUSES_IGNORE);
    }

    // Find max recvd weights associated with each local idx
    for (int i = 0; i < S->on_proc_num_cols; i++)
    {
        max_weights[i] = 0;
    }
    for (int i = 0; i < ctr; i++)
    {
        idx = recv_indices[i];
        if (S->comm->send_data->buffer[i] > max_weights[idx])
        {
            max_weights[idx] = S->comm->send_data->buffer[i];
        }
    }

    // Wait for sends to complete
    if (n_sends)
    {
        MPI_Waitall(n_sends, S->comm->recv_data->requests.data(), MPI_STATUSES_IGNORE);
    }
}

int select_independent_set(const ParCSRMatrix* S, 
        const int remaining,
        const std::vector<int>& unassigned,
        const std::vector<double>& weights, 
        const std::vector<double>& off_proc_weights,
        const std::vector<double>& max_off_weights,
        const std::vector<int>& on_col_ptr,
        const std::vector<int>& on_col_indices,
        std::vector<int>& states,
        const std::vector<int>& off_proc_states,
        std::vector<int>& new_coarse_list)
{
    int start, end, idx;
    
    int j, u;
    int num_new_coarse = 0;
    double weight;

    for (int i = 0; i < remaining; i++)
    {
        u = unassigned[i];
        weight = weights[u];

        // Compare to max weight (with unassigned state), strongly connected
        // in a column of S (off_proc)
        if (max_off_weights[u] > weight)
        {
           continue; 
        }

        // Compare to weights of unassigned states, strongly connected in
        // row of S (on_proc)
        start = S->on_proc->idx1[u];
        end = S->on_proc->idx1[u+1];
        if (S->on_proc->idx2[start] == u)
        {
            start++;
        }
        for (j = start; j < end; j++)
        {
            idx = S->on_proc->idx2[j];
            if (weights[idx] > weight)
            {
                break;
            }
        }
        if (j != end)
        {
            continue;
        }

        // Compare to weights of unassigned states, strongly connected in
        // row of S (off_proc)
        start = S->off_proc->idx1[u];
        end = S->off_proc->idx1[u+1];
        for (j = start; j < end; j++)
        {
            idx = S->off_proc->idx2[j];
            if (off_proc_weights[idx] > weight)
            {
                break;
            }
        }
        if (j != end)
        {
            continue;
        }
               
        // Compare to weights of unassigned states, strongly connected in
        // column of S (on_proc)
        start = on_col_ptr[u];
        end = on_col_ptr[u+1];
        for (j = start; j < end; j++)
        {
            idx = on_col_indices[j];
            if (weights[idx] > weight)
            {
                break;
            }
        }
        if (j != end)
        {
            continue;
        }

        // If i made it this far, weight is greater than all unassigned
        // neighbors
        states[u] = 2;
        new_coarse_list[num_new_coarse++] = u;
    }

    return num_new_coarse;
}

void update_row_weights(const ParCSRMatrix* S,
        const int num_new_coarse,
        const std::vector<int>& new_coarse_list,
        std::vector<int>& on_edgemark, 
        std::vector<int>& off_edgemark,
        const std::vector<int>& states,
        const std::vector<int>& off_proc_states, 
        std::vector<double>& weights,
        std::vector<int>& off_proc_weight_updates)
{
    int start, end;
    int c, idx;

    for (int i = 0; i < num_new_coarse; i++)
    {
        c = new_coarse_list[i];

        start = S->on_proc->idx1[c];
        end = S->on_proc->idx1[c+1];
        if (S->on_proc->idx2[start] == c)
        {
            start++;
        }
        for (int j = start; j < end; j++)
        {
            idx = S->on_proc->idx2[j];
            if (states[idx] == -1 && on_edgemark[j])
            {
                on_edgemark[j] = 0;
                weights[idx]--;
            }
        }

        start = S->off_proc->idx1[c];
        end = S->off_proc->idx1[c+1];
        for (int j = start; j < end; j++)
        {
            idx = S->off_proc->idx2[j];
            if (off_proc_states[idx] == -1 && off_edgemark[j])
            {
                off_edgemark[j] = 0;
                off_proc_weight_updates[idx]--;
            }
        }
    }
}

void update_local_dist2_weights(const ParCSRMatrix* S,
        const int num_new_coarse,
        const std::vector<int>& new_coarse_list,
        const int off_num_new_coarse, 
        const std::vector<int>& off_new_coarse_list,
        const std::vector<int>& on_col_ptr,
        const std::vector<int>& on_col_indices,
        const std::vector<int>& off_col_ptr,
        const std::vector<int>& off_col_indices,
        std::vector<int>& on_edgemark, 
        const std::vector<int>& states, 
        std::vector<double>& weights)
{
    int start, end;
    int c, idx, idx_k;
    int idx_start, idx_end;

    std::vector<int> c_dep_cache;
    if (S->on_proc_num_cols)
    {
        c_dep_cache.resize(S->on_proc_num_cols, -1);
    }

    // Update local weights based on new_coarse values
    for (int i = 0; i < num_new_coarse; i++)
    {
        c = new_coarse_list[i];

        // Find rows strongly connected to c and add to c_dep_cache
        start = on_col_ptr[c];
        end = on_col_ptr[c+1];
        for (int j = start; j < end; j++)
        {
            idx = on_col_indices[j];
            if (states[idx] == -1)
            {
                c_dep_cache[idx] = c;
            }
        }

        // Go through each row i strongly connected to c, and see if any column
        // in Si is also in c_dep_cache (and edge not already removed), reduce
        // weight and remove edge
        for (int j = start; j < end; j++)
        {
            idx = on_col_indices[j];
            if (states[idx] == 1) continue;

            idx_start = S->on_proc->idx1[idx];
            idx_end = S->on_proc->idx1[idx+1];
            if (S->on_proc->idx2[idx_start] == idx)
            {
                idx_start++;
            }
            for (int k = idx_start; k < idx_end; k++)
            {
                idx_k = S->on_proc->idx2[k];
                if (states[idx_k] == -1 && on_edgemark[k] && c_dep_cache[idx_k] == c)
                {
                    on_edgemark[k] = 0;
                    weights[idx_k]--;
                }
            }
        }
    }

    for (int i = 0; i < S->local_num_rows; i++)
    {
        c_dep_cache[i] = -1;
    }

    // Update local weights based on off_proc new coarse values
    for (int i = 0; i < off_num_new_coarse; i++)
    {
        c = off_new_coarse_list[i];

        // Find rows strongly connected to c and add to c_dep_cache
        start = off_col_ptr[c];
        end = off_col_ptr[c+1];
        for (int j = start; j < end; j++)
        {
            idx = off_col_indices[j];
            if (states[idx] == -1)
            {
                c_dep_cache[idx] = c;
            }
        }

        // Go through each row i strongly conected to c, and see if any column
        // in Si is also in c_dep_cache (and edge not already removed), reduce
        // weight and remove edge
        for (int j = start; j < end; j++)
        {
            idx = off_col_indices[j];
            if (states[idx] == 1) continue;

            idx_start = S->on_proc->idx1[idx];
            idx_end = S->on_proc->idx1[idx+1];
            if (S->on_proc->idx2[idx_start] == idx)
            {
                idx_start++;
            }
            for (int k = idx_start; k < idx_end; k++)
            {
                idx_k = S->on_proc->idx2[k];
                if (states[idx_k] == -1 && on_edgemark[k] && c_dep_cache[idx_k] == c)
                {
                    on_edgemark[k] = 0;
                    weights[idx_k]--;
                }
            }
        }
    }
}

void update_off_proc_dist2_weights(const ParCSRMatrix* S,
        const int num_new_coarse,
        const int off_num_new_coarse,
        const std::vector<int> new_coarse_list,
        const std::vector<int> off_new_coarse_list,
        const std::vector<int>& recv_off_col_ptr,
        const std::vector<int>& recv_off_col_coarse,
        const std::vector<int>& on_col_ptr,
        const std::vector<int>& on_col_indices,
        const std::vector<int>& off_col_ptr,
        const std::vector<int>& off_col_indices,
        std::vector<int>& off_edgemark, 
        const std::vector<int>& off_proc_states, 
        std::vector<int>& off_proc_weight_updates)
{
    int start, end;
    int c, idx, idx_k;
    int on_nnz, off_nnz;
    int idx_start, idx_end;
    int new_idx;

    std::vector<int> on_sizes;
    std::vector<int> on_ptr(num_new_coarse+1);
    std::vector<int> on_indices;
    std::vector<int> off_sizes;
    std::vector<int> off_ptr(off_num_new_coarse+1);
    std::vector<int> off_indices;
    std::vector<int> on_proc_col_to_coarse;
    std::vector<int> off_proc_col_to_coarse;
    std::map<int, int> map_to_local;
    
    std::vector<int> c_dep_cache;
    if (S->off_proc_num_cols)
    {
        c_dep_cache.resize(S->off_proc_num_cols, -1);
    }

    // Map global off_proc columns to local indices
    for (int i = 0; i < S->off_proc_num_cols; i++)
    {
        map_to_local[S->off_proc_column_map[i]] = i;
    }

    // Map index i in on(/off)_proc_num_cols to coarse_list
    if (S->on_proc_num_cols)
    {
        on_proc_col_to_coarse.resize(S->on_proc_num_cols);
        for (int i = 0; i < num_new_coarse; i++)
        {
            on_proc_col_to_coarse[new_coarse_list[i]] = i;
        }
    }
    if (S->off_proc_num_cols)
    {
        off_proc_col_to_coarse.resize(S->off_proc_num_cols);
        for (int i = 0; i < off_num_new_coarse; i++)
        {
            off_proc_col_to_coarse[off_new_coarse_list[i]] = i;
        }
    }

    // Find the number of off_proc cols recving each new coarse / off new coarse
    on_nnz = 0;
    off_nnz = 0;
    if (num_new_coarse)
    {
        on_sizes.resize(num_new_coarse, 0);
    }
    if (off_num_new_coarse)
    {
        off_sizes.resize(off_num_new_coarse, 0);
    }
    for (int i = 0; i < S->off_proc_num_cols; i++)
    {
        start = recv_off_col_ptr[i];
        end = recv_off_col_ptr[i+1];
        for (int j = start; j < end; j++)
        {
            idx = recv_off_col_coarse[j];
            if (idx < S->on_proc_num_cols)
            {
                on_sizes[on_proc_col_to_coarse[idx]]++;
                on_nnz++;
            }
            else
            {
                idx -= S->on_proc_num_cols;
                off_sizes[off_proc_col_to_coarse[idx]]++;
                off_nnz++;
            }
        }
    }

    // Create ptrs for off_proc cols associated with new coarse
    on_ptr[0] = 0;
    for (int i = 0; i < num_new_coarse; i++)
    {
        on_ptr[i+1] = on_ptr[i] + on_sizes[i];
        on_sizes[i] = 0;
    }
    off_ptr[0] = 0;
    for (int i = 0; i < off_num_new_coarse; i++)
    {
        off_ptr[i+1] = off_ptr[i] + off_sizes[i];
        off_sizes[i] = 0;
    }

    // Add off_proc_cols to on_indices and off_indices (ordered by associated
    // coarse column)
    if (on_nnz)
    {
        on_indices.resize(on_nnz);
    }
    if (off_nnz)
    {
        off_indices.resize(off_nnz);
    }
    for (int i = 0; i < S->off_proc_num_cols; i++)
    {
        start = recv_off_col_ptr[i];
        end = recv_off_col_ptr[i+1];
        for (int j = start; j < end; j++)
        {
            idx = recv_off_col_coarse[j];
            if (idx < S->on_proc_num_cols)
            {
                idx = on_proc_col_to_coarse[idx];
                new_idx = on_ptr[idx] + on_sizes[idx]++;
                on_indices[new_idx] = i;            }
            else
            {
                idx = off_proc_col_to_coarse[idx - S->on_proc_num_cols];
                new_idx = off_ptr[idx] + off_sizes[idx]++;
                off_indices[new_idx] = i;
            }
        }
    }

    // Go through on_proc coarse columns 
    for (int i = 0; i < num_new_coarse; i++)
    {
        c = new_coarse_list[i];

        // Add recvd values to c_dep_cache
        start = on_ptr[i];
        end = on_ptr[i+1];
        for (int j = start; j < end; j++)
        {
            idx = on_indices[j];
            if (off_proc_states[idx] == -1)
            {
                c_dep_cache[idx] = c;
            }
        }

        // Iterate over local portion of coarse col c
        // For each row i such that Sic, iterate over row i
        // Find all cols j such that Sij = 1 (edgemark), and Sic (c_dep_cache)
        start = on_col_ptr[c];
        end = on_col_ptr[c+1];
        for (int j = start; j < end; j++)
        {
            idx = on_col_indices[j];
            idx_start = S->off_proc->idx1[idx];
            idx_end = S->off_proc->idx1[idx+1];
            for (int k = idx_start; k < idx_end; k++)
            {
                idx_k = S->off_proc->idx2[k];
                if (off_proc_states[idx_k] == -1 && off_edgemark[k] 
                        && c_dep_cache[idx_k] == c)
                {
                    off_edgemark[k] = 0;
                    off_proc_weight_updates[idx_k]--;
                }
            }
        }
    }

    for (int i = 0; i < S->off_proc_num_cols; i++)
    {
        c_dep_cache[i] = -1;
    }

    // Go through off_proc coarse columns
    for (int i = 0; i < off_num_new_coarse; i++)
    {
        c = off_new_coarse_list[i];

        // Add recvd values to c_dep_cache
        start = off_ptr[i];
        end = off_ptr[i+1];
        for (int j = start; j < end; j++)
        {
            idx = off_indices[j];
            if (off_proc_states[idx] == -1)
            {
                c_dep_cache[idx] = c;
            }
        }

        // Iterate over local portion of coarse col c
        // For each row i such that Sic, iterate over row i
        // Find all cols j such that Sij = 1 (edgemark) and Sic (c_dep_cache)
        start = off_col_ptr[c];
        end = off_col_ptr[c+1];
        for (int j = start; j < end; j++)
        {
            idx = off_col_indices[j];
            idx_start = S->off_proc->idx1[idx];
            idx_end = S->off_proc->idx1[idx+1];
            for (int k = idx_start; k < idx_end; k++)
            {
                idx_k = S->off_proc->idx2[k];
                if (off_proc_states[idx_k] == -1 && off_edgemark[k]
                        && c_dep_cache[idx_k] == c)
                {
                    off_edgemark[k] = 0;
                    off_proc_weight_updates[idx_k]--;
                }
            }
        }
    }
}

int find_off_proc_states(const ParCSRMatrix* S,
        const std::vector<int>& states,
        std::vector<int>& off_proc_states)
{
    int proc;
    int start, end;
    int ctr, prev_ctr, idx;
    int size, state;
    int n_sends = 0;
    int n_recvs = 0;
    int num_new_coarse = 0;
    std::vector<int> send_buffer;
    std::vector<int> recv_buffer;
    std::vector<int> recv_indices;
    int tag = 4422;

    if (S->comm->send_data->size_msgs)
    {
        send_buffer.resize(S->comm->send_data->size_msgs);
    }
    if (S->comm->recv_data->size_msgs)
    {
        recv_buffer.resize(S->comm->recv_data->size_msgs);
        recv_indices.resize(S->comm->recv_data->size_msgs);
    }

    // Send states to procs in send_data
    ctr = 0;
    prev_ctr = 0;
    for (int i = 0; i < S->comm->send_data->num_msgs; i++)
    {
        proc = S->comm->send_data->procs[i];
        start = S->comm->send_data->indptr[i];
        end = S->comm->send_data->indptr[i+1];
        for (int j = start; j < end; j++)
        {
            idx = S->comm->send_data->indices[j];
            state = states[idx];
            if (state == -1 || state == 2)
            {
                send_buffer[ctr++] = state;
            }
        }
        size = ctr - prev_ctr;
        if (size)
        {
            MPI_Issend(&(send_buffer[prev_ctr]), size, MPI_INT, proc, tag,
                    MPI_COMM_WORLD, &(S->comm->send_data->requests[n_sends++]));
            prev_ctr = ctr;
        }
    }

    // Recv states of off_proc columns
    ctr = 0;
    prev_ctr = 0;
    for (int i = 0; i < S->comm->recv_data->num_msgs; i++)
    {
        proc = S->comm->recv_data->procs[i];
        start = S->comm->recv_data->indptr[i];
        end = S->comm->recv_data->indptr[i+1];
        for (int j = start; j < end; j++)
        {
            if (off_proc_states[j] == -1)
            {
                recv_indices[ctr++] = j;
            }
        }
        size = ctr - prev_ctr;
        if (size)
        {
            MPI_Irecv(&(recv_buffer[prev_ctr]), size, MPI_INT, proc, tag, 
                    MPI_COMM_WORLD, &(S->comm->recv_data->requests[n_recvs++]));
            prev_ctr = ctr;
        }
    }

    // Wait for communication to complete
    if (n_recvs)
    {
        MPI_Waitall(n_recvs, S->comm->recv_data->requests.data(), MPI_STATUSES_IGNORE);
    }
    
    for (int i = 0; i < ctr; i++)
    {
        idx = recv_indices[i];
        off_proc_states[idx] = recv_buffer[i];
        if (off_proc_states[idx] == 2)
        {
            num_new_coarse++;
        }
    }

    if (n_sends)
    {
        MPI_Waitall(n_sends, S->comm->send_data->requests.data(), MPI_STATUSES_IGNORE);
    }

    return num_new_coarse;
}

void find_off_proc_new_coarse(const ParCSRMatrix* S,
        const std::map<int, int>& global_to_local,
        const std::vector<int>& states,
        const std::vector<int>& off_proc_states,
        const int* part_to_col,
        std::vector<int>& off_proc_col_ptr,
        std::vector<int>& off_proc_col_coarse)
{
    int start, end;
    int idx, idx_k;
    int size;
    int idx_start, idx_end;
    int proc, count, buf_ptr;
    int ctr;
    int tag = 2999;
    int global_col;
    int n_sends = 0;
    int msg_avail;
    MPI_Status recv_status;

    std::vector<int> send_ptr;
    std::vector<int> send_buffer;
    std::vector<int> recv_buffer;

    off_proc_col_coarse.clear();

    // Clear out any previous data from off_proc_col_coarse
    //off_proc_col_coarse.clear();

    send_ptr.resize(S->comm->send_data->num_msgs + 1);

    // For each row in send_data, find if any new coarse
    // points in row.  If so, add to buffer.  Let buffer_ptr
    // point to the beginning/end of each send_data msg
    send_ptr[0] = 0;
    for (int i = 0; i < S->comm->send_data->num_msgs; i++)
    {
        start = S->comm->send_data->indptr[i];
        end = S->comm->send_data->indptr[i+1];
        for (int j = start; j < end; j++)
        {
            idx = S->comm->send_data->indices[j];
            if (states[idx] == -1)
            {
                // Assuming num coarse in row is zero, 
                // but will update later
                buf_ptr = send_buffer.size();
                send_buffer.push_back(0);

                // Iterate through row
                idx_start = S->on_proc->idx1[idx];
                idx_end = S->on_proc->idx1[idx+1];
                if (S->on_proc->idx2[idx_start] == idx)
                {
                    idx_start++;
                }
                for (int k = idx_start; k < idx_end; k++)
                {
                    idx_k = S->on_proc->idx2[k];
                    if (states[idx_k] == 2)
                    {
                        // New coarse, so add global idx to buffer
                        send_buffer.push_back(S->on_proc_column_map[idx_k]);
                    }
                }
                idx_start = S->off_proc->idx1[idx];
                idx_end = S->off_proc->idx1[idx+1];
                for (int k = idx_start; k < idx_end; k++)
                {
                    idx_k = S->off_proc->idx2[k];
                    if (off_proc_states[idx_k] == 2)
                    {
                        // New coarse, so add global idx to buffer
                        send_buffer.push_back(S->off_proc_column_map[idx_k]);
                    }
                }
                // Update buffer[ptr] with the number of coarse points
                // influenced by idx 
                send_buffer[buf_ptr] = send_buffer.size() - buf_ptr - 1;
            }
        }
        // Update buffer ptr (for send size)
        send_ptr[i+1] = send_buffer.size();
    }
 
    // Send coarse indices associated with each send idx
    // to appropriate procs
    for (int i = 0; i < S->comm->send_data->num_msgs; i++)
    {
        proc = S->comm->send_data->procs[i];
        start = send_ptr[i];
        end = send_ptr[i+1];
        if (end - start)
        {
            MPI_Issend(&(send_buffer[start]), end - start, MPI_INT, proc,
                    tag, MPI_COMM_WORLD, &(S->comm->send_data->requests[n_sends++]));
        }
    }

    // Recv coarse indices influence by each off_proc column
    off_proc_col_ptr[0] = 0;
    for (int i = 0; i < S->comm->recv_data->num_msgs; i++)
    {
        msg_avail = false;
        proc = S->comm->recv_data->procs[i];
        start = S->comm->recv_data->indptr[i];
        end = S->comm->recv_data->indptr[i+1];

        for (int j = start; j < end; j++)
        {
            if (off_proc_states[j] == -1)
            {
                msg_avail = true;
                break;
            }
        }
        if (msg_avail)
        {
            MPI_Probe(proc, tag, MPI_COMM_WORLD, &recv_status);
            MPI_Get_count(&recv_status, MPI_INT, &count);

            if ((int) recv_buffer.size() < count)
            {
                recv_buffer.resize(count);
            }
            MPI_Recv(&recv_buffer[0], count, MPI_INT, proc, tag, MPI_COMM_WORLD,
                    &recv_status);
        }
        ctr = 0;
        for (int j = start; j < end; j++)
        {
            if (off_proc_states[j] == -1)
            {
                size = recv_buffer[ctr++];
                for (int k = 0; k < size; k++)
                {
                    global_col = recv_buffer[ctr++];
                    if (global_col >= S->partition->first_local_col 
                            && global_col <= S->partition->last_local_col)
                    {
                        off_proc_col_coarse.push_back(part_to_col[global_col -
                                S->partition->first_local_col]);
                    }
                    else
                    {
                        std::map<int, int>::const_iterator ptr = 
                        global_to_local.find(global_col);
                        if (ptr != global_to_local.end())
                        {
                            off_proc_col_coarse.push_back(ptr->second + S->on_proc_num_cols);
                        }   
                    }
                }
            }
            off_proc_col_ptr[j+1] = off_proc_col_coarse.size();
        }
    }

    // Wait for sends to complete
    if (n_sends)
    {
        MPI_Waitall(n_sends, S->comm->send_data->requests.data(), MPI_STATUSES_IGNORE);
    }
}

void combine_weight_updates(const ParCSRMatrix* S,
        const std::vector<int>&states,
        const std::vector<int>& off_proc_states,
        const std::vector<int>& off_proc_weight_updates,
        std::vector<double>& weights)
{
    int proc;
    int start, end;
    int ctr, prev_ctr;
    int idx, size;
    int n_sends = 0;
    int n_recvs = 0;
    int tag = 9233;

    std::vector<int> send_buffer;
    std::vector<int> recv_buffer;
    std::vector<int> recv_indices;
    if (S->comm->recv_data->size_msgs)
    {
        send_buffer.resize(S->comm->recv_data->size_msgs);
    }
    if (S->comm->send_data->size_msgs)
    {
        recv_buffer.resize(S->comm->send_data->size_msgs);
        recv_indices.resize(S->comm->send_data->size_msgs);
    }

    ctr = 0;
    prev_ctr = 0;
    for (int i = 0; i < S->comm->recv_data->num_msgs; i++)
    {
        proc = S->comm->recv_data->procs[i];
        start = S->comm->recv_data->indptr[i];
        end = S->comm->recv_data->indptr[i+1];
        for (int j = start; j < end; j++)
        {
            if (off_proc_states[j] == -1)
            {
                send_buffer[ctr++] = off_proc_weight_updates[j];
            }
        }
        size = ctr - prev_ctr;
        if (size)
        {
            MPI_Issend(&(send_buffer[prev_ctr]), size, MPI_INT, proc, tag, 
                    MPI_COMM_WORLD, &(S->comm->recv_data->requests[n_sends++]));
            prev_ctr = ctr;
        }
    }

    ctr = 0;
    prev_ctr = 0;
    for (int i = 0; i < S->comm->send_data->num_msgs; i++)
    {
        proc = S->comm->send_data->procs[i];
        start = S->comm->send_data->indptr[i];
        end = S->comm->send_data->indptr[i+1];
        for (int j = start; j < end; j++)
        {
            idx = S->comm->send_data->indices[j];
            if (states[idx] == -1)
            {
                recv_indices[ctr++] = idx;
            }
        }
        size = ctr - prev_ctr;
        if (size)
        {
            MPI_Irecv(&(recv_buffer[prev_ctr]), size, MPI_INT, proc, tag,
                    MPI_COMM_WORLD, &(S->comm->send_data->requests[n_recvs++]));
            prev_ctr = ctr;
        }
    }

    if (n_recvs)
    {
        MPI_Waitall(n_recvs, S->comm->send_data->requests.data(), MPI_STATUSES_IGNORE);
    }

    for (int i = 0; i < ctr; i++)
    {
        idx = recv_indices[i];
        weights[idx] += recv_buffer[i];
    }

    if (n_sends)
    {
        MPI_Waitall(n_sends, S->comm->recv_data->requests.data(), MPI_STATUSES_IGNORE);
    }
}

int update_states(std::vector<double>& weights, 
        std::vector<int>& states, const int remaining, std::vector<int>& unassigned)
{
<<<<<<< HEAD
    
    int num_fine = 0;
=======
    int num_states = states.size();
>>>>>>> e8271d34

    int ctr = 0;
    int u;
    for (int i = 0; i < remaining; i++)
    {
        u = unassigned[i];
        if (states[u] == 2)
        {
            weights[u] = 0.0;
            states[u] = 1;
        }
        else if (weights[u] < 1.0)
        {
            weights[u] = 0.0;
            states[u] = 0;
        }
        else
        {
            unassigned[ctr++] = unassigned[i];
        }
    }

    return ctr;
}

void cljp_main_loop(ParCSRMatrix* S,
        const std::vector<int>& on_col_ptr,
        const std::vector<int>& off_col_ptr,
        const std::vector<int>& on_col_indices,
        const std::vector<int>& off_col_indices,
        std::vector<double>& weights,
        std::vector<int>& states,
        std::vector<int>& off_proc_states,
        int remaining,
        std::vector<int>& on_edgemark,
        std::vector<int>& off_edgemark)
{
    /**********************************************
     * Declare and Initialize Variables
     **********************************************/
    int ctr;
    
    int num_new_coarse;
    int off_num_new_coarse;
    
    
    
    int off_remaining;
    

    std::vector<double> max_weights;
    std::vector<int> weight_updates;
    std::vector<double> off_proc_weights;
    std::vector<int> off_proc_col_coarse;
    std::vector<int> off_proc_weight_updates;
    std::vector<int> off_proc_col_ptr;
    std::map<int, int> global_to_local;
    std::vector<int> new_coarse_list;
    std::vector<int> off_new_coarse_list;
    std::vector<int> unassigned;
    std::vector<int> unassigned_off;

    
    
    
    
    
    std::vector<int> recv_buffer;
    std::vector<int> recv_indices;

    int* part_to_col = S->map_partition_to_local();
    if (S->comm->recv_data->size_msgs)
    {
        recv_indices.resize(S->comm->recv_data->size_msgs);
        recv_buffer.resize(S->comm->recv_data->size_msgs);
    }

    if (S->local_num_rows)
    {
        max_weights.resize(S->local_num_rows);
        new_coarse_list.resize(S->local_num_rows);
        unassigned.reserve(S->local_num_rows);
        for (int i = 0; i < S->local_num_rows; i++)
        {
            if (states[i] == -1)
                unassigned.push_back(i);
        }
    }
    if (S->off_proc_num_cols)
    {
        off_proc_weight_updates.resize(S->off_proc_num_cols);
        off_proc_weights.resize(S->off_proc_num_cols, 0);
        off_proc_states.resize(S->off_proc_num_cols);
        off_new_coarse_list.resize(S->off_proc_num_cols);
        unassigned_off.reserve(S->off_proc_num_cols);
    }
    S->comm->communicate(states);
    for (int i = 0; i < S->off_proc_num_cols; i++)
    {
        off_proc_states[i] = S->comm->recv_data->int_buffer[i];
        if (off_proc_states[i] == -1)
        {
            unassigned_off.push_back(i);
        }
    }
    if (S->comm->send_data->size_msgs)
    {
        weight_updates.resize(S->comm->send_data->size_msgs);
    }
    off_proc_col_ptr.resize(S->off_proc_num_cols + 1);

    for (int i = 0; i < S->off_proc_num_cols; i++)
    {
        global_to_local[S->off_proc_column_map[i]] = i;
    }

    /**********************************************
     * Find weights of unassigned neighbors (off proc cols)
     **********************************************/
    find_off_proc_weights(S, states, off_proc_states, 
            weights, off_proc_weights);
    off_remaining = S->off_proc_num_cols;
    for (int i = 0; i < S->off_proc_num_cols; i++)
    {
        if (off_proc_states[i] == -1)
            off_remaining--;
    }

    remaining = 0;
    off_remaining = 0;
    for (int i = 0; i < S->on_proc_num_cols; i++)
    {
        if (states[i] == -1)
        {
            unassigned[remaining++] = i;
        }
    }
    for (int i = 0; i < S->off_proc_num_cols; i++)
    {
        if (off_proc_states[i] == -1)
        {
            unassigned_off[off_remaining++] = i;
        }
    }

    /**********************************************
     * While any local vertices still need assigned,
     * select independent set and update weights
     * accordingly (select new C/F points)
     **********************************************/
    while (remaining || off_remaining)
    {
        /**********************************************
        * For each local row i, find max weight in 
        * column i on all other processors (max_weights)
        **********************************************/
        find_max_off_weights(S, off_col_ptr, off_col_indices, 
                states, off_proc_states, weights, max_weights);

        /**********************************************
        * Select independent set: all indices with
        * maximum weight among unassigned neighbors
        **********************************************/
        num_new_coarse = select_independent_set(S, remaining, unassigned,
                weights, off_proc_weights, max_weights, on_col_ptr, 
                on_col_indices, states, off_proc_states, new_coarse_list);
        //remaining -= num_new_coarse;

        // Communicate updated states to neighbors
        // Only communicating previously unassigned states
        off_num_new_coarse = find_off_proc_states(S, states, off_proc_states);
        //off_remaining -= off_num_new_coarse;

        ctr = 0;
        for (int i = 0; i < S->off_proc_num_cols; i++)
        {
            if (off_proc_states[i] == 2)
            {
                off_new_coarse_list[ctr++] = i;
            }
        }

        // Find new coarse influenced by each off_proc col
        find_off_proc_new_coarse(S, global_to_local, states, off_proc_states, 
                part_to_col, off_proc_col_ptr, off_proc_col_coarse);

        // Update Weights
        for (int i = 0; i < S->off_proc_num_cols; i++)
        {
            off_proc_weight_updates[i] = 0;
        }
        update_row_weights(S, num_new_coarse, new_coarse_list, on_edgemark,
                off_edgemark, states, off_proc_states, weights, 
                off_proc_weight_updates);
        update_local_dist2_weights(S, num_new_coarse, new_coarse_list, 
                off_num_new_coarse, off_new_coarse_list, on_col_ptr, on_col_indices,
                off_col_ptr, off_col_indices, on_edgemark, states, weights);
        update_off_proc_dist2_weights(S, num_new_coarse, off_num_new_coarse, 
                new_coarse_list, off_new_coarse_list, off_proc_col_ptr, 
                off_proc_col_coarse, on_col_ptr, on_col_indices, off_col_ptr,
                off_col_indices, off_edgemark, off_proc_states, 
                off_proc_weight_updates);

        // Communicate off proc weight updates and
        // add recv'd updates to local weights
        combine_weight_updates(S, states, off_proc_states,
                off_proc_weight_updates, weights);

        // Find weights of unassigned neighbors (off proc cols)
        find_off_proc_weights(S, states, off_proc_states, 
                weights, off_proc_weights);

        // Update states, changing any new coarse states
        // from 2 to 1 (and changes weight to 0) and
        // set state of any unassigned indices with weight
        // less than 1 to fine (also update off_proc_states)
        remaining = update_states(weights, states, remaining, unassigned);
        off_remaining = update_states(off_proc_weights,
                off_proc_states, off_remaining, unassigned_off);
        //remaining -= num_fine;
        //off_remaining -= off_num_fine;
    }

    delete[] part_to_col;
}

/**************************************************************
 *****   C/F Splitting
 **************************************************************
 *****  Assigns C (coarse) and F (fine) points to each local
 *****  index using Falgout coarsening:
 *****  Ruge-Stuben on interior nodes followed by CLJP on
 *****  all boundary nodes
 *****
 ***** Parameters
 ***** -------------
 ***** S : ParCSRMatrix*
 *****    Strength of connection matrix
 **************************************************************/
void split_rs(ParCSRMatrix* S,
        std::vector<int>& states, 
        std::vector<int>& off_proc_states)
{
    // Allocate space
    if (S->on_proc_num_cols)
    {
        states.resize(S->on_proc_num_cols);
    }
    if (S->off_proc_num_cols)
    {
        off_proc_states.resize(S->off_proc_num_cols);
    }

    // Call serial ruge-stuben cf_splitting
    split_rs((CSRMatrix*) S->on_proc, states);

    if (S->comm == NULL)
    {
        S->comm = new ParComm(S->partition, S->off_proc_column_map, S->on_proc_column_map);
    }

    // Find states of off_proc_cols
    S->comm->communicate(states);
    std::copy(S->comm->recv_data->int_buffer.begin(), 
            S->comm->recv_data->int_buffer.end(), off_proc_states.begin());
}



/**************************************************************
 *****   C/F Splitting
 **************************************************************
 *****  Assigns C (coarse) and F (fine) points to each local
 *****  index using Falgout coarsening:
 *****  Ruge-Stuben on interior nodes followed by CLJP on
 *****  all boundary nodes
 *****
 ***** Parameters
 ***** -------------
 ***** S : ParCSRMatrix*
 *****    Strength of connection matrix
 **************************************************************/
void split_falgout(ParCSRMatrix* S,
        std::vector<int>& states, 
        std::vector<int>& off_proc_states)
{
    int start, end;
    int idx, idx_k, c;
    int idx_start, idx_end;
    
    int remaining;
    
    

    std::vector<int> boundary;
    std::vector<int> on_col_ptr;
    std::vector<int> on_col_indices;
    std::vector<int> off_col_ptr;
    std::vector<int> off_col_indices;
    std::vector<int> on_edgemark;
    std::vector<int> off_edgemark;
    std::vector<double> weights;

    if (S->local_num_rows)
    {
        boundary.resize(S->local_num_rows, 0);
        weights.resize(S->local_num_rows, 0);
    }
    if (S->on_proc->nnz)
    {
        on_edgemark.resize(S->on_proc->nnz, 1);
    }
    if (S->off_proc->nnz)
    {
        off_edgemark.resize(S->off_proc->nnz, 1);
    }
        
    /**********************************************
     * Find which local rows are on boundary 
     * 1 - boundary
     * 0 - interior
     **********************************************/
    for (int i = 0; i < S->local_num_rows; i++)
    {
        // If cols in off_proc, i is boundary
        if (S->off_proc->idx1[i+1] - S->off_proc->idx1[i])
        {
            boundary[i] = 1;
        }
    }
    for (int i = 0; i < S->comm->send_data->size_msgs; i++)
    {
        // idx in send_data, so idx is boundary
        idx = S->comm->send_data->indices[i];
        boundary[idx] = 1;
    }

    /**********************************************
     * Form S^T ptr and indices for on_proc and off_proc
     * Needed for column-wise searches (which indices
     * influence each on_proc/off_proc index)
     **********************************************/
    transpose(S, on_col_ptr, off_col_ptr,
            on_col_indices, off_col_indices);

    /**********************************************
     * Ruge-Stuben on local portion
     **********************************************/
    split_rs((CSRMatrix*)S->on_proc, states);

    /**********************************************
     * Reset states of boundary indices
     **********************************************/
    remaining = 0;
    int num_new_coarse = 0;
    std::vector<int> new_coarse_list;
    for (int i = 0; i < S->local_num_rows; i++)
    {
        if (boundary[i])
        {
            states[i] = -1;
            remaining++;
        } 
        else if (states[i] == 1)
        {
            new_coarse_list.push_back(i);
        }
    }
    num_new_coarse = new_coarse_list.size();

    /**********************************************
     * Set initial CLJP boundary weights
     **********************************************/
    initial_cljp_weights(S, weights);

    for (int i = 0; i < S->local_num_rows; i++)
    {
        if (states[i] != -1)
        {
            weights[i] = 0.0;
        }
    }

    for (int i = 0; i < num_new_coarse; i++)
    {
        c = new_coarse_list[i];

        start = S->on_proc->idx1[c];
        end = S->on_proc->idx1[c+1];
        if (S->on_proc->idx2[start] == c)
        {
            start++;
        }
        for (int j = start; j < end; j++)
        {
            idx = S->on_proc->idx2[j];
            if (states[idx] == -1 && on_edgemark[j])
            {
                on_edgemark[j] = 0;
                weights[idx]--;
            }
        }
    }

    std::vector<int> c_dep_cache;
    if (S->on_proc_num_cols)
    {
        c_dep_cache.resize(S->on_proc_num_cols, -1);
    }

    // Update local weights based on new_coarse values
    for (int i = 0; i < num_new_coarse; i++)
    {
        c = new_coarse_list[i];

        // Find rows strongly connected to c and add to c_dep_cache
        start = on_col_ptr[c];
        end = on_col_ptr[c+1];
        for (int j = start; j < end; j++)
        {
            idx = on_col_indices[j];
            if (states[idx] == -1)
            {
                c_dep_cache[idx] = c;
            }
        }

        // Go through each row i strongly connected to c, and see if any column
        // in Si is also in c_dep_cache (and edge not already removed), reduce
        // weight and remove edge
        for (int j = start; j < end; j++)
        {
            idx = on_col_indices[j];

            idx_start = S->on_proc->idx1[idx];
            idx_end = S->on_proc->idx1[idx+1];
            if (S->on_proc->idx2[idx_start] == idx)
            {
                idx_start++;
            }
            for (int k = idx_start; k < idx_end; k++)
            {
                idx_k = S->on_proc->idx2[k];
                if (states[idx_k] == -1 && on_edgemark[k] && c_dep_cache[idx_k] == c)
                {
                    on_edgemark[k] = 0;
                    weights[idx_k]--;
                }
            }
        }
    }


    /**********************************************
     * CLJP Main Loop
     **********************************************/
    cljp_main_loop(S, on_col_ptr, off_col_ptr,
            on_col_indices, off_col_indices, weights,
            states, off_proc_states, remaining, on_edgemark,
            off_edgemark);
}

/**************************************************************
 *****   C/F Splitting
 **************************************************************
 *****  Assigns C (coarse) and F (fine) points to each local
 *****  index using Falgout coarsening:
 *****  Ruge-Stuben on interior nodes followed by CLJP on
 *****  all boundary nodes
 *****
 ***** Parameters
 ***** -------------
 ***** S : ParCSRMatrix*
 *****    Strength of connection matrix
 **************************************************************/
void split_cljp(ParCSRMatrix* S,
        std::vector<int>& states, 
        std::vector<int>& off_proc_states,
        double* rand_vals)
{
    int remaining;
    std::vector<int> on_col_ptr;
    std::vector<int> on_col_indices;
    std::vector<int> off_col_ptr;
    std::vector<int> off_col_indices;
    std::vector<int> on_edgemark;
    std::vector<int> off_edgemark;
    std::vector<double> weights;

    if (!S->on_proc->diag_first)
    {
        S->on_proc->move_diag();
    }

    if (S->local_num_rows)
    {
        weights.resize(S->local_num_rows, 0);
    }
    if (S->on_proc->nnz)
    {
        on_edgemark.resize(S->on_proc->nnz, 1);
    }
    if (S->off_proc->nnz)
    {
        off_edgemark.resize(S->off_proc->nnz, 1);
    }
        
    /**********************************************
     * Form S^T ptr and indices for on_proc and off_proc
     * Needed for column-wise searches (which indices
     * influence each on_proc/off_proc index)
     **********************************************/
    transpose(S, on_col_ptr, off_col_ptr,
            on_col_indices, off_col_indices);

    /**********************************************
     * Reset states of boundary indices
     **********************************************/
    if (S->local_num_rows)
    {
        states.resize(S->local_num_rows);
    }
    remaining = S->local_num_rows;
    for (int i = 0; i < S->local_num_rows; i++)
    {
        if (S->on_proc->idx1[i+1] - S->on_proc->idx1[i] > 1 
                || S->off_proc->idx1[i+1] - S->off_proc->idx1[i])
        {
            states[i] = -1;
        }
        else
        {
            states[i] = -3;
            remaining--;
        }
    }

    /**********************************************
     * Set initial CLJP boundary weights
     **********************************************/
    initial_cljp_weights(S, weights, rand_vals);

    /**********************************************
     * CLJP Main Loop
     **********************************************/
    cljp_main_loop(S, on_col_ptr, off_col_ptr,
            on_col_indices, off_col_indices, weights,
            states, off_proc_states, remaining, on_edgemark,
            off_edgemark);

}



<|MERGE_RESOLUTION|>--- conflicted
+++ resolved
@@ -1240,12 +1240,7 @@
 int update_states(std::vector<double>& weights, 
         std::vector<int>& states, const int remaining, std::vector<int>& unassigned)
 {
-<<<<<<< HEAD
-    
-    int num_fine = 0;
-=======
     int num_states = states.size();
->>>>>>> e8271d34
 
     int ctr = 0;
     int u;
