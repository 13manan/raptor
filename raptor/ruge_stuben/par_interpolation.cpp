--- conflicted
+++ resolved
@@ -1031,15 +1031,10 @@
 }
 
 ParCSRMatrix* mod_classical_interpolation(ParCSRMatrix* A,
-<<<<<<< HEAD
-        ParCSRMatrix* S, const std::vector<int>& states,
-        const std::vector<int>& off_proc_states, CommPkg* comm)
-=======
         ParCSRMatrix* S, const aligned_vector<int>& states,
         const aligned_vector<int>& off_proc_states, 
         bool tap_interp, int num_variables, int* variables, 
         data_t* comm_t, data_t* comm_mat_t)
->>>>>>> 3d8e934e
 {
     int start, end;
     int start_k, end_k;
@@ -1128,14 +1123,10 @@
     // Need off_proc_states_A
     aligned_vector<int> off_proc_states_A;
     if (A->off_proc_num_cols) off_proc_states_A.resize(A->off_proc_num_cols);
-<<<<<<< HEAD
-    std::vector<int>& recvbuf = comm->communicate(states);
-=======
 
     if (comm_t) *comm_t -= MPI_Wtime();
     aligned_vector<int>& recvbuf = comm->communicate(states);
     if (comm_t) *comm_t += MPI_Wtime();
->>>>>>> 3d8e934e
     for (int i = 0; i < A->off_proc_num_cols; i++)
     {
         off_proc_states_A[i] = recvbuf[i];
@@ -1155,9 +1146,6 @@
     }
 
     // Communicate parallel matrix A (Costly!)
-<<<<<<< HEAD
-    recv_mat = comm->communicate(A);
-=======
     if (comm_mat_t) *comm_mat_t -= MPI_Wtime();
     communicate(A, states, off_proc_states_A, comm, &recv_on, &recv_off);
     if (comm_mat_t) *comm_mat_t += MPI_Wtime();
@@ -1171,7 +1159,6 @@
         *it = on_proc_partition_to_col[*it - A->partition->first_local_row];
     }
     delete[] on_proc_partition_to_col;
->>>>>>> 3d8e934e
 
     // Change off_proc_cols to local (remove cols not on rank)
     ctr = 0;
@@ -1566,11 +1553,7 @@
     if (S->tap_comm)
     {
         P->tap_comm = new TAPComm(S->tap_comm, on_proc_col_to_new,
-<<<<<<< HEAD
-                off_proc_col_to_new);
-=======
                 off_proc_col_to_new, comm_t);
->>>>>>> 3d8e934e
     }
 
     delete recv_on;
@@ -1878,16 +1861,9 @@
     if (S->tap_comm)
     {
         S->tap_comm = new TAPComm(S->tap_comm, on_proc_col_to_new,
-<<<<<<< HEAD
-                off_proc_col_to_new);
-=======
                 off_proc_col_to_new, comm_t);
->>>>>>> 3d8e934e
     }
 
     return P;
 }
 
-
-
-
