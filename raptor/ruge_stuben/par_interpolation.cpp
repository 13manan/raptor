--- conflicted
+++ resolved
@@ -529,7 +529,6 @@
         ctr = S->on_proc->idx1[i]+1;
         end_S = S->on_proc->idx1[i+1];
 
-        aligned_vector<int> col_size(A->on_proc_num_cols, 0);
         for (int j = start; j < end; j++)
         {
             col = A->on_proc->idx2[j];
@@ -596,23 +595,13 @@
             {
                 if (off_proc_states[col] == Selected)
                 {
-<<<<<<< HEAD
-                    SS_off->idx2.emplace_back(col_S);
+                    SS_off->idx2.emplace_back(col);
                     SS_off->vals.emplace_back(val);
                 }
                 else 
                 {
-                    SU_off->idx2.emplace_back(col_S);
+                    SU_off->idx2.emplace_back(col);
                     SU_off->vals.emplace_back(val);
-=======
-                    SS_off->idx2.push_back(col);
-                    SS_off->vals.push_back(val);
-                }
-                else 
-                {
-                    SU_off->idx2.push_back(col);
-                    SU_off->vals.push_back(val);
->>>>>>> f380f833
                 }
                 ctr++;
             }
@@ -1446,23 +1435,13 @@
             {
                 if (off_proc_states[col] == Selected)
                 {
-<<<<<<< HEAD
-                    SS_off->idx2.emplace_back(col_S);
+                    SS_off->idx2.emplace_back(col);
                     SS_off->vals.emplace_back(val);
                 }
                 else 
                 {
-                    SU_off->idx2.emplace_back(col_S);
+                    SU_off->idx2.emplace_back(col);
                     SU_off->vals.emplace_back(val);
-=======
-                    SS_off->idx2.push_back(col);
-                    SS_off->vals.push_back(val);
-                }
-                else 
-                {
-                    SU_off->idx2.push_back(col);
-                    SU_off->vals.push_back(val);
->>>>>>> f380f833
                 }
                 ctr++;
             }
@@ -1536,17 +1515,10 @@
             col = SS_off->idx2[j];
             val = SS_off->vals[j];
             off_proc_pos[col] = P->off_proc->idx2.size();
-<<<<<<< HEAD
-            col_exists[col_S] = true;
-            P->off_proc->idx2.emplace_back(col_S);
+            col_exists[col] = true;
+            P->off_proc->idx2.emplace_back(col);
             P->off_proc->vals.emplace_back(val);
-            off_proc_row_coarse[col] = off_proc_states[col_S];
-=======
-            col_exists[col] = true;
-            P->off_proc->idx2.push_back(col);
-            P->off_proc->vals.push_back(val);
             off_proc_row_coarse[col] = off_proc_states[col];
->>>>>>> f380f833
         }
 
         // Add unselected states to row_strong
