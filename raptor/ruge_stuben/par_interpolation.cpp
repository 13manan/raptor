--- conflicted
+++ resolved
@@ -31,7 +31,6 @@
     double diag, val;
     double weak_sum, coarse_sum, strong_sum;
     double weight;
-<<<<<<< HEAD
     double sign;
 
     CSRMatrix* recv_mat; // Communicate A
@@ -41,16 +40,6 @@
     CSCMatrix* A_off_csc; // Off Proc Block of local Acsc
     CSCMatrix* recv_on_csc; // On Proc Block of Recvd Acsc
     CSCMatrix* recv_off_csc; // Off Proc Block of Recvd Acsc
-=======
-
-    CSRMatrix* recv_mat;
-    CSRMatrix* recv_on;
-    CSRMatrix* recv_off;
-    CSCMatrix* S_on_csc;
-    CSCMatrix* S_off_csc;
-    CSCMatrix* recv_on_csc;
-    CSCMatrix* recv_off_csc;
->>>>>>> 07c6162a
 
     A->sort();
     S->sort();
@@ -103,7 +92,6 @@
     }
     P->local_row_map = S->get_local_row_map();
 
-<<<<<<< HEAD
     // Need off_proc_states_A
     std::vector<int> off_proc_states_A;
     if (A->off_proc_num_cols) off_proc_states_A.resize(A->off_proc_num_cols);
@@ -204,94 +192,9 @@
         off_proc_row_coarse_sums.resize(A->off_proc_num_cols, 0);
         off_proc_row_strong.resize(A->off_proc_num_cols, 0);
     }
-=======
-
-    // Communicate parallel matrix A, but only at positions of S
-    // However, store in positions of A (for multiplying when
-    // determining weights of P)
-    recv_mat = S->comm->communicate(S);
-
-    // Add all coarse columns of S to global_to_local (map)
-    ctr = 0;
-    std::map<int, int> global_to_local;
-    for (std::vector<int>::iterator it = S->off_proc_column_map.begin();
-            it != S->off_proc_column_map.end(); ++it)
-    {
-        global_to_local[*it] = ctr++;
-    }
-    // Break up recv_mat into recv_on and recv_off
-    int* on_proc_partition_to_col = S->map_partition_to_local();
-    recv_on = new CSRMatrix(S->off_proc_num_cols, S->on_proc_num_cols);
-    recv_off = new CSRMatrix(S->off_proc_num_cols, S->off_proc_num_cols);
-    recv_on->idx1[0] = 0;
-    recv_off->idx1[0] = 0;
-    for (int i = 0; i < S->off_proc_num_cols; i++)
-    {
-        start = recv_mat->idx1[i];
-        end = recv_mat->idx1[i+1];
-        for (int j = start; j < end; j++)
-        {
-            global_col = recv_mat->idx2[j];
->>>>>>> 07c6162a
-
-            if (global_col >= S->partition->first_local_row
-                    && global_col <= S->partition->last_local_row)
-            {
-                recv_on->idx2.push_back(on_proc_partition_to_col[
-                            global_col - S->partition->first_local_row]);
-                recv_on->vals.push_back(recv_mat->vals[j]);
-            }
-            // In off_proc_column_map
-            else 
-            {
-                std::map<int, int>::iterator it = global_to_local.find(global_col);
-                if (it != global_to_local.end())
-                {
-                    recv_off->idx2.push_back(it->second);
-                    recv_off->vals.push_back(recv_mat->vals[j]);
-                }
-            }
-        }
-        recv_on->idx1[i+1] = recv_on->idx2.size();
-        recv_off->idx1[i+1] = recv_off->idx2.size();
-    }
-    recv_on->nnz = recv_on->idx2.size();
-    recv_off->nnz = recv_off->idx2.size();
-    delete[] on_proc_partition_to_col;
-    delete recv_mat;
-
-    // Find column-wise matrices (A->on_proc, A->off_proc,
-    // recv_on, and recv_off)
-    S_on_csc = new CSCMatrix((CSRMatrix*)S->on_proc);
-    S_off_csc = new CSCMatrix((CSRMatrix*)S->off_proc);
-    recv_on_csc = new CSCMatrix(recv_on);
-    recv_off_csc = new CSCMatrix(recv_off);
-
-    // For each row, will calculate coarse sums and store 
-    // strong connections in vector
-    std::vector<int> row_coarse;
-    std::vector<double> row_coarse_sums;
-    std::vector<double> row_strong;
-    std::vector<int> off_proc_row_coarse;
-    std::vector<double> off_proc_row_coarse_sums;
-    std::vector<double> off_proc_row_strong;
-    if (S->on_proc_num_cols)
-    {
-<<<<<<< HEAD
-=======
-        row_coarse.resize(S->on_proc_num_cols, 0);
-        row_coarse_sums.resize(S->on_proc_num_cols, 0);
-        row_strong.resize(S->on_proc_num_cols, 0);
-    }
-    if (S->off_proc_num_cols)
-    {
-        off_proc_row_coarse.resize(S->off_proc_num_cols, 0);
-        off_proc_row_coarse_sums.resize(S->off_proc_num_cols, 0);
-        off_proc_row_strong.resize(S->off_proc_num_cols, 0);
-    }
-    for (int i = 0; i < S->local_num_rows; i++)
-    {
->>>>>>> 07c6162a
+
+    for (int i = 0; i < A->local_num_rows; i++)
+    {
         // If coarse row, add to P
         if (states[i] == 1)
         {
@@ -314,7 +217,6 @@
             diag = 0.0;
         }
 
-<<<<<<< HEAD
         if (diag < 0)
         {
             sign = -1.0;
@@ -324,8 +226,6 @@
             sign = 1.0;
         }
 
-=======
->>>>>>> 07c6162a
         // Determine weak sum for row and store coarse / strong columns
         ctr = S->on_proc->idx1[i];
         if (S->on_proc->idx2[ctr] == i)
@@ -333,11 +233,7 @@
             ctr++;
         }
         end_S = S->on_proc->idx1[i+1];
-<<<<<<< HEAD
         weak_sum = diag;
-=======
-        weak_sum = 0;
->>>>>>> 07c6162a
         for (int j = start; j < end; j++)
         {
             col = A->on_proc->idx2[j];
@@ -346,7 +242,6 @@
                 if (states[col] == 1) // Coarse
                 {
                     row_coarse[col] = 1;
-<<<<<<< HEAD
                 }
                 else // Not Coarse
                 {
@@ -419,205 +314,6 @@
                             coarse_sum += val;
                         }
                     }
-=======
-                }
-                else // Not Coarse
-                {
-                    row_strong[col] = A->on_proc->vals[j]; // Store aik
-                }  
-                ctr++;
-            }
-            else // weak connection
-            {
-                weak_sum += A->on_proc->vals[j];
-            }
-        }
-
-        start = A->off_proc->idx1[i];
-        end = A->off_proc->idx1[i+1];
-        ctr = S->off_proc->idx1[i];
-        end_S = S->off_proc->idx1[i+1];
-        for (int j = start; j < end; j++)
-        {
-            col = A->off_proc->idx2[j];
-            global_col = A->off_proc_column_map[col];
-            
-            // If strong connection
-            if (ctr < end_S && S->off_proc_column_map[S->off_proc->idx2[ctr]] == global_col)
-            {
-                col_S = S->off_proc->idx2[ctr];
-                if (off_proc_states[col_S] == 1) // Coarse
-                {
-                    off_proc_row_coarse[col_S] = 1;
-                }
-                else // Not Coarse
-                {
-                    off_proc_row_strong[col_S] = S->off_proc->vals[ctr]; // Store aik
-                }
-                    
-                ctr++;
-            }
-            else
-            {
-                weak_sum += A->off_proc->vals[j];
-            }
-        }
-
-        start = S->on_proc->idx1[i];
-        end = S->on_proc->idx1[i+1];
-        if (S->on_proc->idx2[start] == i)
-        {
-            start++;
-        }
-        for (int j = start; j < end; j++)
-        {
-            col = S->on_proc->idx2[j];
-            if (states[col] == 0) // Not coarse
-            {
-                // Find sum of all coarse points in row k (with sign NOT equal to diag)
-                coarse_sum = 0;
-                start_k = S->on_proc->idx1[col];
-                end_k = S->on_proc->idx1[col+1];
-                if (S->on_proc->idx2[start_k] == col)
-                {
-                    start_k++;
-                }
-                for (int k = start_k; k < end_k; k++)
-                {
-                    col_k = S->on_proc->idx2[k];
-                    if (row_coarse[col_k] == 1)
-                    {
-                        val = S->on_proc->vals[k];
-                        if (val / diag < 0)
-                        {
-                            coarse_sum += val;
-                        }
-                    }
-                }
-                start_k = S->off_proc->idx1[col];
-                end_k = S->off_proc->idx1[col+1];
-                for (int k = start_k; k < end_k; k++)
-                {
-                    col_k = S->off_proc->idx2[k];
-                    if (off_proc_row_coarse[col_k] == 1)
-                    {
-                        val = S->off_proc->vals[k];
-                        if (val / diag < 0)
-                        {
-                            coarse_sum += val;
-                        }
-                    }
-                }
-                row_coarse_sums[col] = coarse_sum;
-            }
-        }
-
-        start = S->off_proc->idx1[i];
-        end = S->off_proc->idx1[i+1];
-        for (int j = start; j < end; j++)
-        {
-            col = S->off_proc->idx2[j];
-            if (off_proc_states[col] == 0) // Not Coarse
-            {
-                // Strong connection... create 
-                coarse_sum = 0;
-                start_k = recv_on->idx1[col];
-                end_k = recv_on->idx1[col+1];
-                for (int k = start_k; k < end_k; k++)
-                {
-                    col_k = recv_on->idx2[k];
-                    if (row_coarse[col_k] == 1)
-                    {
-                        val = recv_on->vals[k];
-                        if (val / diag < 0)
-                        {
-                            coarse_sum += val;
-                        }
-                    }
-                }
-                start_k = recv_off->idx1[col];
-                end_k = recv_off->idx1[col+1];
-                for (int k = start_k; k < end_k; k++)
-                {
-                    col_k = recv_off->idx2[k];
-                    if (off_proc_row_coarse[col_k] == 1)
-                    {
-                        val = recv_off->vals[k];
-                        if (val / diag < 0)
-                        {
-                            coarse_sum += val;
-                        }
-                    }
-                }
-                off_proc_row_coarse_sums[col] = coarse_sum;
-            }
-        }
-
-        // Find weight for each Sij
-        start = S->on_proc->idx1[i];
-        end = S->on_proc->idx1[i+1];
-        if (S->on_proc->idx2[start] == i)
-        {
-            start++;
-        }
-        for (int j = start; j < end; j++)
-        {
-            col = S->on_proc->idx2[j];
-            if (states[col] == 1)
-            {
-                // Go through column "col" of A and if sign matches
-                // diag, multiply value by 
-                strong_sum = 0;
-                
-                start_k = S_on_csc->idx1[col]; // TODO-- diagonal?
-                end_k = S_on_csc->idx1[col+1];
-                if (S_on_csc->idx2[start_k] == col)
-                {
-                    start_k++;
-                }
-                for (int k = start_k; k < end_k; k++)
-                {
-                    val = S_on_csc->vals[k];
-                    if (diag / val < 0) // Check that val has opposite sign of diag
-                    {
-                        // Add to strong sum no matter what
-                        // If row not in D_i^s, row_strong[row] and
-                        // row_coarse_sums[row] are 0
-                        row = S_on_csc->idx2[k];
-                        if (row_coarse_sums[row])
-                        {         
-                            strong_sum += (row_strong[row] * val) / row_coarse_sums[row];
-                        }
-                    }
-                }
-
-                start_k = recv_on_csc->idx1[col];
-                end_k = recv_on_csc->idx1[col+1];
-                for (int k = start_k; k < end_k; k++)
-                {
-                    val = recv_on_csc->vals[k];
-                    if (diag / val < 0)
-                    {
-                        // Add to strong sum no matter what
-                        // If row not in D_i^s, off_proc_row_strong[row] and
-                        // off_proc_row_coarse_sums[row] are 0
-                        row = recv_on_csc->idx2[k];
-                        if (off_proc_row_coarse_sums[row])
-                        {
-                            strong_sum += (off_proc_row_strong[row] * val) / 
-                                off_proc_row_coarse_sums[row];
-                        }
-                    }
-                }
-
-                val = S->on_proc->vals[j];
-                weight = -(val + strong_sum) / (diag + weak_sum);
-
-                if (fabs(weight) > zero_tol)
-                {
-                    P->on_proc->idx2.push_back(on_proc_col_to_new[col]);
-                    P->on_proc->vals.push_back(weight);
->>>>>>> 07c6162a
                 }
                 start_k = A->off_proc->idx1[col];
                 end_k = A->off_proc->idx1[col+1];
@@ -645,7 +341,6 @@
         end = S->off_proc->idx1[i+1];
         for (int j = start; j < end; j++)
         {
-<<<<<<< HEAD
             col = off_proc_S_to_A[S->off_proc->idx2[j]];
             if (off_proc_states_A[col] == 0) // Not Coarse
             {
@@ -717,29 +412,11 @@
                         row = A_on_csc->idx2[k];
                         if (fabs(row_coarse_sums[row]) > zero_tol)
                         {         
-=======
-            col = S->off_proc->idx2[j];
-            if (off_proc_states[col] == 1)
-            {
-                strong_sum = 0;
-
-                start_k = S_off_csc->idx1[col];
-                end_k = S_off_csc->idx1[col+1];
-                for (int k = start_k; k < end_k; k++)
-                {
-                    val = S_off_csc->vals[k];
-                    if (diag / val < 0)
-                    {
-                        row = S_off_csc->idx2[k];
-                        if (row_coarse_sums[row])
-                        {
->>>>>>> 07c6162a
                             strong_sum += (row_strong[row] * val) / row_coarse_sums[row];
                         }
                     }
                 }
 
-<<<<<<< HEAD
                 start_k = recv_on_csc->idx1[col];
                 end_k = recv_on_csc->idx1[col+1];
                 for (int k = start_k; k < end_k; k++)
@@ -754,25 +431,11 @@
                         if (fabs(off_proc_row_coarse_sums[row]) > zero_tol)
                         {
                             strong_sum += (off_proc_row_strong[row] * val) / 
-=======
-                start_k = recv_off_csc->idx1[col];
-                end_k = recv_off_csc->idx1[col+1];
-                for (int k = start_k; k < end_k; k++)
-                {
-                    val = recv_off_csc->vals[k];
-                    if (diag / val < 0)
-                    {
-                        row = recv_off_csc->idx2[k];
-                        if (off_proc_row_coarse_sums[row])
-                        {
-                            strong_sum += (off_proc_row_strong[row] * val) /
->>>>>>> 07c6162a
                                 off_proc_row_coarse_sums[row];
                         }
                     }
                 }
 
-<<<<<<< HEAD
                 weight = -strong_sum / weak_sum;
                 if (fabs(weight) > zero_tol)
                 {
@@ -821,16 +484,6 @@
                                 off_proc_row_coarse_sums[row];
                         }
                     }
-=======
-                val = S->off_proc->vals[j];
-                weight = -(val + strong_sum) / (diag + weak_sum);
-
-                if (fabs(weight) > zero_tol)
-                {
-                    col_exists[col] = true;
-                    P->off_proc->idx2.push_back(col);
-                    P->off_proc->vals.push_back(weight);
->>>>>>> 07c6162a
                 }
 
                 weight = -strong_sum / weak_sum;
@@ -858,11 +511,7 @@
         end = S->off_proc->idx1[i+1];
         for (int j = start; j < end; j++)
         {
-<<<<<<< HEAD
             col = off_proc_S_to_A[S->off_proc->idx2[j]];
-=======
-            col = S->off_proc->idx2[j];
->>>>>>> 07c6162a
             off_proc_row_coarse_sums[col] = 0;
             off_proc_row_coarse[col] = 0;
             off_proc_row_strong[col] = 0;
@@ -908,13 +557,8 @@
 
     delete recv_on;
     delete recv_off;
-<<<<<<< HEAD
     delete A_on_csc;
     delete A_off_csc;
-=======
-    delete S_on_csc;
-    delete S_off_csc;
->>>>>>> 07c6162a
     delete recv_on_csc;
     delete recv_off_csc;
 
@@ -1188,3 +832,4 @@
 
 
 
+
