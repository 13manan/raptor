--- conflicted
+++ resolved
@@ -28,28 +28,16 @@
     int timings = atoi(argv[3]);
     bool tap;
     
-    FILE* f;
-    const char* rand_fn = "~/mfem_matrices/mfem_dg_diffusion_331.pm";
-    ParCSRMatrix* A = readParMatrix(rand_fn);
-
     // Setup matrix
-<<<<<<< HEAD
     /*int grid[2] = {2500, 2500};
-=======
-    //int grid[2] = {2500, 2500};
-    /*int grid[2] = {1000, 1000};
->>>>>>> fbe206e7
     double eps = 0.001;
     double theta = M_PI/8.0;
     double* stencil = diffusion_stencil_2d(eps, theta);
     ParCSRMatrix* A = par_stencil_grid(stencil, grid, 2);*/
-<<<<<<< HEAD
-=======
 
     FILE* f;
     const char* mfem_fn = "../../../../../mfem_matrices/mfem_dg_diffusion_331.pm";
     ParCSRMatrix* A = readParMatrix(mfem_fn);
->>>>>>> fbe206e7
 
     // Setup BVs
     ParBVector x(A->global_num_cols, A->on_proc_num_cols, A->partition->first_local_col, block_vecs);
