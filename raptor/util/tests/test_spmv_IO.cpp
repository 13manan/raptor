--- conflicted
+++ resolved
@@ -17,17 +17,12 @@
 	MPI_Comm_rank(MPI_COMM_WORLD, &rank);
 	MPI_Comm_size(MPI_COMM_WORLD, &num_procs);
 
-<<<<<<< HEAD
     char file[] = "LFAT5.mtx";
     //char file[] = "msc01440.mtx";
     //char file[] = "plbuckle.mtx";
 
 	ParMatrix* A = readParMatrix(file, MPI_COMM_WORLD, true);
-
-=======
-	ParMatrix* A = readParMatrix("A2.mtx", MPI_COMM_WORLD, true);
     assert(A != NULL && "Error reading matrix!!!");
->>>>>>> f9ce6244
 	int global_num_rows = A->global_rows;
 	int local_num_rows = A->local_rows;
 
