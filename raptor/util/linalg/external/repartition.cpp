#include "repartition.hpp"

int* ptscotch_partition(ParCSRMatrix* A)
{
    int rank, num_procs;
    MPI_Comm_rank(MPI_COMM_WORLD, &rank);
    MPI_Comm_size(MPI_COMM_WORLD, &num_procs);

    // Variables for Graph Partitioning
    int* edge_starts;
    int* edge_ends;
    int* gbl_indices;
    int* partition = NULL;
    int baseval = 0; // Always 0 for C style arrays
    int row_start, row_end;
    int idx, gbl_idx, ctr;
    int err;

    // Allocate Partition Variable (to be returned)
    partition = new int[A->local_num_rows + 2];
    edge_starts = new int[A->local_num_rows + 2];
    gbl_indices = new int[A->local_nnz + 1];

    // Find matrix edge indices for PT Scotch
    ctr = 0;
    for (int row = 0; row < A->local_num_rows; row++)
    {
        edge_starts[row] = ctr;
        row_start = A->on_proc->idx1[row];
        row_end = A->on_proc->idx1[row+1];
        for (int j = row_start; j < row_end; j++)
        {
            idx = A->on_proc->idx2[j];
            gbl_idx = A->on_proc_column_map[idx];
            gbl_indices[ctr] = gbl_idx;
            ctr++;
        }

        if (A->off_proc_num_cols)
        {
            row_start = A->off_proc->idx1[row];
            row_end = A->off_proc->idx1[row+1];
            for (int j = row_start; j < row_end; j++)
            {
                idx = A->off_proc->idx2[j];
                gbl_idx = A->off_proc_column_map[idx];
                gbl_indices[ctr] = gbl_idx;
                ctr++;
            }
        }
    }
    edge_starts[A->local_num_rows] = ctr;
   

    SCOTCH_Dgraph dgraphdata;
    SCOTCH_Strat stratdata;

    SCOTCH_dgraphInit(&dgraphdata, MPI_COMM_WORLD);
    SCOTCH_dgraphBuild(&dgraphdata, baseval, A->local_num_rows, A->local_num_rows,
            edge_starts, NULL, NULL, NULL, A->local_nnz, A->local_nnz, gbl_indices,
            NULL, NULL);
    SCOTCH_dgraphCheck(&dgraphdata);
    SCOTCH_stratInit(&stratdata);
    //SCOTCH_stratDgraphMapBuild(&stratdata, SCOTCH_STRATDEFAULT, num_procs, num_procs, 0.03);
    SCOTCH_randomReset();
    SCOTCH_dgraphPart(&dgraphdata, num_procs, &stratdata, partition);

    SCOTCH_stratExit(&stratdata);
    SCOTCH_dgraphExit(&dgraphdata);


    std::vector<int> proc_sizes(num_procs, 0);
    for (int i = 0; i < A->local_num_rows; i++)
<<<<<<< HEAD
    {
        proc_sizes[partition[i]]++;
    }
    for (int i = 0; i < num_procs; i++)
    {
        printf("Proc %d size %d\n", i, proc_sizes[i]);
=======
    {
        proc_sizes[partition[i]]++;
>>>>>>> b75c9892
    }

    delete[] edge_starts;    
    delete[] gbl_indices;

    return partition;
}

void make_contiguous(ParCSRMatrix* A, const std::vector<int>& on_proc_column_map)
{
    int rank;
    int num_procs;
    MPI_Comm_rank(MPI_COMM_WORLD, &rank);
    MPI_Comm_size(MPI_COMM_WORLD, &num_procs);

    int local_nnz = A->local_nnz;
    int assumed_num_cols, assumed_first_col, assumed_last_col;
    int local_assumed_num_cols;
    int assumed_proc, orig_col, new_col;
    int proc, proc_idx, idx, ctr;
    int num_sends, n_sent, send_size;
    int size_recvs;
    int send_key, recv_key;
    int row, col, cur_row;
    int start, end;
    int assumed_col, local_col;
    int msg_avail, finished, count;
    MPI_Request barrier_request;
    double val;

    std::vector<int> assumed_col_to_new;

    std::vector<int> proc_num_cols(num_procs);
    std::vector<int> send_procs;
    std::vector<int> send_ptr;
    std::vector<int> send_ctr;
    std::vector<int> send_buffer;
    std::vector<int> recv_buffer;
    std::vector<MPI_Request> send_requests;

    std::vector<MPI_Request> recv_requests;

    std::map<int, int> global_to_local;
    ctr = 0;
    for (std::vector<int>::const_iterator it = A->off_proc_column_map.begin();  
            it != A->off_proc_column_map.end(); ++it)
    {
        global_to_local[*it] = ctr++;
    }

    // Find how many columns are local to each process
    MPI_Allgather(&(A->on_proc_num_cols), 1, MPI_INT, proc_num_cols.data(), 1, MPI_INT,
            MPI_COMM_WORLD);

    // Determine the new first local row / first local col of rank
    A->partition->first_local_col = 0;
    for (int i = 0; i < rank; i++)
    {
        A->partition->first_local_col += proc_num_cols[i];
    }
    A->partition->first_local_row = A->partition->first_local_col;

    // Determine the global number of columns and rows
    A->global_num_cols = A->partition->first_local_col;
    for (int i = rank; i < num_procs; i++)
    {
        A->global_num_cols += proc_num_cols[i];
    }
    A->global_num_rows = A->global_num_cols;

    // Determine which columns are assumed local to rank
    assumed_num_cols = ((A->global_num_cols - 1) / num_procs) + 1;
    assumed_first_col = assumed_num_cols * rank;
    assumed_last_col = assumed_first_col + assumed_num_cols;
    if (assumed_first_col > A->global_num_cols)
        assumed_first_col = A->global_num_cols;
    if (assumed_last_col > A->global_num_cols)
        assumed_last_col = A->global_num_cols;
    local_assumed_num_cols = assumed_last_col - assumed_first_col;

    if (local_assumed_num_cols)
    {
        assumed_col_to_new.resize(local_assumed_num_cols);
    }

    // Determine number of local cols assumed to be on each distant proc
    for (int i = 0; i < num_procs; i++)
<<<<<<< HEAD
    {
        proc_num_cols[i] = 0;
    }
    for (int i = 0; i < A->on_proc_num_cols; i++)
    {
=======
    {
        proc_num_cols[i] = 0;
    }
    for (int i = 0; i < A->on_proc_num_cols; i++)
    {
>>>>>>> b75c9892
        orig_col = on_proc_column_map[i];
        assumed_proc = orig_col / assumed_num_cols;
        proc_num_cols[assumed_proc]++;
    }

    // Re-arrange on_proc cols, ordered by assumed proc
    send_size = 0;
    send_ptr.push_back(send_size);
    for (int i = 0; i < num_procs; i++)
    {
        if (proc_num_cols[i])
        {
            send_size += proc_num_cols[i];
            proc_num_cols[i] = send_procs.size();
            send_procs.push_back(i);
            send_ptr.push_back(send_size);
        }
    }
    num_sends = send_procs.size();
    if (send_size)
    {
        send_ctr.resize(num_sends, 0);
        send_buffer.resize(2*send_size);
        send_requests.resize(num_sends);
        for (int i = 0; i < A->on_proc_num_cols; i++)
        {
            orig_col = on_proc_column_map[i];
            new_col = A->partition->first_local_col + i;
            assumed_proc = orig_col / assumed_num_cols;
            proc_idx = proc_num_cols[assumed_proc];
            idx = send_ptr[proc_idx] + send_ctr[proc_idx]++;
            send_buffer[2*idx] = orig_col;
            send_buffer[2*idx+1] = new_col;
        }
    }

    n_sent = 0;
    size_recvs = 0;
    send_key = 7568;
    for (int i = 0; i < num_sends; i++)
    {
        proc = send_procs[i];
        start = 2*send_ptr[i];
        end = 2*send_ptr[i+1];
        if (proc != rank)
        {
            MPI_Issend(&(send_buffer[start]), (end - start), MPI_INT, proc, 
                    send_key, MPI_COMM_WORLD, &(send_requests[n_sent++]));
        }
        else
        {
            for (int j = start; j < end; j+=2)
            {
                orig_col = send_buffer[j];
                new_col = send_buffer[j+1];
                local_col = orig_col - assumed_first_col;
                assumed_col_to_new[local_col] = new_col;
            }
            size_recvs += ((end - start) / 2);
        }
    }

    MPI_Status recv_status;
    while (size_recvs < local_assumed_num_cols)
    {
        MPI_Probe(MPI_ANY_SOURCE, send_key, MPI_COMM_WORLD, &recv_status);
        MPI_Get_count(&recv_status, MPI_INT, &count);
        proc = recv_status.MPI_SOURCE;
        int recvbuf[count];
        MPI_Recv(recvbuf, count, MPI_INT, proc, send_key, MPI_COMM_WORLD, &recv_status);
        for (int i = 0; i < count; i+= 2)
        {
            orig_col = recvbuf[i];
            new_col = recvbuf[i+1];
            local_col = orig_col - assumed_first_col;
            assumed_col_to_new[local_col] = new_col;
        }
        size_recvs += (count / 2);
    }

    if (n_sent)
    {
        MPI_Waitall(n_sent, send_requests.data(), MPI_STATUS_IGNORE);
    }


    // Reset proc_num_cols values to 0
    for (int i = 0; i < num_sends; i++)
    {
        proc = send_procs[i];
        proc_num_cols[proc] = 0;
    }

    // Clear send info from previous communication
    send_procs.clear();
    send_ptr.clear();
    send_ctr.clear();

    // Go through off_proc columns, and find which proc with which each is
    // assumed to be associated
    for (int i = 0; i < A->off_proc_num_cols; i++)
    {
        orig_col = A->off_proc_column_map[i];
        assumed_proc = orig_col / assumed_num_cols;
        proc_num_cols[assumed_proc]++;
    }

    // Create send_procs, send_ptr
    send_size = 0;
    send_ptr.push_back(send_size);
    for (int i = 0; i < num_procs; i++)
    {
        if (proc_num_cols[i])
        {
            send_size += proc_num_cols[i];
            proc_num_cols[i] = send_procs.size();
            send_procs.push_back(i);
            send_ptr.push_back(send_size);
        }
    }
    num_sends = send_procs.size();
    if (num_sends)
    {
        send_ctr.resize(num_sends, 0);
        send_buffer.resize(send_size);
        recv_buffer.resize(send_size);
        send_requests.resize(num_sends);
        recv_requests.resize(num_sends);
    }
    
    // Add columns to send buffer, ordered by assumed process
    for (int i = 0; i < A->off_proc_num_cols; i++)
    {
        orig_col = A->off_proc_column_map[i];
        assumed_proc = orig_col / assumed_num_cols;
        proc_idx = proc_num_cols[assumed_proc];
        idx = send_ptr[proc_idx] + send_ctr[proc_idx]++;
        send_buffer[idx] = orig_col;
    }

    // Send off_proc_columns to proc assumed to hold col and recv new global idx
    // of column.  If assumed proc is rank, find new col and add to
    // off_proc_col_to_new
    n_sent = 0;
    send_key = 7980;
    recv_key = 8976;
    for (int i = 0; i < num_sends; i++)
    {
        proc = send_procs[i];
        start = send_ptr[i];
        end = send_ptr[i+1];

        if (proc != rank)
        {
            MPI_Issend(&(send_buffer[start]), end - start, MPI_INT, proc, send_key, 
                    MPI_COMM_WORLD, &(send_requests[n_sent]));
            MPI_Irecv(&(recv_buffer[start]), end - start, MPI_INT, proc, recv_key, 
                    MPI_COMM_WORLD, &(recv_requests[n_sent++]));
        }
        else
        {
            for (int j = start; j < end; j++)
            {
                orig_col = send_buffer[j];
                assumed_col = orig_col - assumed_first_col;
                new_col = assumed_col_to_new[assumed_col];
                local_col = global_to_local[orig_col];
                A->off_proc_column_map[local_col] = new_col;
            }
        }
    }

    // Recv columns corresponding to my assumed cols, and return their new cols
    if (n_sent)
    {
        MPI_Testall(n_sent, send_requests.data(), &finished, MPI_STATUSES_IGNORE);
        while (!finished)
        {
            MPI_Iprobe(MPI_ANY_SOURCE, send_key, MPI_COMM_WORLD, &msg_avail, &recv_status);
            if (msg_avail)
            {
                MPI_Get_count(&recv_status, MPI_INT, &count);
                proc = recv_status.MPI_SOURCE;
                int recvbuf[count];
                MPI_Recv(recvbuf, count, MPI_INT, proc, send_key, MPI_COMM_WORLD, 
                        &recv_status);
                for (int i = 0; i < count; i++)
                {
                    orig_col = recvbuf[i];
                    assumed_col = orig_col - assumed_first_col;
                    new_col = assumed_col_to_new[assumed_col];
                    recvbuf[i] = new_col;
                }
                MPI_Send(recvbuf, count, MPI_INT, proc, recv_key, MPI_COMM_WORLD);
            }
            MPI_Testall(n_sent, send_requests.data(), &finished, MPI_STATUSES_IGNORE);
        }
    }
    MPI_Ibarrier(MPI_COMM_WORLD, &barrier_request);
    MPI_Test(&barrier_request, &finished, MPI_STATUS_IGNORE);
    while (!finished)
    {
        MPI_Iprobe(MPI_ANY_SOURCE, send_key, MPI_COMM_WORLD, &msg_avail, &recv_status);
        if (msg_avail)
        {
            MPI_Get_count(&recv_status, MPI_INT, &count);
            proc = recv_status.MPI_SOURCE;
            int recvbuf[count];
            MPI_Recv(recvbuf, count, MPI_INT, proc, send_key, MPI_COMM_WORLD, 
                    &recv_status);
            for (int i = 0; i < count; i++)
            {
                orig_col = recvbuf[i];
                assumed_col = orig_col - assumed_first_col;
                new_col = assumed_col_to_new[assumed_col];
                recvbuf[i] = new_col;
            }
            MPI_Send(recvbuf, count, MPI_INT, proc, recv_key, MPI_COMM_WORLD);
        }
        MPI_Test(&barrier_request, &finished, MPI_STATUS_IGNORE);
    }

    // Wait for recvs to complete, and map original local cols to new global
    // columns
    if (n_sent)
    {
        MPI_Waitall(n_sent, recv_requests.data(), MPI_STATUSES_IGNORE);
    }
    for (int i = 0; i < num_sends; i++)
    {
        proc = send_procs[i];
        start = send_ptr[i];
        end = send_ptr[i+1];
        if (proc != rank)
        {
            for (int j = start; j < end; j++)
            {
                orig_col = send_buffer[j];
                new_col = recv_buffer[j];
                local_col = global_to_local[orig_col];
                A->off_proc_column_map[local_col] = new_col;
            }
        }
    }

    // re-index columns of off_proc (ordered by new global columns)
    if (A->off_proc_num_cols)
    {
        // Find permutation of off_proc columns, sorted by global 
        // column indices in ascending order
        std::vector<int> p(A->off_proc_num_cols);
        std::iota(p.begin(), p.end(), 0);
        std::sort(p.begin(), p.end(), 
                [&](int i, int j)
                {
                    return A->off_proc_column_map[i] < A->off_proc_column_map[j];
                });
    
        // Form off_proc_orig_to_new, mapping original off_proc local
        // column indices to new local column indices
        std::vector<int> off_proc_orig_to_new(A->off_proc_num_cols);
        for (int i = 0; i < A->off_proc_num_cols; i++)
        {
            off_proc_orig_to_new[p[i]] = i;
        }

        // Re-index columns of off_proc
        for (std::vector<int>::iterator it = A->off_proc->idx2.begin();
                it != A->off_proc->idx2.end(); ++it)
        {
            *it = off_proc_orig_to_new[*it];
        }

        // Sort off_proc_column_map based on permutation vector p
        std::vector<bool> done(A->off_proc_num_cols);
        for (int i = 0; i < A->off_proc_num_cols; i++)
        {
            if (done[i]) continue;

            done[i] = true;
            int prev_j = i;
            int j = p[i];
            while (i != j)
            {
                std::swap(A->off_proc_column_map[prev_j], A->off_proc_column_map[j]);
                done[j] = true;
                prev_j = j;
                j = p[j];
            }
        }
    }

    A->comm = new ParComm(A->partition, A->off_proc_column_map);

    // Sort rows, removing duplicate entries and moving diagonal 
    // value to first
<<<<<<< HEAD
    if (A->on_proc->nnz)
    {
        A->on_proc->sort();
    }

    if (A->off_proc->nnz)
    {
        A->off_proc->sort();
    }
=======
    A->on_proc->sort();
    A->on_proc->move_diag();
    A->off_proc->sort();
>>>>>>> b75c9892
}

ParCSRMatrix* repartition_matrix(ParCSRMatrix* A, int* partition)
{
    int rank, num_procs;
    MPI_Comm_rank(MPI_COMM_WORLD, &rank);
    MPI_Comm_size(MPI_COMM_WORLD, &num_procs);

    struct PairData
    {
        double val;
        int index;
    };

    ParCSRMatrix* A_part;
    std::vector<int> send_row_buffer;
    std::vector<int> recv_row_buffer;
    std::vector<PairData> send_buffer;
    std::vector<PairData> recv_buffer;
    
    int proc, proc_idx;
    int idx, ctr;
    int num_rows, first_row;
    int start, end, col;
    int row_size;
    int send_row_size;
    int num_sends;
    int row_key = 370284;
    int key = 204853;
    int msg_avail, finished;
    int count;
    double val;
    MPI_Status recv_status;
    MPI_Request barrier_request;
    std::vector<int> send_procs;
    std::vector<int> send_ptr;
    std::vector<int> proc_sizes(num_procs, 0);
    std::vector<int> proc_to_idx(num_procs);
    std::vector<MPI_Request> send_requests;
    std::vector<MPI_Request> recv_requests;
    std::vector<int> recv_rows;
    std::vector<int> recv_row_sizes;
    std::vector<int> recv_procs;
    std::vector<int> recv_ptr;

    // Find how many rows go to each proc
    for (int i = 0; i < A->local_num_rows; i++)
    {
        proc = partition[i];
        proc_sizes[proc]++;
    }

    // Create send_procs: procs to which I must send rows
    // and send_ptr: number of rows to send to each
    send_row_size = 0;
    send_ptr.push_back(0);
    for (int i = 0; i < num_procs; i++)
    {
        if (proc_sizes[i])
        {
            send_row_size += proc_sizes[i];
            proc_to_idx[i] = send_procs.size();
            send_procs.push_back(i);
            send_ptr.push_back(send_row_size);
            proc_sizes[i] = 0;
        }
    }

    // Now know the number of messages to be sent
    num_sends = send_procs.size();
    if (num_sends)
    {
        send_requests.resize(num_sends);
    }

    // Add row and row_size to send buffer, ordered by 
    // processes to which buffer is sent
    send_row_buffer.resize(2*send_row_size);
    for (int i = 0; i < A->local_num_rows; i++)
    {
        proc = partition[i];
        proc_idx = proc_to_idx[proc];
        idx = send_ptr[proc_idx] + proc_sizes[proc]++;
        send_row_buffer[2*idx] = A->local_row_map[i];
        
        row_size = (A->on_proc->idx1[i+1] - A->on_proc->idx1[i]) + 
            (A->off_proc->idx1[i+1] - A->off_proc->idx1[i]);
        send_row_buffer[2*idx+1] = row_size;
    }

    // Send to proc p the rows and row sizes that will be sent next
    for (int i = 0; i < num_sends; i++)
    {
        proc = send_procs[i];
        start = send_ptr[i];
        end = send_ptr[i+1];
        MPI_Issend(&(send_row_buffer[2*start]), 2*(end - start), MPI_INT, proc,
                row_key, MPI_COMM_WORLD, &send_requests[i]);
    }

    // Dynamically receive rows and corresponding sizes  
    int recv_size = 0;
    recv_ptr.push_back(0);
    if (num_sends)
    {
        MPI_Testall(num_sends, send_requests.data(), &finished, MPI_STATUSES_IGNORE);
        while (!finished)
        {
            MPI_Iprobe(MPI_ANY_SOURCE, row_key, MPI_COMM_WORLD, &msg_avail, &recv_status);
            if (msg_avail)
            {
                proc = recv_status.MPI_SOURCE;
                MPI_Get_count(&recv_status, MPI_INT, &count);
                if (count > recv_row_buffer.size())
                {
                    recv_row_buffer.resize(count);
                }
                MPI_Recv(recv_row_buffer.data(), count, MPI_INT, proc, row_key,
                        MPI_COMM_WORLD, &recv_status);
                for (int i = 0; i < count; i += 2)
                {
                    recv_rows.push_back(recv_row_buffer[i]);
                    recv_row_sizes.push_back(recv_row_buffer[i+1]);
                    recv_size += recv_row_buffer[i+1];
                }
                recv_procs.push_back(proc);
                recv_ptr.push_back(recv_size);
            }
            MPI_Testall(num_sends, send_requests.data(), &finished, MPI_STATUSES_IGNORE);
        }
    }
    MPI_Ibarrier(MPI_COMM_WORLD, &barrier_request);
    MPI_Test(&barrier_request, &finished, MPI_STATUS_IGNORE);
    while (!finished)
    {
        MPI_Iprobe(MPI_ANY_SOURCE, row_key, MPI_COMM_WORLD, &msg_avail, &recv_status);
        if (msg_avail)
        {
            proc = recv_status.MPI_SOURCE;
            MPI_Get_count(&recv_status, MPI_INT, &count);
            if (count > recv_row_buffer.size())
            {
                recv_row_buffer.resize(count);
            }
            MPI_Recv(recv_row_buffer.data(), count, MPI_INT, proc, row_key,
                    MPI_COMM_WORLD, &recv_status);
            for (int i = 0; i < count; i += 2)
            {
                recv_rows.push_back(recv_row_buffer[i]);
                recv_row_sizes.push_back(recv_row_buffer[i+1]);
                recv_size += recv_row_buffer[i+1];
            }
            recv_procs.push_back(proc);
            recv_ptr.push_back(recv_size);
        }
        MPI_Test(&barrier_request, &finished, MPI_STATUS_IGNORE);
    }
    int num_recvs = recv_procs.size();
    num_rows = recv_rows.size();
    recv_requests.resize(num_recvs);
    recv_buffer.resize(recv_size);

    // Form vector of pair data (col indices and values) for sending to each
    // proc
    for (int i = 0; i < num_procs; i++)
<<<<<<< HEAD
    {
        proc_sizes[i] = 0;
    }
    for (int i = 0; i < A->local_num_rows; i++)
    {
=======
    {
        proc_sizes[i] = 0;
    }
    for (int i = 0; i < A->local_num_rows; i++)
    {
>>>>>>> b75c9892
        proc = partition[i];
        row_size = (A->on_proc->idx1[i+1] - A->on_proc->idx1[i]) + 
            (A->off_proc->idx1[i+1] - A->off_proc->idx1[i]);
        proc_sizes[proc] += row_size;
    }
    int size_send = 0;
    for (int i = 0; i < num_sends; i++)
<<<<<<< HEAD
    {
        proc = send_procs[i];
        size_send += proc_sizes[proc];
        send_ptr[i+1] = send_ptr[i] + proc_sizes[proc];
        proc_sizes[proc] = 0;
    }
    send_buffer.resize(size_send);
    for (int i = 0; i < A->local_num_rows; i++)
    {
        proc = partition[i];
        proc_idx = proc_to_idx[proc];
        idx = send_ptr[proc_idx] + proc_sizes[proc];

        start = A->on_proc->idx1[i];
        end = A->on_proc->idx1[i+1];
        for (int j = start; j < end; j++)
        {
            send_buffer[idx].val = A->on_proc->vals[j];
            send_buffer[idx].index = A->on_proc_column_map[A->on_proc->idx2[j]];
            idx++;
        }

        start = A->off_proc->idx1[i];
        end = A->off_proc->idx1[i+1];
        for (int j = start; j < end; j++)
        {
            send_buffer[idx].val = A->off_proc->vals[j];
            send_buffer[idx].index = A->off_proc_column_map[A->off_proc->idx2[j]];
            idx++;
        }

        proc_sizes[proc] = idx - send_ptr[proc_idx];
    } 

    // Send send_buffer (PairData)
    for (int i = 0; i < num_sends; i++)
    {
        proc = send_procs[i];
        start = send_ptr[i];
        end = send_ptr[i+1];
        MPI_Isend(&send_buffer[start], end - start, MPI_DOUBLE_INT, proc, key,
                MPI_COMM_WORLD, &send_requests[i]);
    }

    for (int i = 0; i < num_recvs; i++)
    {
        proc = recv_procs[i];
        start = recv_ptr[i];
        end = recv_ptr[i+1];
        MPI_Irecv(&recv_buffer[start], end - start, MPI_DOUBLE_INT, proc, key,
                MPI_COMM_WORLD, &recv_requests[i]);
    }
    
    MPI_Waitall(num_sends, send_requests.data(), MPI_STATUSES_IGNORE);
    MPI_Waitall(num_recvs, recv_requests.data(), MPI_STATUSES_IGNORE);


    // Assuming local num cols == num_rows (square)
    MPI_Allgather(&(num_rows), 1, MPI_INT, proc_sizes.data(), 1, MPI_INT, MPI_COMM_WORLD);
    first_row = 0;
    for (int i = 0; i < rank; i++)
    {
        first_row += proc_sizes[i];
    }

    A_part = new ParCSRMatrix(A->global_num_rows, A->global_num_rows, num_rows, num_rows, 
            first_row, first_row, A->partition->topology);

    // Create row_ptr
    // Add values/indices to appropriate positions
    std::map<int, int> on_proc_to_local;
    for(int i = 0; i < num_rows; i++)
    {
       on_proc_to_local[recv_rows[i]] = i;
       A_part->on_proc_column_map.push_back(recv_rows[i]);
    }

    ctr = 0;
    A_part->on_proc->idx1[0] = 0;
    A_part->off_proc->idx1[0] = 0;
    for (int i = 0; i < num_rows; i++)
    {
        row_size = recv_row_sizes[i];
        for (int j = 9; j < row_size; j++)
        {
            col = recv_buffer[ctr].index;
            val = recv_buffer[ctr++].val;

            if (on_proc_to_local.find(col) != on_proc_to_local.end())
            {
                A_part->on_proc->idx2.push_back(on_proc_to_local[col]);
                A_part->on_proc->vals.push_back(val);
            }
            else
            {
                A_part->off_proc->idx2.push_back(col);
                A_part->off_proc->vals.push_back(val);
            }
        }
        A_part->on_proc->idx1[i+1] = A_part->on_proc->idx2.size();
        A_part->off_proc->idx1[i+1] = A_part->off_proc->idx2.size();
    }

//    make_contiguous(A_part, A_part->on_proc_column_map);

=======
    {
        proc = send_procs[i];
        size_send += proc_sizes[proc];
        send_ptr[i+1] = send_ptr[i] + proc_sizes[proc];
        proc_sizes[proc] = 0;
    }
    send_buffer.resize(size_send);
    for (int i = 0; i < A->local_num_rows; i++)
    {
        proc = partition[i];
        proc_idx = proc_to_idx[proc];
        idx = send_ptr[proc_idx] + proc_sizes[proc];

        start = A->on_proc->idx1[i];
        end = A->on_proc->idx1[i+1];
        for (int j = start; j < end; j++)
        {
            send_buffer[idx].val = A->on_proc->vals[j];
            send_buffer[idx].index = A->on_proc_column_map[A->on_proc->idx2[j]];
            idx++;
        }

        start = A->off_proc->idx1[i];
        end = A->off_proc->idx1[i+1];
        for (int j = start; j < end; j++)
        {
            send_buffer[idx].val = A->off_proc->vals[j];
            send_buffer[idx].index = A->off_proc_column_map[A->off_proc->idx2[j]];
            idx++;
        }

        proc_sizes[proc] = idx - send_ptr[proc_idx];
    } 

    // Send send_buffer (PairData)
    for (int i = 0; i < num_sends; i++)
    {
        proc = send_procs[i];
        start = send_ptr[i];
        end = send_ptr[i+1];
        MPI_Isend(&send_buffer[start], end - start, MPI_DOUBLE_INT, proc, key,
                MPI_COMM_WORLD, &send_requests[i]);
    }

    for (int i = 0; i < num_recvs; i++)
    {
        proc = recv_procs[i];
        start = recv_ptr[i];
        end = recv_ptr[i+1];
        MPI_Irecv(&recv_buffer[start], end - start, MPI_DOUBLE_INT, proc, key,
                MPI_COMM_WORLD, &recv_requests[i]);
    }
    
    MPI_Waitall(num_sends, send_requests.data(), MPI_STATUSES_IGNORE);
    MPI_Waitall(num_recvs, recv_requests.data(), MPI_STATUSES_IGNORE);


    // Assuming local num cols == num_rows (square)
    MPI_Allgather(&(num_rows), 1, MPI_INT, proc_sizes.data(), 1, MPI_INT, MPI_COMM_WORLD);
    first_row = 0;
    for (int i = 0; i < rank; i++)
    {
        first_row += proc_sizes[i];
    }

    A_part = new ParCSRMatrix(A->global_num_rows, A->global_num_rows, num_rows, num_rows, 
            first_row, first_row, A->partition->topology);

    // Create row_ptr
    // Add values/indices to appropriate positions
    std::map<int, int> on_proc_to_local;
    for(int i = 0; i < num_rows; i++)
    {
       on_proc_to_local[recv_rows[i]] = i;
       A_part->on_proc_column_map.push_back(recv_rows[i]);
    }
    A_part->local_row_map = A_part->get_on_proc_column_map();
    A_part->on_proc_num_cols = A_part->on_proc_column_map.size();

    ctr = 0;
    A_part->on_proc->idx1[0] = 0;
    A_part->off_proc->idx1[0] = 0;
    for (int i = 0; i < num_rows; i++)
    {
        row_size = recv_row_sizes[i];
        for (int j = 0; j < row_size; j++)
        {
            col = recv_buffer[ctr].index;
            val = recv_buffer[ctr++].val;

            if (on_proc_to_local.find(col) != on_proc_to_local.end())
            {
                A_part->on_proc->idx2.push_back(on_proc_to_local[col]);
                A_part->on_proc->vals.push_back(val);
            }
            else
            {
                A_part->off_proc->idx2.push_back(col);
                A_part->off_proc->vals.push_back(val);
            }
        }
        A_part->on_proc->idx1[i+1] = A_part->on_proc->idx2.size();
        A_part->off_proc->idx1[i+1] = A_part->off_proc->idx2.size();
    }
    A_part->on_proc->nnz = A_part->on_proc->idx2.size();
    A_part->off_proc->nnz = A_part->off_proc->idx2.size();
    A_part->local_nnz = A_part->on_proc->nnz + A_part->off_proc->nnz;

    std::vector<int> off_proc_cols;
    std::copy(A_part->off_proc->idx2.begin(), A_part->off_proc->idx2.end(),
            std::back_inserter(off_proc_cols));
    std::sort(off_proc_cols.begin(), off_proc_cols.end());
    int prev_col = -1;
    std::map<int, int> global_to_local;
    for (std::vector<int>::iterator it = off_proc_cols.begin(); 
            it != off_proc_cols.end(); ++it)
    {
        if (*it != prev_col)
        {
            global_to_local[*it] = A_part->off_proc_column_map.size();
            A_part->off_proc_column_map.push_back(*it);
            *it = prev_col;
        }
    }
    A_part->off_proc_num_cols = A_part->off_proc_column_map.size();

    for (std::vector<int>::iterator it = A_part->off_proc->idx2.begin();
            it != A_part->off_proc->idx2.end(); ++it)
    {
        *it = global_to_local[*it];
    }

    make_contiguous(A_part, A_part->on_proc_column_map);

>>>>>>> b75c9892
    return A_part;
}

ParCSRMatrix* repartition_matrix(ParCSRMatrix* A)
{
    return repartition_matrix(A, ptscotch_partition(A));
}

<|MERGE_RESOLUTION|>--- conflicted
+++ resolved
@@ -67,22 +67,6 @@
 
     SCOTCH_stratExit(&stratdata);
     SCOTCH_dgraphExit(&dgraphdata);
-
-
-    std::vector<int> proc_sizes(num_procs, 0);
-    for (int i = 0; i < A->local_num_rows; i++)
-<<<<<<< HEAD
-    {
-        proc_sizes[partition[i]]++;
-    }
-    for (int i = 0; i < num_procs; i++)
-    {
-        printf("Proc %d size %d\n", i, proc_sizes[i]);
-=======
-    {
-        proc_sizes[partition[i]]++;
->>>>>>> b75c9892
-    }
 
     delete[] edge_starts;    
     delete[] gbl_indices;
@@ -169,19 +153,11 @@
 
     // Determine number of local cols assumed to be on each distant proc
     for (int i = 0; i < num_procs; i++)
-<<<<<<< HEAD
     {
         proc_num_cols[i] = 0;
     }
     for (int i = 0; i < A->on_proc_num_cols; i++)
     {
-=======
-    {
-        proc_num_cols[i] = 0;
-    }
-    for (int i = 0; i < A->on_proc_num_cols; i++)
-    {
->>>>>>> b75c9892
         orig_col = on_proc_column_map[i];
         assumed_proc = orig_col / assumed_num_cols;
         proc_num_cols[assumed_proc]++;
@@ -478,21 +454,9 @@
 
     // Sort rows, removing duplicate entries and moving diagonal 
     // value to first
-<<<<<<< HEAD
-    if (A->on_proc->nnz)
-    {
-        A->on_proc->sort();
-    }
-
-    if (A->off_proc->nnz)
-    {
-        A->off_proc->sort();
-    }
-=======
     A->on_proc->sort();
     A->on_proc->move_diag();
     A->off_proc->sort();
->>>>>>> b75c9892
 }
 
 ParCSRMatrix* repartition_matrix(ParCSRMatrix* A, int* partition)
@@ -658,19 +622,11 @@
     // Form vector of pair data (col indices and values) for sending to each
     // proc
     for (int i = 0; i < num_procs; i++)
-<<<<<<< HEAD
     {
         proc_sizes[i] = 0;
     }
     for (int i = 0; i < A->local_num_rows; i++)
     {
-=======
-    {
-        proc_sizes[i] = 0;
-    }
-    for (int i = 0; i < A->local_num_rows; i++)
-    {
->>>>>>> b75c9892
         proc = partition[i];
         row_size = (A->on_proc->idx1[i+1] - A->on_proc->idx1[i]) + 
             (A->off_proc->idx1[i+1] - A->off_proc->idx1[i]);
@@ -678,113 +634,6 @@
     }
     int size_send = 0;
     for (int i = 0; i < num_sends; i++)
-<<<<<<< HEAD
-    {
-        proc = send_procs[i];
-        size_send += proc_sizes[proc];
-        send_ptr[i+1] = send_ptr[i] + proc_sizes[proc];
-        proc_sizes[proc] = 0;
-    }
-    send_buffer.resize(size_send);
-    for (int i = 0; i < A->local_num_rows; i++)
-    {
-        proc = partition[i];
-        proc_idx = proc_to_idx[proc];
-        idx = send_ptr[proc_idx] + proc_sizes[proc];
-
-        start = A->on_proc->idx1[i];
-        end = A->on_proc->idx1[i+1];
-        for (int j = start; j < end; j++)
-        {
-            send_buffer[idx].val = A->on_proc->vals[j];
-            send_buffer[idx].index = A->on_proc_column_map[A->on_proc->idx2[j]];
-            idx++;
-        }
-
-        start = A->off_proc->idx1[i];
-        end = A->off_proc->idx1[i+1];
-        for (int j = start; j < end; j++)
-        {
-            send_buffer[idx].val = A->off_proc->vals[j];
-            send_buffer[idx].index = A->off_proc_column_map[A->off_proc->idx2[j]];
-            idx++;
-        }
-
-        proc_sizes[proc] = idx - send_ptr[proc_idx];
-    } 
-
-    // Send send_buffer (PairData)
-    for (int i = 0; i < num_sends; i++)
-    {
-        proc = send_procs[i];
-        start = send_ptr[i];
-        end = send_ptr[i+1];
-        MPI_Isend(&send_buffer[start], end - start, MPI_DOUBLE_INT, proc, key,
-                MPI_COMM_WORLD, &send_requests[i]);
-    }
-
-    for (int i = 0; i < num_recvs; i++)
-    {
-        proc = recv_procs[i];
-        start = recv_ptr[i];
-        end = recv_ptr[i+1];
-        MPI_Irecv(&recv_buffer[start], end - start, MPI_DOUBLE_INT, proc, key,
-                MPI_COMM_WORLD, &recv_requests[i]);
-    }
-    
-    MPI_Waitall(num_sends, send_requests.data(), MPI_STATUSES_IGNORE);
-    MPI_Waitall(num_recvs, recv_requests.data(), MPI_STATUSES_IGNORE);
-
-
-    // Assuming local num cols == num_rows (square)
-    MPI_Allgather(&(num_rows), 1, MPI_INT, proc_sizes.data(), 1, MPI_INT, MPI_COMM_WORLD);
-    first_row = 0;
-    for (int i = 0; i < rank; i++)
-    {
-        first_row += proc_sizes[i];
-    }
-
-    A_part = new ParCSRMatrix(A->global_num_rows, A->global_num_rows, num_rows, num_rows, 
-            first_row, first_row, A->partition->topology);
-
-    // Create row_ptr
-    // Add values/indices to appropriate positions
-    std::map<int, int> on_proc_to_local;
-    for(int i = 0; i < num_rows; i++)
-    {
-       on_proc_to_local[recv_rows[i]] = i;
-       A_part->on_proc_column_map.push_back(recv_rows[i]);
-    }
-
-    ctr = 0;
-    A_part->on_proc->idx1[0] = 0;
-    A_part->off_proc->idx1[0] = 0;
-    for (int i = 0; i < num_rows; i++)
-    {
-        row_size = recv_row_sizes[i];
-        for (int j = 9; j < row_size; j++)
-        {
-            col = recv_buffer[ctr].index;
-            val = recv_buffer[ctr++].val;
-
-            if (on_proc_to_local.find(col) != on_proc_to_local.end())
-            {
-                A_part->on_proc->idx2.push_back(on_proc_to_local[col]);
-                A_part->on_proc->vals.push_back(val);
-            }
-            else
-            {
-                A_part->off_proc->idx2.push_back(col);
-                A_part->off_proc->vals.push_back(val);
-            }
-        }
-        A_part->on_proc->idx1[i+1] = A_part->on_proc->idx2.size();
-        A_part->off_proc->idx1[i+1] = A_part->off_proc->idx2.size();
-    }
-
-//    make_contiguous(A_part, A_part->on_proc_column_map);
-
-=======
     {
         proc = send_procs[i];
         size_send += proc_sizes[proc];
@@ -919,7 +768,6 @@
 
     make_contiguous(A_part, A_part->on_proc_column_map);
 
->>>>>>> b75c9892
     return A_part;
 }
 
