#include "spmv.hpp"



#include <string>
#include <sstream>

/**************************************************************
 *****   Sequential Matrix-Vector Multiplication
 **************************************************************
 ***** Performs matrix-vector multiplication on inner indices
 ***** y[inner] = alpha * A[inner, outer] * x[outer] + beta*y[inner]
 *****
 ***** Parameters
 ***** -------------
 ***** A : Matrix*
 *****    Matrix to be multipled
 ***** x : Vector*
 *****    Vector to be multiplied
 ***** y : Vector*
 *****    Vector result is added to
 ***** alpha : data_t
 *****    Scalar to multipy A*x by
 ***** beta : data_t
 *****    Scalar to multiply original y by
 **************************************************************/
void seq_inner_spmv(Matrix* A, const data_t* x, data_t* y, const data_t alpha, const data_t beta, data_t* result = NULL, int outer_start = 0, int n_outer = -1)
{
    index_t* ptr = A->indptr.data();
    index_t* idx = A->indices.data();
    data_t* values = A->data.data();

    index_t n_inner = A->n_inner;
    if (n_outer < 0)
    {
        n_outer = A->n_outer;
    }
    index_t outer_end = outer_start + n_outer;

    index_t ptr_start;
    index_t ptr_end;

    if (result == NULL)
    {
        result = y;
    }

    if ((fabs(alpha - 1.0) < zero_tol))
    {
        if ((fabs(beta - 1.0) >= zero_tol))
        {
            for (index_t inner = 0; inner < n_inner; inner++)
            {
                result[inner] = beta * y[inner];
            }
        }
        for (index_t outer = outer_start; outer < outer_end; outer++)
        {
            ptr_start = ptr[outer];
            ptr_end = ptr[outer + 1];
            data_t x_val = x[outer];
            for (index_t j = ptr_start; j < ptr_end; j++)
            {
                index_t inner = idx[j];
                result[inner] += values[j] * x_val;
            }
        }
    }
    else if ((fabs(alpha + 1.0) < zero_tol))
    {
        if ((fabs(beta - 1.0) >= zero_tol))
        {
            for (index_t inner = 0; inner < n_inner; inner++)
            {
                result[inner] = beta * y[inner];
            }
        }
        for (index_t outer = outer_start; outer < outer_end; outer++)
        {
            ptr_start = ptr[outer];
            ptr_end = ptr[outer + 1];
            data_t x_val = x[outer];
            for (index_t j = ptr_start; j < ptr_end; j++)
            {
                index_t inner = idx[j];
                result[inner] -= values[j] * x_val;
            }
        }
    }
    else if ((fabs(alpha) < zero_tol))
    {
        if ((fabs(beta) < zero_tol))
        {
            for (index_t inner = 0; inner < n_inner; inner++)
            {
                result[inner] = 0.0;
            }
        }
        else if ((fabs(beta - 1.0) >= zero_tol))
        {
            for (index_t inner = 0; inner < n_inner; inner++)
            {
                result[inner] = beta * y[inner];
            }
        }
    }
    else
    {
        if ((fabs(beta - 1.0) >= zero_tol))
        {
            for (index_t inner = 0; inner < n_inner; inner++)
            {
                result[inner] = beta * y[inner];
            }
        }
        for (index_t outer = outer_start; outer < outer_end; outer++)
        {
            ptr_start = ptr[outer];
            ptr_end = ptr[outer + 1];
            data_t x_val = x[outer];
            for (index_t j = ptr_start; j < ptr_end; j++)
            {
                index_t inner = idx[j];
                result[inner] += alpha * values[j] * x_val;
            }
        }
    }
}

/**************************************************************
 *****   Sequential Matrix-Vector Multiplication
 **************************************************************
 ***** Performs matrix-vector multiplication on outer indices
 ***** y[outer] = alpha * A[outer, inner] * x[inner] + beta*y[outer]
 *****
 ***** Parameters
 ***** -------------
 ***** A : Matrix*
 *****    Matrix to be multipled
 ***** x : Vector*
 *****    Vector to be multiplied
 ***** y : Vector*
 *****    Vector result is added to
 ***** alpha : data_t
 *****    Scalar to multipy A*x by
 ***** beta : data_t
 *****    Scalar to multiply original y by
 **************************************************************/
void seq_outer_spmv(Matrix* A, const data_t* x, data_t* y, const data_t alpha, const data_t beta, data_t* result = NULL, int outer_start = 0, int n_outer = -1)
{
    index_t alpha_zero = (fabs(alpha) < zero_tol);
    index_t alpha_one = (fabs(alpha - 1.0) < zero_tol);
    index_t alpha_neg_one = (fabs(alpha + 1.0) < zero_tol);

    index_t beta_zero = (fabs(beta) < zero_tol);
    index_t beta_one = (fabs(beta - 1.0) < zero_tol);

    index_t* ptr = A->indptr.data();
    index_t* idx = A->indices.data();
    data_t* values = A->data.data();

    if (n_outer <= 0)
    {
        n_outer = A->n_outer;
    }
    index_t outer_end = outer_start + n_outer;

    index_t ptr_start;
    index_t ptr_end;

    if (result == NULL)
    {
        result = y;
    }
    else
    {
        for (int i = 0; i < n_outer; i++)
        {
            result[i] = 0.0;
        }
    }

    if (alpha_one)
    {
        if (beta_one)
        {
            //Ax + y
            for (index_t outer = outer_start; outer < outer_end; outer++)
            {
                ptr_start = ptr[outer];
                ptr_end = ptr[outer+1];

                for (index_t j = ptr_start; j < ptr_end; j++)
                {
                    index_t inner = idx[j];
                    result[outer] += values[j] * x[inner];
                }
            }
        }
        else if (beta_zero)
        {
            //Ax
            for (index_t outer = outer_start; outer < outer_end; outer++)
            {
                ptr_start = ptr[outer];
                ptr_end = ptr[outer+1];

                if (ptr_start < ptr_end)
                {
                    result[outer] = values[ptr_start] * x[idx[ptr_start]];
                }
                else
                {
                    result[outer] = 0.0;
                }

                for (index_t j = ptr_start + 1; j < ptr_end; j++)
                {
                    index_t inner = idx[j];
                    result[outer] += values[j] * x[inner];
                }
            }
        }
        else
        {
            //Ax + beta * y
            for (index_t outer = outer_start; outer < outer_end; outer++)
            {
                ptr_start = ptr[outer];
                ptr_end = ptr[outer+1];

                result[outer] *= beta;

                for (index_t j = ptr_start + 1; j < ptr_end; j++)
                {
                    index_t inner = idx[j];
                    result[outer] += values[j] * x[inner];
                }
            }
        }
    }
    else if (alpha_neg_one)
    {
        if (beta_one)
        {
            //-Ax + y
            for (index_t outer = outer_start; outer < outer_end; outer++)
            {
                ptr_start = ptr[outer];
                ptr_end = ptr[outer+1];

                for (index_t j = ptr_start; j < ptr_end; j++)
                {
                    index_t inner = idx[j];
                    result[outer] -= values[j] * x[inner];
                }
            }
        }
        else if (beta_zero)
        {
            //Ax
            for (index_t outer = outer_start; outer < outer_end; outer++)
            {
                ptr_start = ptr[outer];
                ptr_end = ptr[outer+1];

                if (ptr_start < ptr_end)
                {
                    result[outer] = - (values[ptr_start] * x[idx[ptr_start]]);
                }
                else
                {
                    result[outer] = 0.0;
                }

                for (index_t j = ptr_start + 1; j < ptr_end; j++)
                {
                    index_t inner = idx[j];
                    result[outer] -= values[j] * x[inner];
                }
            }
        }
        else
        {
            //Ax + beta * y
            for (index_t outer = outer_start; outer < outer_end; outer++)
            {
                ptr_start = ptr[outer];
                ptr_end = ptr[outer+1];

                result[outer] *= beta;

                for (index_t j = ptr_start + 1; j < ptr_end; j++)
                {
                    index_t inner = idx[j];
                    result[outer] -= values[j] * x[inner];
                }
            }
        }
    }
    else if (alpha_zero)
    {
        if (beta_zero)
        {
            //return 0
            for (index_t outer = outer_start; outer < outer_end; outer++)
            {
                result[outer] = 0.0;
            }
        }
        else if (!beta_one)
        {
            //beta * y
            for (index_t outer = outer_start; outer < outer_end; outer++)
            {
                result[outer] *= beta;
            }
        }
    }
    else
    {
        if (beta_one)
        {
            //alpha*Ax + y
            for (index_t outer = outer_start; outer < outer_end; outer++)
            {
                ptr_start = ptr[outer];
                ptr_end = ptr[outer+1];

                for (index_t j = ptr_start; j < ptr_end; j++)
                {
                    index_t inner = idx[j];
                    result[outer] += alpha * values[j] * x[inner];
                }
            }
        }
        else if (beta_zero)
        {
            //alpha*Ax
            for (index_t outer = outer_start; outer < outer_end; outer++)
            {
                ptr_start = ptr[outer];
                ptr_end = ptr[outer+1];

                if (ptr_start < ptr_end)
                {
                    result[outer] = alpha * values[ptr_start] * x[idx[ptr_start]];
                }
                else
                {
                    result[outer] = 0.0;
                }

                for (index_t j = ptr_start + 1; j < ptr_end; j++)
                {
                    index_t inner = idx[j];
                    result[outer] += alpha * values[j] * x[inner];
                }
            }
        }
        else
        {
            //alpha * Ax + beta * y
            for (index_t outer = outer_start; outer < outer_end; outer++)
            {
                ptr_start = ptr[outer];
                ptr_end = ptr[outer+1];

                result[outer] *= beta;

                for (index_t j = ptr_start + 1; j < ptr_end; j++)
                {
                    index_t inner = idx[j];
                    result[outer] += alpha * values[j] * x[inner];
                }
            }
        }
    }
}

/**************************************************************
 *****   Sequential Matrix-Vector Multiplication
 **************************************************************
 ***** Performs partial matrix-vector multiplication, calling
 ***** method appropriate for matrix format
 *****
 ***** Parameters
 ***** -------------
 ***** A : Matrix*
 *****    Matrix to be multipled
 ***** x : Vector*
 *****    Vector to be multiplied
 ***** y : Vector*
 *****    Vector result is added to
 ***** alpha : data_t
 *****    Scalar to multipy A*x by
 ***** beta : data_t
 *****    Scalar to multiply original y by
 **************************************************************/
void sequential_spmv(Matrix* A, const data_t* x, data_t* y, const data_t alpha,
    const data_t beta, data_t* result, int outer_start, int outer_end)
{
    if (A->format == CSR)
    {
        seq_outer_spmv(A, x, y, alpha, beta, result, outer_start, outer_end);
    }
    else
    {
        seq_inner_spmv(A, x, y, alpha, beta, result, outer_start, outer_end);
    }   
}

/**************************************************************
 *****   Sequential Transpose Matrix-Vector Multiplication
 **************************************************************
 ***** Performs partial transpose matrix-vector multiplication, 
 ***** calling method appropriate for matrix format
 *****
 ***** Parameters
 ***** -------------
 ***** A : Matrix*
 *****    Matrix to be multipled
 ***** x : Vector*
 *****    Vector to be multiplied
 ***** y : Vector*
 *****    Vector result is added to
 ***** alpha : data_t
 *****    Scalar to multipy A*x by
 ***** beta : data_t
 *****    Scalar to multiply original y by
 **************************************************************/
void sequential_spmv_T(Matrix* A, const data_t* x, data_t* y, const data_t alpha, const data_t beta, data_t* result, int outer_start, int outer_end)
{
    if (A->format == CSR)
    {
        seq_inner_spmv(A, x, y, alpha, beta, result, outer_start, outer_end);
    }
    else
    {
        seq_outer_spmv(A, x, y, alpha, beta, result, outer_start, outer_end);
    }   
}

/**************************************************************
 *****   Parallel Matrix-Vector Multiplication
 **************************************************************
 ***** Performs parallel matrix-vector multiplication
 ***** y = alpha*A*x + beta*y
 *****
 ***** Parameters
 ***** -------------
 ***** A : ParMatrix*
 *****    Parallel matrix to be multipled
 ***** x : ParVector*
 *****    Parallel vector to be multiplied
 ***** y : ParVector*
 *****    Parallel vector result is added to
 ***** alpha : data_t
 *****    Scalar to multipy alpha*A*x
 ***** beta : data_t
 *****    Scalar to multiply original y by
 ***** async : index_t
 *****    Boolean flag for updating SpMV asynchronously
 **************************************************************/
void parallel_spmv(const ParMatrix* A, const ParVector* x, ParVector* y, const data_t alpha, const data_t beta, const int async, char const spmv_names[8][20], ParVector* result)
{
//    if (A->local_rows == 0) return;

    data_t* result_data = NULL;
    if (result != NULL)
    {
        result_data = result->local->data();
    }

    // Get MPI Information
    MPI_Comm comm_mat = A->comm_mat;

    // TODO must enforce that y and x are not aliased, or this will NOT work
    //    or we could use blocking sends as long as we post the iRecvs first

    // Declare communication variables
    MPI_Request*                             send_requests;
    MPI_Request*                             recv_requests;
    data_t*                                  send_buffer;
    data_t*                                  recv_buffer;
    data_t*                                  x_data;
    data_t*                                  y_data;
    Vector                                   offd_tmp;
    index_t                                  begin;
    index_t                                  ctr;
    index_t                                  request_ctr;
    index_t                                  tag;
    index_t                                  num_sends;
    index_t                                  num_recvs;
    index_t                                  size_sends;
    index_t                                  size_recvs;
    index_t*                                 send_procs;
    index_t*                                 send_row_starts;
    index_t*                                 send_row_indices;
    index_t*                                 recv_procs;
    index_t*                                 recv_col_starts;
    ParComm*                                 comm;

    // Initialize communication variables
    comm          = A->comm;
    num_sends = comm->num_sends;
    num_recvs = comm->num_recvs;
    size_sends = comm->size_sends;
    size_recvs = comm->size_recvs;

    if (num_sends)
    {
        send_procs    = comm->send_procs.data();
        send_row_starts = comm->send_row_starts.data();
        send_row_indices = comm->send_row_indices.data();
    }

    if (num_recvs)
    {
        recv_procs    = comm->recv_procs.data();
        recv_col_starts = comm->recv_col_starts.data();
    }

    if (x->local_n)
    {
        x_data = x->local->data();
    }

    if (y->local_n)
    {
        y_data = y->local->data();
    }


    // If receive values, post appropriate MPI Receives
    if (num_recvs)
    {
        // Initialize recv requests and buffer
        recv_requests = comm->recv_requests;
        recv_buffer = comm->recv_buffer;

        // Post receives for x-values that are needed
        begin = 0;
        ctr = 0;
        request_ctr = 0;

        index_t proc, num_recv, recv_start, recv_end;
        for (index_t i = 0; i < num_recvs; i++)
        {
            proc = recv_procs[i];
            recv_start = recv_col_starts[i];
            recv_end = recv_col_starts[i+1];
            num_recv = recv_end - recv_start;
        _TRACE_BEGIN_FUNCTION_NAME((char*) spmv_names[6]);
            MPI_Irecv(&recv_buffer[begin], num_recv, MPI_DATA_T, proc, 0, comm_mat, &(recv_requests[request_ctr++]));
        _TRACE_END_FUNCTION_NAME((char*) spmv_names[6]);
            begin += num_recv;
        }
    }

    // Send values of x to appropriate processors
    if (num_sends)
    {
<<<<<<< HEAD
        _TRACE_BEGIN_FUNCTION_NAME((char*) spmv_names[7]);
        int send_start, send_end, send_size;
=======
        int send_start, send_end;
        index_t* send_sizes;

>>>>>>> 8e6f6a30
        // TODO we do not want to malloc these every time
        send_requests = comm->send_requests;
        send_buffer = comm->send_buffer;

        send_sizes = new index_t[num_sends];

        begin = 0;
        request_ctr = 0;
        for (index_t i = 0; i < num_sends; i++)
        {
            send_start = send_row_starts[i];
            send_end = send_row_starts[i+1];
            send_sizes[i] = send_end - send_start;

<<<<<<< HEAD
            for (int j = send_start; j < send_end; j++)
=======
            for (int j = 0; j < send_sizes[i]; j++)
>>>>>>> 8e6f6a30
            {
                send_buffer[j] = x_data[send_row_indices[j]];

            }
<<<<<<< HEAD
            MPI_Isend(&send_buffer[begin], send_size, MPI_DATA_T, proc, 0, comm_mat, &(send_requests[request_ctr++]));
            begin += send_size;
=======
            //begin += send_size;
>>>>>>> 8e6f6a30
        }

        for (int i = 0; i < num_sends; i++)
        {
            index_t proc = send_procs[i];
        _TRACE_BEGIN_FUNCTION_NAME((char*) spmv_names[7]);
            MPI_Isend(send_buffer[i], send_sizes[i], MPI_DATA_T, proc, 0, comm_mat, &(send_requests[request_ctr++]));
        _TRACE_END_FUNCTION_NAME((char*) spmv_names[7]);
        }
    }

    if (A->local_rows)
    {
        // Compute partial SpMV with local information
        _TRACE_BEGIN_FUNCTION_NAME((char*) spmv_names[1]);
        sequential_spmv(A->diag, x_data, y_data, alpha, beta, result_data);
        _TRACE_END_FUNCTION_NAME((char*) spmv_names[1]);
    }

    // Once data is available, add contribution of off-diagonals
    // TODO Deal with new entries as they become available
    // TODO Add an error check on the status
    if (num_recvs)
    {
        if (async)
        {
            int recv_idx, recv_start, recv_end, num_cols;
            for (index_t i = 0; i < num_recvs; i++)
            {
                _TRACE_BEGIN_FUNCTION_NAME((char*) spmv_names[3]);
                MPI_Waitany(num_recvs, recv_requests, &recv_idx, MPI_STATUS_IGNORE);
                _TRACE_END_FUNCTION_NAME((char*) spmv_names[3]);

                _TRACE_BEGIN_FUNCTION_NAME((char*) spmv_names[2]);
                recv_start = recv_col_starts[recv_idx];
                recv_end = recv_col_starts[recv_idx+1];
                num_cols = recv_end - recv_start;
                sequential_spmv(A->offd, recv_buffer, y_data, alpha, 1.0, result_data, recv_start, num_cols);
                _TRACE_END_FUNCTION_NAME((char*) spmv_names[2]);
            }
        }
        else
        {
            // Wait for all receives to finish
            _TRACE_BEGIN_FUNCTION_NAME((char*) spmv_names[4]);
            MPI_Waitall(num_recvs, recv_requests, MPI_STATUS_IGNORE);
            _TRACE_END_FUNCTION_NAME((char*) spmv_names[4]);

            // Add received data to Vector
            _TRACE_BEGIN_FUNCTION_NAME((char*) spmv_names[2]);
            sequential_spmv(A->offd, recv_buffer, y_data, alpha, 1.0, result_data); 
            _TRACE_END_FUNCTION_NAME((char*) spmv_names[2]);

        }

    	//delete[] recv_requests; 
        //delete[] recv_buffer;
    }

    if (num_sends)
    {
        // Wait for all sends to finish
        // TODO Add an error check on the status
        _TRACE_BEGIN_FUNCTION_NAME((char*) spmv_names[5]);
        MPI_Waitall(num_sends, send_requests, MPI_STATUS_IGNORE);
        _TRACE_END_FUNCTION_NAME((char*) spmv_names[5]);

        // Delete MPI_Requests
        //delete[] send_requests; 
        //delete[] send_buffer;
    }
}

/**************************************************************
 *****   Parallel Transpose Matrix-Vector Multiplication
 **************************************************************
 ***** Performs parallel transpose matrix-vector multiplication
 ***** y = alpha*A^T*x + beta*y
 *****
 ***** Parameters
 ***** -------------
 ***** A : ParMatrix*
 *****    Parallel matrix to be transposed and multipled
 ***** x : ParVector*
 *****    Parallel vector to be multiplied
 ***** y : ParVector*
 *****    Parallel vector result is added to
 ***** alpha : data_t
 *****    Scalar to multipy alpha*A*x
 ***** beta : data_t
 *****    Scalar to multiply original y by
 ***** async : index_t
 *****    Boolean flag for updating SpMV asynchronously
 **************************************************************/
void parallel_spmv_T(const ParMatrix* A, const ParVector* x, ParVector* y, const data_t alpha, const data_t beta, const int async, ParVector* result)
{
/*    if (A->local_rows == 0) return;

    data_t* result_data = NULL;
    if (result != NULL)
    {
        result_data = result->local->data();
    }

    // Declare communication variables
	MPI_Request*                            send_requests;
    MPI_Request*                            recv_requests;
    data_t*                                 send_buffer;
    data_t*                                 recv_buffer;
    data_t*                                  x_data;
    data_t*                                  y_data;
    std::map<index_t, index_t>              recv_proc_starts;
    data_t*                                 offd_tmp;
    index_t                                 tmp_size;
    index_t                                 begin;
    index_t                                 ctr;
    index_t                                 request_ctr;
    index_t                                 msg_tag;
    index_t                                 size_sends;
    index_t                                 size_recvs;
    index_t                                 num_sends;
    index_t                                 num_recvs;
    ParComm*                                comm;
    std::vector<index_t>                    send_procs;
    std::vector<index_t>                    recv_procs;
    std::map<index_t, std::vector<index_t>> send_indices;
    std::map<index_t, std::vector<index_t>> recv_indices;
    MPI_Comm                               comm_mat;
    
    msg_tag       = 1111;

    // Get MPI Information
    comm_mat = A->comm_mat;
    int rank, num_procs;
    MPI_Comm_rank(comm_mat, &rank);
    MPI_Comm_size(comm_mat, &num_procs);

    // Initialize communication variables
    comm          = A->comm;
    send_procs    = comm->recv_procs;
    recv_procs    = comm->send_procs;
    num_sends     = send_procs.size();
    num_recvs     = recv_procs.size();

    if (num_sends)
    {
        send_indices  = comm->recv_indices;
        size_sends    = comm->size_recvs;
        tmp_size      = size_sends;
    }

    if (num_recvs)
    {
        recv_indices  = comm->send_indices;
        size_recvs    = comm->size_sends;
    }

    if (x->local_n)
    {
        x_data = x->local->data();
    }

    if (y->local_n)
    {
        y_data = y->local->data();
    }

    if (num_recvs)
    {
        recv_requests = new MPI_Request [num_recvs];
        recv_buffer = new data_t [size_recvs];

        // Send and receive vector data
	    // Begin sending and gathering off-diagonal entries
        begin = 0;
        request_ctr = 0;
        for (auto proc : recv_procs)
        {
            index_t num_recv = recv_indices[proc].size();
            recv_proc_starts[proc] = begin;
            MPI_Irecv(&recv_buffer[begin], num_recv, MPI_DATA_T, proc, msg_tag, comm_mat, &(recv_requests[request_ctr++]));
            begin += num_recv;
        }   
    }

    if (num_sends)
    {
        // TODO we do not want to malloc these every time
        send_requests = new MPI_Request [num_sends];
        send_buffer = new data_t [size_sends];
        offd_tmp = new data_t[tmp_size];

        begin = 0;
        request_ctr = 0;
        ctr = 0;

        if (async)
        {
 //           for (auto proc : send_procs)
 //           {
 //               std::vector<index_t> tmp_indices = send_indices[proc];
 //               index_t tmp_idx_size = tmp_indices.size();
 //               offd_tmp->resize(tmp_idx_size);
 //               sequential_spmv_T(A->offd, x_data, offd_tmp, alpha, 0.0, send_indices[proc]);

 //               ctr = 0;
 //               for (index_t i = 0; i < tmp_idx_size; i++)
 //               {
 //                   send_buffer[begin + ctr] = offd_tmp[i];
 //                   ctr++;
 //               }
 //               MPI_Isend(&send_buffer[begin], ctr, MPI_DATA_T, proc, msg_tag, comm_mat, &(send_requests[request_ctr++]));
 //               begin += ctr;
 //           }
        }
        else
        {
            sequential_spmv_T(A->offd, x_data, offd_tmp, alpha, 0.0);

	        for (auto proc : send_procs)
            {
                ctr = 0;
                std::vector<index_t>& s_indices = send_indices[proc];
                for (auto send_idx : s_indices)
                {
                    send_buffer[begin + ctr] = offd_tmp[send_idx];
                    ctr++;
                }
                MPI_Isend(&send_buffer[begin], ctr, MPI_DATA_T, proc, msg_tag, comm_mat, &(send_requests[request_ctr++]));
                begin += ctr;
            }
        }
        delete offd_tmp;
    }

    sequential_spmv_T(A->diag, x_data, y_data, alpha, beta);

    if (num_recvs)
    {
        if (async)
        {
 //           for (index_t i = 0; i < num_recvs; i++)
 //           {
 //               index_t recv_idx = 0;
 //               MPI_Waitany(num_recvs, recv_requests, &recv_idx, MPI_STATUS_IGNORE);
 //               index_t proc = recv_procs[recv_idx];
 //               std::vector<index_t> tmp_indices = recv_indices[proc];
 //               index_t tmp_idx_size = tmp_indices.size();
 //               for (index_t j = 0; j < tmp_idx_size; j++)
 //               {
 //                   index_t row = tmp_indices[j];
 //                   y_data[row] += recv_buffer[recv_proc_starts[proc] + j];
 //               }
 //           }
        }
        else
        {
            // Wait for all receives to finish
            MPI_Waitall(num_recvs, recv_requests, MPI_STATUS_IGNORE);

            for (auto proc : recv_procs)
            {
                std::vector<index_t> tmp_indices = recv_indices[proc];
                index_t tmp_idx_size = tmp_indices.size();
                for (index_t j = 0; j < tmp_idx_size; j++)
                {
                    index_t row = tmp_indices[j];
                    y_data[row] += recv_buffer[recv_proc_starts[proc] + j];
                }
            }
        }

    	delete[] recv_requests; 
        delete[] recv_buffer;
    } 

    if (num_sends)
    {
	    // Wait for all sends to finish
	    // TODO Add an error check on the status
	    MPI_Waitall(num_sends, send_requests, MPI_STATUS_IGNORE);

        // Delete MPI_Requests
        delete[] send_requests; 
        delete[] send_buffer;
    } 
*/
}<|MERGE_RESOLUTION|>--- conflicted
+++ resolved
@@ -1,9 +1,4 @@
 #include "spmv.hpp"
-
-
-
-#include <string>
-#include <sstream>
 
 /**************************************************************
  *****   Sequential Matrix-Vector Multiplication
@@ -535,6 +530,7 @@
     // If receive values, post appropriate MPI Receives
     if (num_recvs)
     {
+        _TRACE_BEGIN_FUNCTION_NAME((char*) spmv_names[6]);
         // Initialize recv requests and buffer
         recv_requests = comm->recv_requests;
         recv_buffer = comm->recv_buffer;
@@ -551,62 +547,40 @@
             recv_start = recv_col_starts[i];
             recv_end = recv_col_starts[i+1];
             num_recv = recv_end - recv_start;
-        _TRACE_BEGIN_FUNCTION_NAME((char*) spmv_names[6]);
             MPI_Irecv(&recv_buffer[begin], num_recv, MPI_DATA_T, proc, 0, comm_mat, &(recv_requests[request_ctr++]));
+            begin += num_recv;
+        }
         _TRACE_END_FUNCTION_NAME((char*) spmv_names[6]);
-            begin += num_recv;
-        }
     }
 
     // Send values of x to appropriate processors
     if (num_sends)
     {
-<<<<<<< HEAD
         _TRACE_BEGIN_FUNCTION_NAME((char*) spmv_names[7]);
-        int send_start, send_end, send_size;
-=======
         int send_start, send_end;
-        index_t* send_sizes;
-
->>>>>>> 8e6f6a30
+
         // TODO we do not want to malloc these every time
         send_requests = comm->send_requests;
         send_buffer = comm->send_buffer;
 
-        send_sizes = new index_t[num_sends];
-
         begin = 0;
         request_ctr = 0;
         for (index_t i = 0; i < num_sends; i++)
         {
+            index_t proc = send_procs[i];
             send_start = send_row_starts[i];
             send_end = send_row_starts[i+1];
-            send_sizes[i] = send_end - send_start;
-
-<<<<<<< HEAD
+            send_size = send_end - send_start;
+
             for (int j = send_start; j < send_end; j++)
-=======
-            for (int j = 0; j < send_sizes[i]; j++)
->>>>>>> 8e6f6a30
             {
                 send_buffer[j] = x_data[send_row_indices[j]];
 
             }
-<<<<<<< HEAD
             MPI_Isend(&send_buffer[begin], send_size, MPI_DATA_T, proc, 0, comm_mat, &(send_requests[request_ctr++]));
             begin += send_size;
-=======
-            //begin += send_size;
->>>>>>> 8e6f6a30
-        }
-
-        for (int i = 0; i < num_sends; i++)
-        {
-            index_t proc = send_procs[i];
-        _TRACE_BEGIN_FUNCTION_NAME((char*) spmv_names[7]);
-            MPI_Isend(send_buffer[i], send_sizes[i], MPI_DATA_T, proc, 0, comm_mat, &(send_requests[request_ctr++]));
+        }
         _TRACE_END_FUNCTION_NAME((char*) spmv_names[7]);
-        }
     }
 
     if (A->local_rows)
@@ -625,18 +599,32 @@
         if (async)
         {
             int recv_idx, recv_start, recv_end, num_cols;
-            for (index_t i = 0; i < num_recvs; i++)
-            {
-                _TRACE_BEGIN_FUNCTION_NAME((char*) spmv_names[3]);
-                MPI_Waitany(num_recvs, recv_requests, &recv_idx, MPI_STATUS_IGNORE);
-                _TRACE_END_FUNCTION_NAME((char*) spmv_names[3]);
-
+            int finished = 0;
+            _TRACE_BEGIN_FUNCTION_NAME((char*) spmv_names[3]);
+            MPI_Testall(num_recvs, recv_requests, &finished, MPI_STATUS_IGNORE);
+            _TRACE_END_FUNCTION_NAME((char*) spmv_names[3]);
+
+            if (finished)
+            {
                 _TRACE_BEGIN_FUNCTION_NAME((char*) spmv_names[2]);
-                recv_start = recv_col_starts[recv_idx];
-                recv_end = recv_col_starts[recv_idx+1];
-                num_cols = recv_end - recv_start;
-                sequential_spmv(A->offd, recv_buffer, y_data, alpha, 1.0, result_data, recv_start, num_cols);
+                sequential_spmv(A->offd, recv_buffer, y_data, alpha, 1.0, result_data); 
                 _TRACE_END_FUNCTION_NAME((char*) spmv_names[2]);
+            }
+            else
+            {
+                for (index_t i = 0; i < num_recvs; i++)
+                {
+                    _TRACE_BEGIN_FUNCTION_NAME((char*) spmv_names[3]);
+                    MPI_Waitany(num_recvs, recv_requests, &recv_idx, MPI_STATUS_IGNORE);
+                    _TRACE_END_FUNCTION_NAME((char*) spmv_names[3]);
+
+                    _TRACE_BEGIN_FUNCTION_NAME((char*) spmv_names[2]);
+                    recv_start = recv_col_starts[recv_idx];
+                    recv_end = recv_col_starts[recv_idx+1];
+                    num_cols = recv_end - recv_start;
+                    sequential_spmv(A->offd, recv_buffer, y_data, alpha, 1.0, result_data, recv_start, num_cols);
+                    _TRACE_END_FUNCTION_NAME((char*) spmv_names[2]);
+                }
             }
         }
         else
