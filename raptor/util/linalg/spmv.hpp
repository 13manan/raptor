--- conflicted
+++ resolved
@@ -689,12 +689,6 @@
 
     if (recv_procs.size())
     {
-<<<<<<< HEAD
-	    // TODO we do not want to malloc these every time
-	    send_requests = new MPI_Request [send_procs.size()];
-=======
-
->>>>>>> daf27d03
 	    recv_requests = new MPI_Request [recv_procs.size()];
         recv_buffer = new data_t [comm->size_recvs];
 
@@ -751,10 +745,6 @@
     // TODO Using MPI_STATUS_IGNORE (delete[] recvStatus was causing a segfault)
     if (recv_procs.size())
     {
-<<<<<<< HEAD
-        // Wait for all receives to finish
-	    MPI_Waitall(recv_procs.size(), recv_requests, MPI_STATUS_IGNORE);
-=======
         if (async)
         {
             for (index_t i = 0; i < recv_procs.size(); i++)
@@ -796,7 +786,6 @@
                 sequentialSPMV_eigen(A->offd, &offd_tmp, y->local, alpha, 1.0);
             }
         }
->>>>>>> daf27d03
 
     	delete[] recv_requests; 
         delete[] recv_buffer;
