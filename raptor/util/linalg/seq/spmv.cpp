--- conflicted
+++ resolved
@@ -146,8 +146,6 @@
     {
         b[idx2[i]] += vals[i] * x[idx1[i]];
     }
-<<<<<<< HEAD
-=======
 }
 
 void CSRMatrix::mult_append_T(Vector& x, Vector& b)
@@ -176,7 +174,6 @@
             b[i] += vals[j] * x[idx2[j]];
         }
     }
->>>>>>> 9421812a
 }
 
 void CSRMatrix::mult_append_T(Vector& x, Vector& b)
@@ -231,7 +228,6 @@
 }
 
 void CSRMatrix::mult_append_neg(Vector& x, Vector& b)
-<<<<<<< HEAD
 {
     int start, end;
     for (int i = 0; i < n_rows; i++)
@@ -248,24 +244,6 @@
 void CSCMatrix::mult_append_neg(Vector& x, Vector& b)
 {
     int start, end;
-=======
-{
-    int start, end;
-    for (int i = 0; i < n_rows; i++)
-    {
-        start = idx1[i];
-        end = idx1[i+1];
-        for (int j = start; j < end; j++)
-        {
-            b[i] -= vals[j] * x[idx2[j]];
-        }
-    }
-}
-
-void CSCMatrix::mult_append_neg(Vector& x, Vector& b)
-{
-    int start, end;
->>>>>>> 9421812a
     for (int i = 0; i < n_cols; i++)
     {
         start = idx1[i];
@@ -299,7 +277,6 @@
 }
 
 void CSRMatrix::mult_append_neg_T(Vector& x, Vector& b)
-<<<<<<< HEAD
 {
     int start, end;
     for (int i = 0; i < n_rows; i++)
@@ -316,24 +293,6 @@
 void CSCMatrix::mult_append_neg_T(Vector& x, Vector& b)
 {
     int start, end;
-=======
-{
-    int start, end;
-    for (int i = 0; i < n_rows; i++)
-    {
-        start = idx1[i];
-        end = idx1[i+1];
-        for (int j = start; j < end; j++)
-        {
-            b[idx2[j]] -= vals[j] * x[i];
-        }
-    }
-}
-
-void CSCMatrix::mult_append_neg_T(Vector& x, Vector& b)
-{
-    int start, end;
->>>>>>> 9421812a
     for (int i = 0; i < n_cols; i++)
     {
         start = idx1[i];
@@ -391,9 +350,6 @@
     for (int i = 0; i < n_rows; i++)
         r[i] = b[i];
 
-<<<<<<< HEAD
-    mult_append_neg(x, r);
-=======
     int start, end;
     for (int i = 0; i < n_cols; i++)
     {
@@ -404,6 +360,5 @@
             r[idx2[j]] -= vals[j] * x[i];
         }
     }
->>>>>>> 9421812a
-}
-
+}
+
