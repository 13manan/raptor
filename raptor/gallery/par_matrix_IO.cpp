// Copyright (c) 2015-2017, RAPtor Developer Team, University of Illinois at Urbana-Champaign
// License: Simplified BSD, http://opensource.org/licenses/BSD-2-Clause

#include "par_matrix_IO.hpp"
#include "matrix_IO.hpp"
#include <float.h>
#include <stdio.h>

bool little_endian()
{
    int num = 1;
    return (*(char *)&num == 1);
}

template <class T>
void endian_swap(T *objp)
{
  unsigned char *memp = reinterpret_cast<unsigned char*>(objp);
  std::reverse(memp, memp + sizeof(T));
}

ParCSRMatrix* readParMatrix(const char* filename, 
        int local_num_rows, int local_num_cols,
        int first_local_row, int first_local_col, 
        MPI_Comm comm)
{
<<<<<<< HEAD
    index_t num_rows, num_cols, nnz;
    int comm_size, rank, ret_code;
    
    
    
    ParCOOMatrix* A=nullptr;
    
    if (single_file) 
=======
    int rank, num_procs;
    MPI_Comm_rank(comm, &rank);
    MPI_Comm_size(comm, &num_procs);

    ParCSRMatrix* A;

    uint32_t code;
    uint32_t global_num_rows;
    uint32_t global_num_cols;
    uint32_t global_nnz;
    uint32_t idx;
    double val;

    int ctr, size;

    int sizeof_dbl = sizeof(val);
    int sizeof_int32 = sizeof(code);
    bool is_little_endian = little_endian();

    std::ifstream ifs (filename, std::ifstream::binary);

    ifs.read(reinterpret_cast<char *>(&code), sizeof_int32);
    ifs.read(reinterpret_cast<char *>(&global_num_rows), sizeof_int32);
    ifs.read(reinterpret_cast<char *>(&global_num_cols), sizeof_int32);
    ifs.read(reinterpret_cast<char *>(&global_nnz), sizeof_int32);

    if (is_little_endian)
>>>>>>> 006f0699
    {
        endian_swap(&code);
        endian_swap(&global_num_rows);
        endian_swap(&global_num_cols);
        endian_swap(&global_nnz);
    }

    assert(code == PETSC_MAT_CODE);

    if (first_local_col >= 0)
    {
        A = new ParCSRMatrix(global_num_rows, global_num_cols,
                local_num_rows, local_num_cols,
                first_local_row, first_local_col);
    }
    else
    {
        A = new ParCSRMatrix(global_num_rows, global_num_cols);
    }

    std::vector<int> proc_nnz(num_procs);
    std::vector<int> row_sizes;
    std::vector<int> col_indices;
    std::vector<double> vals;
    int nnz = 0;
    if (A->local_num_rows)
        row_sizes.resize(A->local_num_rows);

    if (is_little_endian)
    {
        // Find row sizes
        ifs.seekg(A->partition->first_local_row * sizeof_int32, ifs.cur);
        for (int i = 0; i < A->local_num_rows; i++)
        {
            ifs.read(reinterpret_cast<char *>(&idx), sizeof_int32);
            endian_swap(&idx);
            row_sizes[i] = idx;
            nnz += idx;
        }
        ifs.seekg((A->global_num_rows - A->partition->last_local_row - 1) * sizeof_int32, ifs.cur);

        // Find nnz per proc (to find first_nnz)
        MPI_Allgather(&nnz, 1, MPI_INT, proc_nnz.data(), 1, MPI_INT, comm);
        int first_nnz = 0;
        for (int i = 0; i < rank; i++)
        {
            first_nnz += proc_nnz[i];
        }
        int remaining_nnz = global_nnz - first_nnz - nnz;

        // Resize variables
        if (nnz)
        {
            col_indices.resize(nnz);
            vals.resize(nnz);
        }

        // Read in col_indices
        ifs.seekg(first_nnz * sizeof_int32, ifs.cur);
        for (int i = 0; i < nnz; i++)
        {
            ifs.read(reinterpret_cast<char *>(&idx), sizeof_int32);
            endian_swap(&idx);
            col_indices[i] = idx;
        }
        ifs.seekg(remaining_nnz * sizeof_int32, ifs.cur);
        ifs.seekg(first_nnz * sizeof_dbl, ifs.cur);
        for (int i = 0; i < nnz; i++)
        {
            ifs.read(reinterpret_cast<char *>(&val), sizeof_dbl);
            endian_swap(&val);
            vals[i] = val;
        }
        ifs.seekg(remaining_nnz * sizeof_dbl, ifs.cur);
    }
    else
    {
        // Find row sizes
        ifs.seekg(A->partition->first_local_row * sizeof_int32, ifs.cur);
        for (int i = 0; i < A->local_num_rows; i++)
        {
            ifs.read(reinterpret_cast<char *>(&idx), sizeof_int32);
            row_sizes[i] = idx;
            nnz += idx;
        }
        ifs.seekg((A->global_num_rows - A->partition->last_local_row - 1) * sizeof_int32, ifs.cur);

        // Find nnz per proc (to find first_nnz)
        MPI_Allgather(&nnz, 1, MPI_INT, proc_nnz.data(), 1, MPI_INT, comm);
        int first_nnz = 0;
        for (int i = 0; i < rank; i++)
        {
            first_nnz += proc_nnz[i];
        }
        int remaining_nnz = global_nnz - first_nnz - nnz;

        // Resize variables
        if (nnz)
        {
            col_indices.resize(nnz);
            vals.resize(nnz);
        }

<<<<<<< HEAD
int mm_read_par_sparse(const char *fname, index_t start, index_t stop, 
        index_t *M_, index_t *N_, ParMatrix* A, int symmetric)
{
    FILE *f;
    MM_typecode matcode;
    index_t M, N, nz;
    int i;
     
    if ((f = fopen(fname, "r")) == NULL)
            return -1;
 
 
    if (mm_read_banner(f, &matcode) != 0)
    {
        printf("mm_read_unsymetric: Could not process Matrix Market banner ");
        printf(" in file [%s]\n", fname);
        return -1;
    } 
 
    if ( mm_is_complex(matcode) || !(mm_is_matrix(matcode) &&
            mm_is_sparse(matcode)))
    {
        fprintf(stderr, "Sorry, this application does not support matrix type");
        return -1;
    }
 
    /* find out size of sparse matrix: M, N, nz .... */
 
    if (mm_read_mtx_crd_size(f, &M, &N, &nz) !=0)
    {
        fprintf(stderr, "read_unsymmetric_sparse(): could not parse matrix size.\n");
        return -1;
    }
 
    *M_ = M;
    *N_ = N;
 
    /* NOTE: when reading in doubles, ANSI C requires the use of the "l"  */
    /*   specifier as in "%lg", "%lf", "%le", otherwise errors will occur */
    /*  (ANSI C X3.159-1989, Sec. 4.9.6.2, p. 136 lines 13-15)            */

    if (mm_is_integer(matcode) || mm_is_real(matcode))
    {
        
=======
        // Read in col_indices
        ifs.seekg(first_nnz * sizeof_int32, ifs.cur);
        for (int i = 0; i < nnz; i++)
        {
            ifs.read(reinterpret_cast<char *>(&idx), sizeof_int32);
            col_indices[i] = idx;
        }
        ifs.seekg(remaining_nnz * sizeof_int32, ifs.cur);
        ifs.seekg(first_nnz * sizeof_dbl, ifs.cur);
        for (int i = 0; i < nnz; i++)
        {
            ifs.read(reinterpret_cast<char *>(&val), sizeof_dbl);
            vals[i] = val;
        }
        ifs.seekg(remaining_nnz * sizeof_dbl, ifs.cur);
    }
>>>>>>> 006f0699

    A->on_proc->idx1[0] = 0;
    A->off_proc->idx1[0] = 0;
    ctr = 0;
    for (int i = 0; i < A->local_num_rows; i++)
    {
        size = row_sizes[i];
        for (int j = 0; j < size; j++)
        {
            idx = col_indices[ctr];
            val = vals[ctr++];
            if (idx >= A->partition->first_local_col &&
                    idx <= A->partition->last_local_col)
            {
                A->on_proc->idx2.push_back(idx - A->partition->first_local_col);
                A->on_proc->vals.push_back(val);
            }
            else
            {
                A->off_proc->idx2.push_back(idx);
                A->off_proc->vals.push_back(val);
            }
        } 
        A->on_proc->idx1[i+1] = A->on_proc->idx2.size();
        A->off_proc->idx1[i+1] = A->off_proc->idx2.size();
    }
    A->on_proc->nnz = A->on_proc->idx2.size();
    A->off_proc->nnz = A->off_proc->idx2.size();

    A->finalize();

    return A;
}<|MERGE_RESOLUTION|>--- conflicted
+++ resolved
@@ -24,16 +24,6 @@
         int first_local_row, int first_local_col, 
         MPI_Comm comm)
 {
-<<<<<<< HEAD
-    index_t num_rows, num_cols, nnz;
-    int comm_size, rank, ret_code;
-    
-    
-    
-    ParCOOMatrix* A=nullptr;
-    
-    if (single_file) 
-=======
     int rank, num_procs;
     MPI_Comm_rank(comm, &rank);
     MPI_Comm_size(comm, &num_procs);
@@ -61,7 +51,6 @@
     ifs.read(reinterpret_cast<char *>(&global_nnz), sizeof_int32);
 
     if (is_little_endian)
->>>>>>> 006f0699
     {
         endian_swap(&code);
         endian_swap(&global_num_rows);
@@ -165,52 +154,6 @@
             vals.resize(nnz);
         }
 
-<<<<<<< HEAD
-int mm_read_par_sparse(const char *fname, index_t start, index_t stop, 
-        index_t *M_, index_t *N_, ParMatrix* A, int symmetric)
-{
-    FILE *f;
-    MM_typecode matcode;
-    index_t M, N, nz;
-    int i;
-     
-    if ((f = fopen(fname, "r")) == NULL)
-            return -1;
- 
- 
-    if (mm_read_banner(f, &matcode) != 0)
-    {
-        printf("mm_read_unsymetric: Could not process Matrix Market banner ");
-        printf(" in file [%s]\n", fname);
-        return -1;
-    } 
- 
-    if ( mm_is_complex(matcode) || !(mm_is_matrix(matcode) &&
-            mm_is_sparse(matcode)))
-    {
-        fprintf(stderr, "Sorry, this application does not support matrix type");
-        return -1;
-    }
- 
-    /* find out size of sparse matrix: M, N, nz .... */
- 
-    if (mm_read_mtx_crd_size(f, &M, &N, &nz) !=0)
-    {
-        fprintf(stderr, "read_unsymmetric_sparse(): could not parse matrix size.\n");
-        return -1;
-    }
- 
-    *M_ = M;
-    *N_ = N;
- 
-    /* NOTE: when reading in doubles, ANSI C requires the use of the "l"  */
-    /*   specifier as in "%lg", "%lf", "%le", otherwise errors will occur */
-    /*  (ANSI C X3.159-1989, Sec. 4.9.6.2, p. 136 lines 13-15)            */
-
-    if (mm_is_integer(matcode) || mm_is_real(matcode))
-    {
-        
-=======
         // Read in col_indices
         ifs.seekg(first_nnz * sizeof_int32, ifs.cur);
         for (int i = 0; i < nnz; i++)
@@ -227,7 +170,6 @@
         }
         ifs.seekg(remaining_nnz * sizeof_dbl, ifs.cur);
     }
->>>>>>> 006f0699
 
     A->on_proc->idx1[0] = 0;
     A->off_proc->idx1[0] = 0;
