#ifndef RAPTOR_HYPRE_WRAPPER_H
#define RAPTOR_HYPRE_WRAPPER_H

#include "core/types.hpp"
#include "core/par_matrix.hpp"
#include "core/par_comm.hpp"
#include "core/hierarchy.hpp"
#include "_hypre_utilities.h"
#include "HYPRE.h"
#include "_hypre_parcsr_mv.h"
#include "_hypre_parcsr_ls.h"

<<<<<<< HEAD
HYPRE_IJVector convert(raptor::ParVector* x_rap,
                       MPI_Comm comm_mat = MPI_COMM_WORLD);
HYPRE_IJMatrix convert(raptor::ParMatrix* A_rap,
                       MPI_Comm comm_mat = MPI_COMM_WORLD);
raptor::ParMatrix* convert(hypre_ParCSRMatrix* A_hypre,
                           MPI_Comm comm_mat = MPI_COMM_WORLD);
raptor::Hierarchy* convert(HYPRE_Solver amg_data, 
                           MPI_Comm comm_mat = MPI_COMM_WORLD);
=======
HYPRE_IJVector convert(raptor::ParVector* x_rap);
HYPRE_IJMatrix convert(raptor::ParMatrix* A_rap);
raptor::ParMatrix* convert(hypre_ParCSRMatrix* A_hypre);
raptor::Hierarchy* convert(hypre_ParAMGData* amg_data);
>>>>>>> b1cc1623
void remove_shared_ptrs(hypre_ParCSRMatrix* A_hypre);
void remove_shared_ptrs(hypre_ParAMGData* amg_data);
HYPRE_Solver hypre_create_hierarchy(hypre_ParCSRMatrix* A,
                                hypre_ParVector* x,
                                hypre_ParVector* b,
                                int coarsen_type = 6,
                                int interp_type = 0,
                                int p_max_elmts = 0,
                                int agg_num_levels = 0,
                                double strong_threshold = 0.25);
raptor::Hierarchy* create_wrapped_hierarchy(raptor::ParMatrix* A_rap,
                                raptor::ParVector* x_rap,
                                raptor::ParVector* b_rap,
                                int coarsen_type = 6,
                                int interp_type = 0,
                                int p_max_elmts = 0,
                                int agg_num_levels = 0,
                                double strong_threshold = 0.25,
                                MPI_Comm comm_mat = MPI_COMM_WORLD);

#endif<|MERGE_RESOLUTION|>--- conflicted
+++ resolved
@@ -10,7 +10,7 @@
 #include "_hypre_parcsr_mv.h"
 #include "_hypre_parcsr_ls.h"
 
-<<<<<<< HEAD
+
 HYPRE_IJVector convert(raptor::ParVector* x_rap,
                        MPI_Comm comm_mat = MPI_COMM_WORLD);
 HYPRE_IJMatrix convert(raptor::ParMatrix* A_rap,
@@ -19,12 +19,6 @@
                            MPI_Comm comm_mat = MPI_COMM_WORLD);
 raptor::Hierarchy* convert(HYPRE_Solver amg_data, 
                            MPI_Comm comm_mat = MPI_COMM_WORLD);
-=======
-HYPRE_IJVector convert(raptor::ParVector* x_rap);
-HYPRE_IJMatrix convert(raptor::ParMatrix* A_rap);
-raptor::ParMatrix* convert(hypre_ParCSRMatrix* A_hypre);
-raptor::Hierarchy* convert(hypre_ParAMGData* amg_data);
->>>>>>> b1cc1623
 void remove_shared_ptrs(hypre_ParCSRMatrix* A_hypre);
 void remove_shared_ptrs(hypre_ParAMGData* amg_data);
 HYPRE_Solver hypre_create_hierarchy(hypre_ParCSRMatrix* A,
