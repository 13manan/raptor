#include "matrix_IO.hpp"

ParMatrix* readParMatrix(char* filename, MPI_Comm comm, bool single_file)
{
    index_t num_rows, num_cols, nnz, comm_size, rank, ret_code;
    index_t* row_ptr;
    index_t* col;
    data_t* data;
    index_t* global_row_starts;
<<<<<<< HEAD
=======
    printf("readParMatrix\n");
>>>>>>> f9ce6244
    
    if (single_file) 
    {
        MM_typecode matcode;
        FILE* infile;
        
        MPI_Comm_size(comm, &comm_size);
        MPI_Comm_rank(comm, &rank);

        for (index_t proc = 0; proc < comm_size; proc++)
        {
            if (rank == proc)
            {
                // find size of matix 
                if ((infile = fopen(filename, "r")) == NULL) 
                    return NULL;

                if (mm_read_banner(infile, &matcode) != 0)
                    return NULL;

                if ((ret_code = mm_read_mtx_crd_size(infile, &num_rows, &num_cols, &nnz)) !=0)
                    return NULL;
        
<<<<<<< HEAD
                fclose(infile);
                //create a partintioning
                global_row_starts = new index_t[comm_size+1];
                for (int i = 0; i < comm_size; i++)
                {
                    global_row_starts[i] = i * (num_rows/comm_size);
                }
                global_row_starts[comm_size] = num_rows;
    
                // read the file knowing our local rows
                ret_code = mm_read_symmetric_sparse(filename, global_row_starts[rank],
                    global_row_starts[rank+1], &num_rows, &num_cols, &nnz,
                    &data, &row_ptr, &col);

                if (ret_code != 0)
                {
                    delete[] global_row_starts; 
                    return NULL;
                }
            }
            MPI_Barrier(MPI_COMM_WORLD);
=======
        printf("closing file\n");
        fclose(infile);
        printf("closed\n");
        //create a partintioning
        global_row_starts = new index_t[comm_size+1];
        for (int i = 0; i < comm_size; i++)
        {
            global_row_starts[i] = i * ((num_rows-1)/comm_size);
        }
        global_row_starts[comm_size] = num_rows;
        
        for (int j = 0; j < comm_size; j++) {
            if (rank == j)
                for (int i = 0; i < comm_size+1; i++)
                    printf("%d ", global_row_starts[i]);
            MPI_Barrier(comm);
        }
        printf("partitioned %d, %d\n", global_row_starts[rank], global_row_starts[rank+1]);
        // read the file knowing our local rows
        ret_code = mm_read_unsymmetric_sparse(filename, global_row_starts[rank],
                    global_row_starts[rank+1], &num_rows, &num_cols, &nnz,
                    &data, &row_ptr, &col);
        printf("read file %d\n", ret_code);
        if (ret_code != 0)
        {
            delete[] global_row_starts; 
            return NULL;
>>>>>>> f9ce6244
        }
    }
    else //one file per MPI process
    {
        //TODO: init global_row_starts
        global_row_starts = new index_t[comm_size+1];
        
        ret_code = mm_read_symmetric_sparse(filename, global_row_starts[rank],
                    global_row_starts[rank+1], &num_rows, &num_cols, &nnz,
                    &data, &row_ptr, &col);
        if (ret_code != 0)
        {
            delete[] global_row_starts; 
            return NULL;
        }
    }
    return new ParMatrix(num_rows, num_cols, nnz, row_ptr, col, data,
                global_row_starts, COO, 1);
}

int mm_read_symmetric_sparse(const char *fname, int start, int stop, int *M_, int *N_, int *nz_,
                double **val_, int **I_, int **J_)
{
    FILE *f;
    MM_typecode matcode;
    int M, N, nz;
    int i, ctr;
    double *val;
    int *I, *J;
     
    if ((f = fopen(fname, "r")) == NULL)
            return -1;
 
 
    if (mm_read_banner(f, &matcode) != 0)
    {
        printf("mm_read_unsymetric: Could not process Matrix Market banner ");
        printf(" in file [%s]\n", fname);
        return -1;
    }
 
 
 
    if ( !(mm_is_real(matcode) && mm_is_matrix(matcode) &&
            mm_is_sparse(matcode)))
    {
        fprintf(stderr, "Sorry, this application does not support ");
        fprintf(stderr, "Market Market type: [%s]\n",
                mm_typecode_to_str(matcode));
        return -1;
    }
 
    /* find out size of sparse matrix: M, N, nz .... */
 
    if (mm_read_mtx_crd_size(f, &M, &N, &nz) !=0)
    {
        fprintf(stderr, "read_unsymmetric_sparse(): could not parse matrix size.\n");
        return -1;
    }
 
    *M_ = M;
    *N_ = N;
    //*nz_ = nz;
 
    /* reseve memory for matrices */
 
    I = (int *) malloc(2*nz * sizeof(int));
    J = (int *) malloc(2*nz * sizeof(int));
    val = (double *) malloc(nz * sizeof(double));
 
    *val_ = val;
    *I_ = I;
    *J_ = J;
 
    /* NOTE: when reading in doubles, ANSI C requires the use of the "l"  */
    /*   specifier as in "%lg", "%lf", "%le", otherwise errors will occur */
    /*  (ANSI C X3.159-1989, Sec. 4.9.6.2, p. 136 lines 13-15)            */

    ctr = 0;
    for (i=0; i<nz; i++)
    {
        index_t ierr = fscanf(f, "%d %d %lg\n", &I[ctr], &J[ctr], &val[ctr]);
        index_t row = I[ctr];
        index_t col = J[ctr];
        if (I[ctr] > start && I[ctr] <= stop)
        {
            I[ctr]--;  /* adjust from 1-based to 0-based */
            J[ctr]--;
            ctr++;
        }
        if (col > start && col <= stop && col != row)
        {
            I[ctr] = col-1;
            J[ctr] = row-1;
            ctr++;
        }
    }
    fclose(f);
    *nz_ = ctr;
    return 0;
}

int mm_read_unsymmetric_sparse(const char *fname, int start, int stop, int *M_, int *N_, int *nz_,
                double **val_, int **I_, int **J_)
{
    FILE *f;
    MM_typecode matcode;
    int M, N, nz;
    int i, ctr;
    double *val;
    int *I, *J;
     
    if ((f = fopen(fname, "r")) == NULL)
            return -1;
 
 
    if (mm_read_banner(f, &matcode) != 0)
    {
        printf("mm_read_unsymetric: Could not process Matrix Market banner ");
        printf(" in file [%s]\n", fname);
        return -1;
    }
 
 
 
    if ( !(mm_is_real(matcode) && mm_is_matrix(matcode) &&
            mm_is_sparse(matcode)))
    {
        fprintf(stderr, "Sorry, this application does not support ");
        fprintf(stderr, "Market Market type: [%s]\n",
                mm_typecode_to_str(matcode));
        return -1;
    }
 
    /* find out size of sparse matrix: M, N, nz .... */
 
    if (mm_read_mtx_crd_size(f, &M, &N, &nz) !=0)
    {
        fprintf(stderr, "read_unsymmetric_sparse(): could not parse matrix size.\n");
        return -1;
    }
 
    *M_ = M;
    *N_ = N;
    //*nz_ = nz;
 
    /* reseve memory for matrices */
 
    I = (int *) malloc(nz * sizeof(int));
    J = (int *) malloc(nz * sizeof(int));
    val = (double *) malloc(nz * sizeof(double));
 
    *val_ = val;
    *I_ = I;
    *J_ = J;
 
        printf("Allocated\n");
    /* NOTE: when reading in doubles, ANSI C requires the use of the "l"  */
    /*   specifier as in "%lg", "%lf", "%le", otherwise errors will occur */
    /*  (ANSI C X3.159-1989, Sec. 4.9.6.2, p. 136 lines 13-15)            */
<<<<<<< HEAD

=======
>>>>>>> f9ce6244
    ctr = 0;
    for (i=0; i<nz; i++)
    {
        fscanf(f, "%d %d %lg\n", &I[ctr], &J[ctr], &val[ctr]);
<<<<<<< HEAD
        if (I[ctr] > start && I[ctr] <= stop)
=======
            if (I[ctr] == 23)
                printf("start=%d, stop=%d\n", start, stop);
        if (I[ctr] >= start+1 && I[ctr] <= stop)
>>>>>>> f9ce6244
        {
            I[ctr]--;  /* adjust from 1-based to 0-based */
            J[ctr]--;
            (ctr)++;
        }
        
    }
    *nz_ = ctr;
        printf("looped\n");
    fclose(f);
 
    *nz_ = ctr;
    return 0;
}

int mm_is_valid(MM_typecode matcode)
{
    if (!mm_is_matrix(matcode)) return 0;
    if (mm_is_dense(matcode) && mm_is_pattern(matcode)) return 0;
    if (mm_is_real(matcode) && mm_is_hermitian(matcode)) return 0;
    if (mm_is_pattern(matcode) && (mm_is_hermitian(matcode) || 
                mm_is_skew(matcode))) return 0;
    return 1;
}

int mm_read_banner(FILE *f, MM_typecode *matcode)
{
    char line[MM_MAX_LINE_LENGTH];
    char banner[MM_MAX_TOKEN_LENGTH];
    char mtx[MM_MAX_TOKEN_LENGTH]; 
    char crd[MM_MAX_TOKEN_LENGTH];
    char data_type[MM_MAX_TOKEN_LENGTH];
    char storage_scheme[MM_MAX_TOKEN_LENGTH];
    char *p;


    mm_clear_typecode(matcode);  

    if (fgets(line, MM_MAX_LINE_LENGTH, f) == NULL) 
        return MM_PREMATURE_EOF;

    if (sscanf(line, "%s %s %s %s %s", banner, mtx, crd, data_type, 
        storage_scheme) != 5)
        return MM_PREMATURE_EOF;

    for (p=mtx; *p!='\0'; *p=tolower(*p),p++);  /* convert to lower case */
    for (p=crd; *p!='\0'; *p=tolower(*p),p++);  
    for (p=data_type; *p!='\0'; *p=tolower(*p),p++);
    for (p=storage_scheme; *p!='\0'; *p=tolower(*p),p++);

    /* check for banner */
    if (strncmp(banner, MatrixMarketBanner, strlen(MatrixMarketBanner)) != 0)
        return MM_NO_HEADER;

    /* first field should be "mtx" */
    if (strcmp(mtx, MM_MTX_STR) != 0)
        return  MM_UNSUPPORTED_TYPE;
    mm_set_matrix(matcode);


    /* second field describes whether this is a sparse matrix (in coordinate
            storgae) or a dense array */


    if (strcmp(crd, MM_SPARSE_STR) == 0)
        mm_set_sparse(matcode);
    else
    if (strcmp(crd, MM_DENSE_STR) == 0)
            mm_set_dense(matcode);
    else
        return MM_UNSUPPORTED_TYPE;
    

    /* third field */

    if (strcmp(data_type, MM_REAL_STR) == 0)
        mm_set_real(matcode);
    else
    if (strcmp(data_type, MM_COMPLEX_STR) == 0)
        mm_set_complex(matcode);
    else
    if (strcmp(data_type, MM_PATTERN_STR) == 0)
        mm_set_pattern(matcode);
    else
    if (strcmp(data_type, MM_INT_STR) == 0)
        mm_set_integer(matcode);
    else
        return MM_UNSUPPORTED_TYPE;
    

    /* fourth field */

    if (strcmp(storage_scheme, MM_GENERAL_STR) == 0)
        mm_set_general(matcode);
    else
    if (strcmp(storage_scheme, MM_SYMM_STR) == 0)
        mm_set_symmetric(matcode);
    else
    if (strcmp(storage_scheme, MM_HERM_STR) == 0)
        mm_set_hermitian(matcode);
    else
    if (strcmp(storage_scheme, MM_SKEW_STR) == 0)
        mm_set_skew(matcode);
    else
        return MM_UNSUPPORTED_TYPE;
        

    return 0;
}

int mm_write_mtx_crd_size(FILE *f, int M, int N, int nz)
{
    if (fprintf(f, "%d %d %d\n", M, N, nz) != 3)
        return MM_COULD_NOT_WRITE_FILE;
    else 
        return 0;
}

int mm_read_mtx_crd_size(FILE *f, int *M, int *N, int *nz )
{
    char line[MM_MAX_LINE_LENGTH];
    int num_items_read;

    /* set return null parameter values, in case we exit with errors */
    *M = *N = *nz = 0;

    /* now continue scanning until you reach the end-of-comments */
    do 
    {
        if (fgets(line,MM_MAX_LINE_LENGTH,f) == NULL) 
            return MM_PREMATURE_EOF;
    }while (line[0] == '%');

    /* line[] is either blank or has M,N, nz */
    if (sscanf(line, "%d %d %d", M, N, nz) == 3)
        return 0;
        
    else
    do
    { 
        num_items_read = fscanf(f, "%d %d %d", M, N, nz); 
        if (num_items_read == EOF) return MM_PREMATURE_EOF;
    }
    while (num_items_read != 3);

    return 0;
}


int mm_read_mtx_array_size(FILE *f, int *M, int *N)
{
    char line[MM_MAX_LINE_LENGTH];
    int num_items_read;
    /* set return null parameter values, in case we exit with errors */
    *M = *N = 0;
	
    /* now continue scanning until you reach the end-of-comments */
    do 
    {
        if (fgets(line,MM_MAX_LINE_LENGTH,f) == NULL) 
            return MM_PREMATURE_EOF;
    }while (line[0] == '%');

    /* line[] is either blank or has M,N, nz */
    if (sscanf(line, "%d %d", M, N) == 2)
        return 0;
        
    else /* we have a blank line */
    do
    { 
        num_items_read = fscanf(f, "%d %d", M, N); 
        if (num_items_read == EOF) return MM_PREMATURE_EOF;
    }
    while (num_items_read != 2);

    return 0;
}

int mm_write_mtx_array_size(FILE *f, int M, int N)
{
    if (fprintf(f, "%d %d\n", M, N) != 2)
        return MM_COULD_NOT_WRITE_FILE;
    else 
        return 0;
}

char *mm_strdup(const char *s)
{
	int len = strlen(s);
	char *s2 = (char *) malloc((len+1)*sizeof(char));
	return strcpy(s2, s);
}

char  *mm_typecode_to_str(MM_typecode matcode)
{
    char buffer[MM_MAX_LINE_LENGTH];
    char *types[4];
	char *mm_strdup(const char *);
    int error =0;

    /* check for MTX type */
    if (mm_is_matrix(matcode)) 
        types[0] = MM_MTX_STR;
    else
        error=1;

    /* check for CRD or ARR matrix */
    if (mm_is_sparse(matcode))
        types[1] = MM_SPARSE_STR;
    else
    if (mm_is_dense(matcode))
        types[1] = MM_DENSE_STR;
    else
        return NULL;

    /* check for element data type */
    if (mm_is_real(matcode))
        types[2] = MM_REAL_STR;
    else
    if (mm_is_complex(matcode))
        types[2] = MM_COMPLEX_STR;
    else
    if (mm_is_pattern(matcode))
        types[2] = MM_PATTERN_STR;
    else
    if (mm_is_integer(matcode))
        types[2] = MM_INT_STR;
    else
        return NULL;


    /* check for symmetry type */
    if (mm_is_general(matcode))
        types[3] = MM_GENERAL_STR;
    else
    if (mm_is_symmetric(matcode))
        types[3] = MM_SYMM_STR;
    else 
    if (mm_is_hermitian(matcode))
        types[3] = MM_HERM_STR;
    else 
    if (mm_is_skew(matcode))
        types[3] = MM_SKEW_STR;
    else
        return NULL;

    sprintf(buffer,"%s %s %s %s", types[0], types[1], types[2], types[3]);
    return mm_strdup(buffer);

}<|MERGE_RESOLUTION|>--- conflicted
+++ resolved
@@ -7,10 +7,6 @@
     index_t* col;
     data_t* data;
     index_t* global_row_starts;
-<<<<<<< HEAD
-=======
-    printf("readParMatrix\n");
->>>>>>> f9ce6244
     
     if (single_file) 
     {
@@ -33,8 +29,7 @@
 
                 if ((ret_code = mm_read_mtx_crd_size(infile, &num_rows, &num_cols, &nnz)) !=0)
                     return NULL;
-        
-<<<<<<< HEAD
+
                 fclose(infile);
                 //create a partintioning
                 global_row_starts = new index_t[comm_size+1];
@@ -56,35 +51,6 @@
                 }
             }
             MPI_Barrier(MPI_COMM_WORLD);
-=======
-        printf("closing file\n");
-        fclose(infile);
-        printf("closed\n");
-        //create a partintioning
-        global_row_starts = new index_t[comm_size+1];
-        for (int i = 0; i < comm_size; i++)
-        {
-            global_row_starts[i] = i * ((num_rows-1)/comm_size);
-        }
-        global_row_starts[comm_size] = num_rows;
-        
-        for (int j = 0; j < comm_size; j++) {
-            if (rank == j)
-                for (int i = 0; i < comm_size+1; i++)
-                    printf("%d ", global_row_starts[i]);
-            MPI_Barrier(comm);
-        }
-        printf("partitioned %d, %d\n", global_row_starts[rank], global_row_starts[rank+1]);
-        // read the file knowing our local rows
-        ret_code = mm_read_unsymmetric_sparse(filename, global_row_starts[rank],
-                    global_row_starts[rank+1], &num_rows, &num_cols, &nnz,
-                    &data, &row_ptr, &col);
-        printf("read file %d\n", ret_code);
-        if (ret_code != 0)
-        {
-            delete[] global_row_starts; 
-            return NULL;
->>>>>>> f9ce6244
         }
     }
     else //one file per MPI process
@@ -245,21 +211,12 @@
     /* NOTE: when reading in doubles, ANSI C requires the use of the "l"  */
     /*   specifier as in "%lg", "%lf", "%le", otherwise errors will occur */
     /*  (ANSI C X3.159-1989, Sec. 4.9.6.2, p. 136 lines 13-15)            */
-<<<<<<< HEAD
-
-=======
->>>>>>> f9ce6244
+
     ctr = 0;
     for (i=0; i<nz; i++)
     {
         fscanf(f, "%d %d %lg\n", &I[ctr], &J[ctr], &val[ctr]);
-<<<<<<< HEAD
         if (I[ctr] > start && I[ctr] <= stop)
-=======
-            if (I[ctr] == 23)
-                printf("start=%d, stop=%d\n", start, stop);
-        if (I[ctr] >= start+1 && I[ctr] <= stop)
->>>>>>> f9ce6244
         {
             I[ctr]--;  /* adjust from 1-based to 0-based */
             J[ctr]--;
