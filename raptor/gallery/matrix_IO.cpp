--- conflicted
+++ resolved
@@ -161,11 +161,6 @@
             I[ctr] = row-1;  /* adjust from 1-based to 0-based */
             J[ctr] = col-1;
             val[ctr] = value;
-<<<<<<< HEAD
-=======
-            if (fabs(value) < 1e-16) printf("Value %d < zerotol!\n", ctr);
-            //printf("(%d, %d) - %2.3e\tctr=%d\n", row-1, col-1, value, ctr);
->>>>>>> daf27d03
             ctr++;
         }
         if (symmetric && col > start && col <= stop && col != row)
