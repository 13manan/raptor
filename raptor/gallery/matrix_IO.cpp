--- conflicted
+++ resolved
@@ -119,15 +119,9 @@
         {
             index_t row, col;
             data_t value;
-<<<<<<< HEAD
 //            fgets(buf, sizeof(buf), f);
 
             fscanf(f, "%lu %lu %lg\n", &row, &col, &value);
-=======
-            //fgets(buf, sizeof(buf), f);
-
-            fscanf(f, "%d %d %lg\n", &row, &col, &value);
->>>>>>> 5fd59cdf
 
             if (fabs(value) < zero_tol) continue;
 
@@ -148,13 +142,8 @@
         {
             index_t row, col;
             data_t value;
-//            fgets(buf, sizeof(buf), f);
-
-<<<<<<< HEAD
+
             fscanf(f, "%lu %lu\n", &row, &col);
-=======
-            fscanf(f, "%d %d\n", &row, &col);
->>>>>>> 5fd59cdf
 
             value = 1.0;
 
