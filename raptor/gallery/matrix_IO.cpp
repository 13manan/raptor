--- conflicted
+++ resolved
@@ -64,10 +64,7 @@
         //}
     }
 
-<<<<<<< HEAD
-=======
     A->finalize(symmetric);
->>>>>>> df651c3d
 
     return A;
 }
@@ -128,25 +125,11 @@
 
         if (row > start && row <= stop)
         {
-<<<<<<< HEAD
-            I[ctr] = row-1;  /* adjust from 1-based to 0-based */
-            J[ctr] = col-1;
-            val[ctr] = value;
-            ctr++;
-        }
-        if (symmetric && col > start && col <= stop && col != row)
-        {
-            I[ctr] = col-1;
-            J[ctr] = row-1;
-            val[ctr] = value;
-            ctr++;
-=======
             A->add_value(row-1, col-1, value, 1);
         }
         if (symmetric && col > start && col <= stop && col != row)
         {
             A->add_value(col-1, row-1, value, 1);
->>>>>>> df651c3d
         }
     }
 
