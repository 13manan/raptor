#include "matrix_IO.hpp"
#include <float.h>

ParMatrix* readParMatrix(char* filename, MPI_Comm comm, bool single_file, index_t symmetric = 1)
{
    index_t num_rows, num_cols, nnz, comm_size, rank, ret_code;
    index_t* row_ptr;
    index_t* col;
    data_t* data;
    ParMatrix* A;
    
    if (single_file) 
    {
        MM_typecode matcode;
        FILE* infile;
        
        MPI_Comm_size(comm, &comm_size);
        MPI_Comm_rank(comm, &rank);

//        for (index_t proc = 0; proc < comm_size; proc++)
//        {
//            if (rank == proc)
//            {
                // find size of matix 
                if ((infile = fopen(filename, "r")) == NULL) 
                    return NULL;

                if (mm_read_banner(infile, &matcode) != 0)
                    return NULL;

                if ((ret_code = mm_read_mtx_crd_size(infile, &num_rows, &num_cols, &nnz)) !=0)
                    return NULL;
        
                fclose(infile);

                A = new ParMatrix(num_rows, num_cols);
                // read the file knowing our local rows
                ret_code = mm_read_sparse(filename, A->first_row,
                    A->first_row + A->local_rows, &num_rows, &num_cols,
                    A, symmetric);

                if (ret_code != 0)
                {
                    return NULL;
                }
//            }
//            MPI_Barrier(MPI_COMM_WORLD);
//        }
    }
    else //one file per MPI process
    {
        //TODO: init global_row_starts
        //global_row_starts = A->global_row_starts;
        
        //ret_code = mm_read_sparse(filename, global_row_starts[rank],
        //            global_row_starts[rank+1], &num_rows, &num_cols,
        //            A, symmetric);
        //if (ret_code != 0)
        //{
        //    return NULL;
        //}
    }

    A->finalize(symmetric);

    return A;
}

int mm_read_sparse(const char *fname, int start, int stop, int *M_, int *N_,
                ParMatrix* A, int symmetric)
{
    FILE *f;
    MM_typecode matcode;
    int M, N, nz;
    int i, ctr;
     
    if ((f = fopen(fname, "r")) == NULL)
            return -1;
 
 
    if (mm_read_banner(f, &matcode) != 0)
    {
        printf("mm_read_unsymetric: Could not process Matrix Market banner ");
        printf(" in file [%s]\n", fname);
        return -1;
    }
 
 
 
    if ( mm_is_complex(matcode) || !(mm_is_matrix(matcode) &&
            mm_is_sparse(matcode)))
    {
        fprintf(stderr, "Sorry, this application does not support ");
        fprintf(stderr, "Market Market type: [%s]\n",
                mm_typecode_to_str(matcode));
        return -1;
    }
 
    /* find out size of sparse matrix: M, N, nz .... */
 
    if (mm_read_mtx_crd_size(f, &M, &N, &nz) !=0)
    {
        fprintf(stderr, "read_unsymmetric_sparse(): could not parse matrix size.\n");
        return -1;
    }
 
    *M_ = M;
    *N_ = N;
 
    /* NOTE: when reading in doubles, ANSI C requires the use of the "l"  */
    /*   specifier as in "%lg", "%lf", "%le", otherwise errors will occur */
    /*  (ANSI C X3.159-1989, Sec. 4.9.6.2, p. 136 lines 13-15)            */

<<<<<<< HEAD
    if ( mm_is_binary(matcode) )
=======

    if (mm_is_integer(matcode) || mm_is_real(matcode))
>>>>>>> de7a12fe
    {
        char buf[sizeof(index_t)*2 + sizeof(double) + sizeof(char)];
        for (i=0; i<nz; i++)
        {
            index_t row, col;
            data_t value;
            fgets(buf, sizeof(buf), f);
<<<<<<< HEAD
            sscanf(buf, "%d %d\n", &row, &col);

            value = 1.0;
=======
            sscanf(buf, "%d %d %lg\n", &row, &col, &value);

            if (fabs(value) < zero_tol) continue;
>>>>>>> de7a12fe

            if (row > start && row <= stop)
            {
                A->add_value(row-1, col-1, value, 1);
            }
            if (symmetric && col > start && col <= stop && col != row)
            {
                A->add_value(col-1, row-1, value, 1);
            }
        }
    }
    else
    {
        char buf[sizeof(index_t)*2 + sizeof(double) + sizeof(char)];
        for (i=0; i<nz; i++)
        {
            index_t row, col;
            data_t value;
            fgets(buf, sizeof(buf), f);
<<<<<<< HEAD
            sscanf(buf, "%d %d %lg\n", &row, &col, &value);

            if (fabs(value) < zero_tol) continue;
=======
            sscanf(buf, "%d %d\n", &row, &col);

            value = 1.0;
>>>>>>> de7a12fe

            if (row > start && row <= stop)
            {
                A->add_value(row-1, col-1, value, 1);
            }
            if (symmetric && col > start && col <= stop && col != row)
            {
                A->add_value(col-1, row-1, value, 1);
            }
        }
    }


    fclose(f);

    return 0;
}


int mm_is_valid(MM_typecode matcode)
{
    if (!mm_is_matrix(matcode)) return 0;
    if (mm_is_dense(matcode) && mm_is_pattern(matcode)) return 0;
    if (mm_is_real(matcode) && mm_is_hermitian(matcode)) return 0;
    if (mm_is_pattern(matcode) && (mm_is_hermitian(matcode) || 
                mm_is_skew(matcode))) return 0;
    return 1;
}

int mm_read_banner(FILE *f, MM_typecode *matcode)
{
    char line[MM_MAX_LINE_LENGTH];
    char banner[MM_MAX_TOKEN_LENGTH];
    char mtx[MM_MAX_TOKEN_LENGTH]; 
    char crd[MM_MAX_TOKEN_LENGTH];
    char data_type[MM_MAX_TOKEN_LENGTH];
    char storage_scheme[MM_MAX_TOKEN_LENGTH];
    char *p;


    mm_clear_typecode(matcode);  

    if (fgets(line, MM_MAX_LINE_LENGTH, f) == NULL) 
        return MM_PREMATURE_EOF;

    if (sscanf(line, "%s %s %s %s %s", banner, mtx, crd, data_type, 
        storage_scheme) != 5)
        return MM_PREMATURE_EOF;

    for (p=mtx; *p!='\0'; *p=tolower(*p),p++);  /* convert to lower case */
    for (p=crd; *p!='\0'; *p=tolower(*p),p++);  
    for (p=data_type; *p!='\0'; *p=tolower(*p),p++);
    for (p=storage_scheme; *p!='\0'; *p=tolower(*p),p++);

    /* check for banner */
    if (strncmp(banner, MatrixMarketBanner, strlen(MatrixMarketBanner)) != 0)
        return MM_NO_HEADER;

    /* first field should be "mtx" */
    if (strcmp(mtx, MM_MTX_STR) != 0)
        return  MM_UNSUPPORTED_TYPE;
    mm_set_matrix(matcode);


    /* second field describes whether this is a sparse matrix (in coordinate
            storgae) or a dense array */


    if (strcmp(crd, MM_SPARSE_STR) == 0)
        mm_set_sparse(matcode);
    else
    if (strcmp(crd, MM_DENSE_STR) == 0)
            mm_set_dense(matcode);
    else
        return MM_UNSUPPORTED_TYPE;
    

    /* third field */

    if (strcmp(data_type, MM_REAL_STR) == 0)
        mm_set_real(matcode);
    else
    if (strcmp(data_type, MM_COMPLEX_STR) == 0)
        mm_set_complex(matcode);
    else
    if (strcmp(data_type, MM_PATTERN_STR) == 0)
        mm_set_pattern(matcode);
    else
    if (strcmp(data_type, MM_INT_STR) == 0)
        mm_set_integer(matcode);
    else
        return MM_UNSUPPORTED_TYPE;
    

    /* fourth field */

    if (strcmp(storage_scheme, MM_GENERAL_STR) == 0)
        mm_set_general(matcode);
    else
    if (strcmp(storage_scheme, MM_SYMM_STR) == 0)
        mm_set_symmetric(matcode);
    else
    if (strcmp(storage_scheme, MM_HERM_STR) == 0)
        mm_set_hermitian(matcode);
    else
    if (strcmp(storage_scheme, MM_SKEW_STR) == 0)
        mm_set_skew(matcode);
    else
        return MM_UNSUPPORTED_TYPE;
        

    return 0;
}

int mm_write_mtx_crd_size(FILE *f, int M, int N, int nz)
{
    if (fprintf(f, "%d %d %d\n", M, N, nz) != 3)
        return MM_COULD_NOT_WRITE_FILE;
    else 
        return 0;
}

int mm_read_mtx_crd_size(FILE *f, int *M, int *N, int *nz )
{
    char line[MM_MAX_LINE_LENGTH];
    int num_items_read;

    /* set return null parameter values, in case we exit with errors */
    *M = *N = *nz = 0;

    /* now continue scanning until you reach the end-of-comments */
    do 
    {
        if (fgets(line,MM_MAX_LINE_LENGTH,f) == NULL) 
            return MM_PREMATURE_EOF;
    }while (line[0] == '%');

    /* line[] is either blank or has M,N, nz */
    if (sscanf(line, "%d %d %d", M, N, nz) == 3)
        return 0;
        
    else
    do
    { 
        num_items_read = fscanf(f, "%d %d %d", M, N, nz); 
        if (num_items_read == EOF) return MM_PREMATURE_EOF;
    }
    while (num_items_read != 3);

    return 0;
}


int mm_read_mtx_array_size(FILE *f, int *M, int *N)
{
    char line[MM_MAX_LINE_LENGTH];
    int num_items_read;
    /* set return null parameter values, in case we exit with errors */
    *M = *N = 0;
	
    /* now continue scanning until you reach the end-of-comments */
    do 
    {
        if (fgets(line,MM_MAX_LINE_LENGTH,f) == NULL) 
            return MM_PREMATURE_EOF;
    }while (line[0] == '%');

    /* line[] is either blank or has M,N, nz */
    if (sscanf(line, "%d %d", M, N) == 2)
        return 0;
        
    else /* we have a blank line */
    do
    { 
        num_items_read = fscanf(f, "%d %d", M, N); 
        if (num_items_read == EOF) return MM_PREMATURE_EOF;
    }
    while (num_items_read != 2);

    return 0;
}

int mm_write_mtx_array_size(FILE *f, int M, int N)
{
    if (fprintf(f, "%d %d\n", M, N) != 2)
        return MM_COULD_NOT_WRITE_FILE;
    else 
        return 0;
}

char *mm_strdup(const char *s)
{
	int len = strlen(s);
	char *s2 = (char *) malloc((len+1)*sizeof(char));
	return strcpy(s2, s);
}

char  *mm_typecode_to_str(MM_typecode matcode)
{
    char buffer[MM_MAX_LINE_LENGTH];
    char const *types[4];
	char *mm_strdup(const char *);

    /* check for MTX type */
    if (mm_is_matrix(matcode)) 
        types[0] = MM_MTX_STR;

    /* check for CRD or ARR matrix */
    if (mm_is_sparse(matcode))
        types[1] = MM_SPARSE_STR;
    else
    if (mm_is_dense(matcode))
        types[1] = MM_DENSE_STR;
    else
        return NULL;

    /* check for element data type */
    if (mm_is_real(matcode))
        types[2] = MM_REAL_STR;
    else
    if (mm_is_complex(matcode))
        types[2] = MM_COMPLEX_STR;
    else
    if (mm_is_pattern(matcode))
        types[2] = MM_PATTERN_STR;
    else
    if (mm_is_integer(matcode))
        types[2] = MM_INT_STR;
    else
        return NULL;


    /* check for symmetry type */
    if (mm_is_general(matcode))
        types[3] = MM_GENERAL_STR;
    else
    if (mm_is_symmetric(matcode))
        types[3] = MM_SYMM_STR;
    else 
    if (mm_is_hermitian(matcode))
        types[3] = MM_HERM_STR;
    else 
    if (mm_is_skew(matcode))
        types[3] = MM_SKEW_STR;
    else
        return NULL;

    sprintf(buffer,"%s %s %s %s", types[0], types[1], types[2], types[3]);
    return mm_strdup(buffer);

}<|MERGE_RESOLUTION|>--- conflicted
+++ resolved
@@ -111,12 +111,7 @@
     /*   specifier as in "%lg", "%lf", "%le", otherwise errors will occur */
     /*  (ANSI C X3.159-1989, Sec. 4.9.6.2, p. 136 lines 13-15)            */
 
-<<<<<<< HEAD
-    if ( mm_is_binary(matcode) )
-=======
-
     if (mm_is_integer(matcode) || mm_is_real(matcode))
->>>>>>> de7a12fe
     {
         char buf[sizeof(index_t)*2 + sizeof(double) + sizeof(char)];
         for (i=0; i<nz; i++)
@@ -124,15 +119,10 @@
             index_t row, col;
             data_t value;
             fgets(buf, sizeof(buf), f);
-<<<<<<< HEAD
-            sscanf(buf, "%d %d\n", &row, &col);
-
-            value = 1.0;
-=======
+
             sscanf(buf, "%d %d %lg\n", &row, &col, &value);
 
             if (fabs(value) < zero_tol) continue;
->>>>>>> de7a12fe
 
             if (row > start && row <= stop)
             {
@@ -152,15 +142,10 @@
             index_t row, col;
             data_t value;
             fgets(buf, sizeof(buf), f);
-<<<<<<< HEAD
-            sscanf(buf, "%d %d %lg\n", &row, &col, &value);
-
-            if (fabs(value) < zero_tol) continue;
-=======
+
             sscanf(buf, "%d %d\n", &row, &col);
 
             value = 1.0;
->>>>>>> de7a12fe
 
             if (row > start && row <= stop)
             {
