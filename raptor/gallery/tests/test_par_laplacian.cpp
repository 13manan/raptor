// Copyright (c) 2015-2017, RAPtor Developer Team, University of Illinois at Urbana-Champaign
// License: Simplified BSD, http://opensource.org/licenses/BSD-2-Clause

#include "gtest/gtest.h"
#include "core/types.hpp"
#include "core/par_matrix.hpp"
#include "gallery/laplacian27pt.hpp"
#include "gallery/par_stencil.hpp"
#include "gallery/par_matrix_IO.hpp"

using namespace raptor;

int main(int argc, char** argv)
{
    MPI_Init(&argc, &argv);
    ::testing::InitGoogleTest(&argc, argv);
    int temp = RUN_ALL_TESTS();
    MPI_Finalize();
    return temp;
} // end of main() //

TEST(ParLaplacianTest, TestsInGallery)
{
    int rank, num_procs;
    MPI_Comm_rank(MPI_COMM_WORLD, &rank);
    MPI_Comm_size(MPI_COMM_WORLD, &num_procs);

    int n_rows, n_cols; 
    int global_n_rows, global_n_cols;
    int row, row_nnz, nnz;
    int start, end;
    double row_sum, sum;
    int grid[3] = {10, 10, 10};
    double* stencil = laplace_stencil_27pt();
    ParCSRMatrix* A_sten = par_stencil_grid(stencil, grid, 3);

<<<<<<< HEAD
    ParCSRMatrix* A_io = readParMatrix((char *)"../../../../test_data/laplacian27.mtx");

    // Open laplacian data file
    FILE *f = fopen("../../../../test_data/laplacian27_data.txt", "r");

    // Read global shape
    fscanf(f, "%d %d\n", &n_rows, &n_cols);
=======
    ParCSRMatrix* A_io = readParMatrix("../../../../test_data/laplacian27.pm");
>>>>>>> 006f0699

    // Compare shapes
    ASSERT_EQ(A_io->global_num_rows, A_sten->global_num_rows);
    ASSERT_EQ(A_io->global_num_rows, A_sten->global_num_cols);

    ASSERT_EQ(A_sten->local_num_rows, A_io->local_num_rows);
    ASSERT_EQ(A_sten->on_proc_num_cols, A_io->on_proc_num_cols);
    ASSERT_EQ(A_sten->partition->first_local_row, A_io->partition->first_local_row);
    ASSERT_EQ(A_sten->partition->last_local_row, A_io->partition->last_local_row);
    ASSERT_EQ(A_sten->partition->first_local_col, A_io->partition->first_local_col);
    ASSERT_EQ(A_sten->partition->last_local_col, A_io->partition->last_local_col);

    MPI_Allreduce(&A_sten->local_num_rows, &global_n_rows, 1, MPI_INT,
            MPI_SUM, MPI_COMM_WORLD);
    MPI_Allreduce(&A_sten->on_proc_num_cols, &global_n_cols, 1, MPI_INT,
            MPI_SUM, MPI_COMM_WORLD);
            
    ASSERT_EQ(global_n_rows, n_rows);
    ASSERT_EQ(global_n_cols, n_cols);

    std::vector<int> global_col_starts(num_procs+1);
    std::vector<int> global_row_starts(num_procs+1);
    MPI_Allgather(&A_sten->partition->first_local_row, 1, MPI_INT, &global_row_starts[0],
            1, MPI_INT, MPI_COMM_WORLD);
    MPI_Allgather(&A_sten->partition->first_local_col, 1, MPI_INT, &global_col_starts[0],
            1, MPI_INT, MPI_COMM_WORLD);
    global_row_starts[num_procs] = A_sten->global_num_rows;
    global_col_starts[num_procs] = A_sten->global_num_cols;

    ASSERT_EQ( A_sten->local_num_rows, (global_row_starts[rank+1] - global_row_starts[rank]));
    ASSERT_EQ( A_sten->on_proc_num_cols, (global_col_starts[rank+1] - global_col_starts[rank]));

    if (A_sten->local_num_rows)
    {
        ASSERT_EQ(A_sten->partition->last_local_row, (global_col_starts[rank+1] - 1));
    }
    if (A_sten->on_proc_num_cols)
    {
        ASSERT_EQ(A_sten->partition->last_local_col, (global_col_starts[rank+1] - 1));
    }

    A_sten->sort();
    A_io->sort();

    ASSERT_EQ(A_sten->on_proc->idx1[0], A_io->on_proc->idx1[0]);
    ASSERT_EQ(A_sten->off_proc->idx1[0],A_io->off_proc->idx1[0]);

    for (int i = 0; i < A_sten->local_num_rows; i++)
    {
        ASSERT_EQ(A_sten->on_proc->idx1[i+1], A_io->on_proc->idx1[i+1]);
        start = A_sten->on_proc->idx1[i];
        end = A_sten->on_proc->idx1[i+1];

        for (int j = start; j < end; j++)
        {
            ASSERT_EQ(A_sten->on_proc->idx2[j], A_io->on_proc->idx2[j]);
            ASSERT_NEAR(A_sten->on_proc->vals[j], A_io->on_proc->vals[j], 1e-05);
        }
        
        ASSERT_EQ(A_sten->off_proc->idx1[i+1], A_io->off_proc->idx1[i+1]);
        start = A_sten->off_proc->idx1[i];
        end = A_sten->off_proc->idx1[i+1];
        for (int j = start; j < end; j++)
        {
            ASSERT_EQ(A_sten->off_proc->idx2[j], A_io->off_proc->idx2[j]);
            ASSERT_NEAR(A_sten->off_proc->vals[j], A_io->off_proc->vals[j], 1e-05);
        }
    }

    delete A_io;
    delete A_sten;
    delete[] stencil;

} // end of TEST(ParLaplacianTest, TestsInGallery) //
<|MERGE_RESOLUTION|>--- conflicted
+++ resolved
@@ -27,24 +27,14 @@
 
     int n_rows, n_cols; 
     int global_n_rows, global_n_cols;
-    int row, row_nnz, nnz;
+
     int start, end;
-    double row_sum, sum;
+
     int grid[3] = {10, 10, 10};
     double* stencil = laplace_stencil_27pt();
     ParCSRMatrix* A_sten = par_stencil_grid(stencil, grid, 3);
 
-<<<<<<< HEAD
-    ParCSRMatrix* A_io = readParMatrix((char *)"../../../../test_data/laplacian27.mtx");
-
-    // Open laplacian data file
-    FILE *f = fopen("../../../../test_data/laplacian27_data.txt", "r");
-
-    // Read global shape
-    fscanf(f, "%d %d\n", &n_rows, &n_cols);
-=======
     ParCSRMatrix* A_io = readParMatrix("../../../../test_data/laplacian27.pm");
->>>>>>> 006f0699
 
     // Compare shapes
     ASSERT_EQ(A_io->global_num_rows, A_sten->global_num_rows);
