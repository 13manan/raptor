--- conflicted
+++ resolved
@@ -17,26 +17,16 @@
 
 TEST(AnisoTest, TestsInGallery)
 {
-    int n_rows, n_cols; 
-    int row, row_nnz;
+    int n_rows; 
+
     int start, end;
-    double row_sum, sum;
+    double sum;
     int grid[2] = {25, 25};
     double eps = 0.001;
     double theta = M_PI/8.0;
     double* stencil = diffusion_stencil_2d(eps, theta);
     CSRMatrix* A_sten = stencil_grid(stencil, grid, 2);
-<<<<<<< HEAD
-    CSRMatrix* A_io = readMatrix((char *)"../../../../test_data/aniso.mtx", 1);
-
-    // Open laplacian data file
-    FILE *f = fopen("../../../../test_data/aniso_data.txt", "r");
-
-    // Read global shape
-    fscanf(f, "%d %d\n", &n_rows, &n_cols);
-=======
     CSRMatrix* A_io = readMatrix("../../../../test_data/aniso.pm");
->>>>>>> 006f0699
 
     // Compare shapes
     ASSERT_EQ(A_io->n_rows, A_sten->n_rows);
