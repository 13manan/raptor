add_executable(test_stencil test_stencil.cpp)
target_link_libraries(test_stencil raptor googletest pthread )
add_test(StencilTest ./test_stencil)

add_executable(test_laplacian test_laplacian.cpp)
target_link_libraries(test_laplacian raptor googletest pthread )
add_test(LaplacianTest ./test_laplacian)

add_executable(test_aniso test_aniso.cpp)
target_link_libraries(test_aniso raptor googletest pthread )
add_test(AnisoTest ./test_aniso)

add_executable(test_matrix_market test_matrix_market.cpp)
target_link_libraries(test_matrix_market raptor googletest pthread )
add_test(MatrixMarketTest ./test_matrix_market)


if (WITH_MPI)
    add_executable(test_par_laplacian test_par_laplacian.cpp)
    target_link_libraries(test_par_laplacian raptor ${MPI_LIBRARIES} googletest pthread )
    add_test(ParLaplacianTest ${MPIRUN} -n 1 ./test_par_laplacian)
    add_test(ParLaplacianTest ${MPIRUN} -n 2 ./test_par_laplacian)

    add_executable(test_par_aniso test_par_aniso.cpp)
    target_link_libraries(test_par_aniso raptor ${MPI_LIBRARIES} googletest pthread )
<<<<<<< HEAD
    add_test(ParAnisoTest_1 mpirun -n 1 ./test_par_aniso)
    add_test(ParAnisoTest_2 mpirun -n 2 ./test_par_aniso)

    add_executable(test_par_matrix_market test_par_matrix_market.cpp)
    target_link_libraries(test_par_matrix_market raptor ${MPI_LIBRARIES} googletest pthread )
    add_test(ParMatrixMarketTest mpirun -n 1 ./test_par_matrix_market)
    add_test(ParMatrixMarketTest mpirun -n 2 ./test_par_matrix_market)
=======
    add_test(ParAnisoTest ${MPIRUN} -n 1 ./test_par_aniso)
    add_test(ParAnisoTest ${MPIRUN} -n 2 ./test_par_aniso)
>>>>>>> a00a9ca1
endif()
<|MERGE_RESOLUTION|>--- conflicted
+++ resolved
@@ -23,16 +23,11 @@
 
     add_executable(test_par_aniso test_par_aniso.cpp)
     target_link_libraries(test_par_aniso raptor ${MPI_LIBRARIES} googletest pthread )
-<<<<<<< HEAD
-    add_test(ParAnisoTest_1 mpirun -n 1 ./test_par_aniso)
-    add_test(ParAnisoTest_2 mpirun -n 2 ./test_par_aniso)
+    add_test(ParAnisoTest ${MPIRUN} -n 1 ./test_par_aniso)
+    add_test(ParAnisoTest ${MPIRUN} -n 2 ./test_par_aniso)
 
     add_executable(test_par_matrix_market test_par_matrix_market.cpp)
     target_link_libraries(test_par_matrix_market raptor ${MPI_LIBRARIES} googletest pthread )
     add_test(ParMatrixMarketTest mpirun -n 1 ./test_par_matrix_market)
     add_test(ParMatrixMarketTest mpirun -n 2 ./test_par_matrix_market)
-=======
-    add_test(ParAnisoTest ${MPIRUN} -n 1 ./test_par_aniso)
-    add_test(ParAnisoTest ${MPIRUN} -n 2 ./test_par_aniso)
->>>>>>> a00a9ca1
 endif()
