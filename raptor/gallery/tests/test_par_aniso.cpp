--- conflicted
+++ resolved
@@ -29,25 +29,15 @@
 
     int n_rows, n_cols; 
     int global_n_rows, global_n_cols;
-    int row, row_nnz, nnz;
+
     int start, end;
-    double row_sum, sum;
+
     int grid[2] = {25, 25};
     double eps = 0.001;
     double theta = M_PI/8.0;
     double* stencil = diffusion_stencil_2d(eps, theta);
     ParCSRMatrix* A_sten = par_stencil_grid(stencil, grid, 2);
-<<<<<<< HEAD
-    ParCSRMatrix* A_io = readParMatrix((char *)"../../../../test_data/aniso.mtx");
-
-    // Open laplacian data file
-    FILE *f = fopen("../../../../test_data/aniso_data.txt", "r");
-
-    // Read global shape
-    fscanf(f, "%d %d\n", &n_rows, &n_cols);
-=======
     ParCSRMatrix* A_io = readParMatrix(A0_fn);
->>>>>>> 006f0699
 
     // Compare shapes
     ASSERT_EQ(A_io->global_num_rows, A_sten->global_num_rows);
