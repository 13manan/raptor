--- conflicted
+++ resolved
@@ -18,26 +18,16 @@
 
 TEST(LaplacianTest, TestsInGallery)
 {
-    int n_rows, n_cols; 
-    int row, row_nnz;
+    int n_rows; 
+
     int start, end;
-    double row_sum, sum;
+
     int grid[3] = {10, 10, 10};
     double* stencil = laplace_stencil_27pt();
     CSRMatrix* A_sten = stencil_grid(stencil, grid, 3);
 
-<<<<<<< HEAD
-    CSRMatrix* A_io = readMatrix((char *)"../../../../test_data/laplacian27.mtx", 1);
-
-    // Open laplacian data file
-    FILE *f = fopen("../../../../test_data/laplacian27_data.txt", "r");
-
-    // Read global shape
-    fscanf(f, "%d %d\n", &n_rows, &n_cols);
-=======
     const char* mat_fn = "../../../../test_data/laplacian27.pm";
     CSRMatrix* A_io = readMatrix(mat_fn);
->>>>>>> 006f0699
 
     // Compare shapes
     ASSERT_EQ(A_io->n_rows, A_sten->n_rows);
