add_executable(test_cg test_cg.cpp)
target_link_libraries(test_cg raptor)
add_test(TestCG ./test_cg)

add_executable(test_bicgstab test_bicgstab.cpp)
target_link_libraries(test_bicgstab raptor)
add_test(TestBiCGStab ./test_bicgstab)

if (WITH_MPI)
    add_executable(test_par_cg test_par_cg.cpp)
    target_link_libraries(test_par_cg raptor ${MPI_LIBRARIES})
    add_test(TestParCG ${MPIRUN} -n 1 ./test_par_cg)
    
    add_executable(test_par_bicgstab test_par_bicgstab.cpp)
    target_link_libraries(test_par_bicgstab raptor ${MPI_LIBRARIES})
<<<<<<< HEAD
    add_test(TestParBiCGStab ${MPIRUN} -n 1 ./test_par_bicgstab)
=======
    add_test(TestParBiCGStab ./test_par_bicgstab)
    
    add_executable(test_par_prebicgstab test_par_prebicgstab.cpp)
    target_link_libraries(test_par_prebicgstab raptor ${MPI_LIBRARIES})
    add_test(TestParPreBiCGStab ./test_par_prebicgstab)
>>>>>>> 99320731

    add_executable(test_bicgstab_reproducibility test_bicgstab_reproducibility.cpp)
    target_link_libraries(test_bicgstab_reproducibility raptor ${MPI_LIBRARIES})
    add_test(TestBiCGStabReprod ${MPIRUN} -n 1 ./test_bicgstab_reproducibility)

    add_executable(test_partial_inner test_partial_inner.cpp)
    target_link_libraries(test_partial_inner raptor ${MPI_LIBRARIES})
<<<<<<< HEAD
    add_test(TestPartialInner ${MPIRUN} -n 1 ./test_partial_inner)
=======
    
    add_executable(test_par_bicgstab_partial_inner_aniso test_par_bicgstab_partial_inner_aniso.cpp)
    target_link_libraries(test_par_bicgstab_partial_inner_aniso raptor ${MPI_LIBRARIES})
    
    add_executable(test_par_bicgstab_partial_inner_laplacian test_par_bicgstab_partial_inner_laplacian.cpp)
    target_link_libraries(test_par_bicgstab_partial_inner_laplacian raptor ${MPI_LIBRARIES})
    
    add_executable(test_par_bicgstab_partial_inner_infile test_par_bicgstab_partial_inner_infile.cpp)
    target_link_libraries(test_par_bicgstab_partial_inner_infile raptor ${MPI_LIBRARIES})
>>>>>>> 99320731
endif()

<|MERGE_RESOLUTION|>--- conflicted
+++ resolved
@@ -13,15 +13,11 @@
     
     add_executable(test_par_bicgstab test_par_bicgstab.cpp)
     target_link_libraries(test_par_bicgstab raptor ${MPI_LIBRARIES})
-<<<<<<< HEAD
     add_test(TestParBiCGStab ${MPIRUN} -n 1 ./test_par_bicgstab)
-=======
-    add_test(TestParBiCGStab ./test_par_bicgstab)
     
     add_executable(test_par_prebicgstab test_par_prebicgstab.cpp)
     target_link_libraries(test_par_prebicgstab raptor ${MPI_LIBRARIES})
     add_test(TestParPreBiCGStab ./test_par_prebicgstab)
->>>>>>> 99320731
 
     add_executable(test_bicgstab_reproducibility test_bicgstab_reproducibility.cpp)
     target_link_libraries(test_bicgstab_reproducibility raptor ${MPI_LIBRARIES})
@@ -29,18 +25,7 @@
 
     add_executable(test_partial_inner test_partial_inner.cpp)
     target_link_libraries(test_partial_inner raptor ${MPI_LIBRARIES})
-<<<<<<< HEAD
     add_test(TestPartialInner ${MPIRUN} -n 1 ./test_partial_inner)
-=======
     
-    add_executable(test_par_bicgstab_partial_inner_aniso test_par_bicgstab_partial_inner_aniso.cpp)
-    target_link_libraries(test_par_bicgstab_partial_inner_aniso raptor ${MPI_LIBRARIES})
-    
-    add_executable(test_par_bicgstab_partial_inner_laplacian test_par_bicgstab_partial_inner_laplacian.cpp)
-    target_link_libraries(test_par_bicgstab_partial_inner_laplacian raptor ${MPI_LIBRARIES})
-    
-    add_executable(test_par_bicgstab_partial_inner_infile test_par_bicgstab_partial_inner_infile.cpp)
-    target_link_libraries(test_par_bicgstab_partial_inner_infile raptor ${MPI_LIBRARIES})
->>>>>>> 99320731
 endif()
 
