--- conflicted
+++ resolved
@@ -31,10 +31,7 @@
 
     double start, stop;
 
-<<<<<<< HEAD
-=======
-    int grid[2] = {2500, 2500};
->>>>>>> cb7b9aea
+    //int grid[2] = {2500, 2500};
     //int grid[2] = {5000, 5000};
     int grid[2] = {1000, 1000};
     double* stencil = diffusion_stencil_2d(0.001, M_PI/8.0);
