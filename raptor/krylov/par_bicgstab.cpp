--- conflicted
+++ resolved
@@ -237,7 +237,7 @@
 /**************************************************************************************
  AMG Preconditioned BiCGStab 
  **************************************************************************************/
-void Pre_BiCGStab(ParCSRMatrix* A, ParMultilevel *ml, ParVector& x, ParVector& b, aligned_vector<double>& res, double tol,
+void Pre_BiCGStab(ParCSRMatrix* A, ParVector& x, ParVector& b, ParMultilevel *ml, aligned_vector<double>& res, double tol,
                   int max_iter)
 {
     /*           A : ParCSRMatrix for system to solve
@@ -260,6 +260,7 @@
     ParVector As;
     ParVector p_hat;
     ParVector s_hat;
+    int amg_iter;
 
     int iter;
     data_t alpha, beta, omega;
@@ -276,8 +277,6 @@
     r.resize(b.global_n, b.local_n, b.first_local);
     r_star.resize(b.global_n, b.local_n, b.first_local);
     p.resize(b.global_n, b.local_n, b.first_local);
-    p_hat.resize(b.global_n, b.local_n, b.first_local);
-    s_hat.resize(b.global_n, b.local_n, b.first_local);
     Ap.resize(b.global_n, b.local_n, b.first_local);
     As.resize(b.global_n, b.local_n, b.first_local);
 
@@ -616,14 +615,7 @@
     MPI_Comm_size(MPI_COMM_WORLD, &num_procs);
     
     // Create communicators for partial inner products
-    int other_root;
-    int my_ind;
-    std::vector<int> roots;
-    bool am_root;
     create_partial_inner_comm(inner_comm, root_comm, frac, x, inner_color, root_color, inner_root, procs_in_group, part_global);
-    //create_partial_inner_comm_v2(inner_comm, root_comm, frac, x, my_ind, roots, am_root);
-    if (inner_root == 0) other_root = num_procs/2;
-    else other_root = 0;
     // Number of groups to iterate through for partial inner products
     int groups = 1 / frac;
 
@@ -634,7 +626,7 @@
     ParVector Ap;
     ParVector As;
 
-    int iter= 0;
+    int iter;
     data_t alpha, beta, omega;
     data_t rr_inner, next_inner, Apr_inner, As_inner, AsAs_inner;
     double norm_r;
@@ -674,7 +666,6 @@
 
     // Main BiCGStab Loop
     int group = 0;
-    data_t As_old_half, AsAs_old_half;
     while (norm_r > tol && iter < max_iter)
     {
         // alpha_i = (r_i, r*) / (Ap_i, r*)
@@ -691,28 +682,12 @@
 
         // Replace inner product with half inner for testing
         //As_inner = As.inner_product(s);
-        //As_inner = partial_inner(inner_comm, root_comm, s, As, inner_color, group, inner_root, procs_in_group, part_global);
-        As_inner = half_inner(inner_comm, s, As);
-        //if (iter == 0) As_old_half = half_inner_communicate(inner_comm, As_inner, inner_root, other_root);
-        if (iter%2 == 0) As_old_half = half_inner_communicate(inner_comm, As_inner, inner_root, other_root);
-        //if (iter == 0) As_old_half = partial_inner_communicate(inner_comm, root_comm, As_inner, my_ind, roots, am_root);
-        As_inner += As_old_half;
+        As_inner = partial_inner(inner_comm, root_comm, s, As, inner_color, group, inner_root, procs_in_group, part_global);
 
         // Replace single inner product with half inner for testing
         //AsAs_inner = As.inner_product(As);
-<<<<<<< HEAD
-        //AsAs_inner = partial_inner(inner_comm, root_comm, As, As, inner_color, (group+1)%groups, inner_root, procs_in_group, part_global);
-        AsAs_inner = half_inner(inner_comm, As, As);
-        //if (iter == 0) AsAs_old_half = half_inner_communicate(inner_comm, AsAs_inner, inner_root, other_root);
-        if (iter%2 == 0) AsAs_old_half = half_inner_communicate(inner_comm, AsAs_inner, inner_root, other_root);
-        //if (iter == 0) AsAs_old_half = partial_inner_communicate(inner_comm, root_comm, AsAs_inner, my_ind, roots, am_root);
-        AsAs_inner += AsAs_old_half;
-        
-        //group = (group++) % groups;
-=======
         AsAs_inner = partial_inner(inner_comm, root_comm, As, As, inner_color, (group+1)%groups, inner_root, procs_in_group, part_global);
         group = (group+1) % groups;
->>>>>>> 5ca88773
 
         omega = As_inner / AsAs_inner;
 
@@ -738,15 +713,6 @@
         norm_r = r.norm(2);
         res.push_back(norm_r);
 
-// COMMUNICATE INNER PRODUCTS - UPDATE OLD OTHER HALF
-        //if (iter > 0) {
-        if (iter%2 > 0) {
-            As_old_half = half_inner_communicate(inner_comm, As_inner, inner_root, other_root);
-            AsAs_old_half = half_inner_communicate(inner_comm, AsAs_inner, inner_root, other_root);
-            //As_old_half = partial_inner_communicate(inner_comm, root_comm, As_inner, my_ind, roots, am_root);
-            //AsAs_old_half = partial_inner_communicate(inner_comm, root_comm, AsAs_inner, my_ind, roots, am_root);
-        }
-
         iter++;
     }
 
@@ -770,8 +736,7 @@
 /**************************************************************************************
  Preconditioned BiCGStab with some inner products replaced with partial inner product approximations
  **************************************************************************************/
-void PrePI_BiCGStab(ParCSRMatrix* A, ParMultilevel* ml, ParVector& x, ParVector& b, aligned_vector<double>& res, 
-                 aligned_vector<double>& sAs_inner_list, aligned_vector<double>& AsAs_inner_list, MPI_Comm &inner_comm,
+void PrePI_BiCGStab(ParCSRMatrix* A, ParVector& x, ParVector& b, aligned_vector<double>& res, MPI_Comm &inner_comm,
                  MPI_Comm &root_comm, double frac, int inner_color, int root_color, int inner_root, int procs_in_group,
                  int part_global, double tol, int max_iter)
 {
@@ -789,22 +754,13 @@
      *            tol : tolerance for convergence
      *       max_iter : maximum number of iterations
      */
-    
+
     int rank, num_procs;
     MPI_Comm_rank(MPI_COMM_WORLD, &rank);
     MPI_Comm_size(MPI_COMM_WORLD, &num_procs);
     
     // Create communicators for partial inner products
-    int other_root;
-    int my_ind;
-    std::vector<int> roots;
-    bool am_root;
     create_partial_inner_comm(inner_comm, root_comm, frac, x, inner_color, root_color, inner_root, procs_in_group, part_global);
-    //create_partial_inner_comm_v2(inner_comm, root_comm, frac, x, my_ind, roots, am_root);
-    if (inner_root == 0) other_root = num_procs/2;
-    else other_root = 0;
-    // Number of groups to iterate through for partial inner products
-    int groups = 1 / frac;
 
     ParVector r;
     ParVector r_star;
@@ -812,8 +768,15 @@
     ParVector p;
     ParVector Ap;
     ParVector As;
+    ParMultilevel* ml;
     ParVector p_hat;
     ParVector s_hat;
+    int amg_iter;
+
+    // Setup AMG hierarchy
+    ml->max_levels = 3;
+    ml = new ParSmoothedAggregationSolver(0.0);
+    ml->setup(A);
 
     int iter;
     data_t alpha, beta, omega;
@@ -830,8 +793,6 @@
     r.resize(b.global_n, b.local_n, b.first_local);
     r_star.resize(b.global_n, b.local_n, b.first_local);
     p.resize(b.global_n, b.local_n, b.first_local);
-    p_hat.resize(b.global_n, b.local_n, b.first_local);
-    s_hat.resize(b.global_n, b.local_n, b.first_local);
     Ap.resize(b.global_n, b.local_n, b.first_local);
     As.resize(b.global_n, b.local_n, b.first_local);
 
@@ -856,16 +817,14 @@
     }
 
     // Main BiCGStab Loop
-    data_t As_old_half, AsAs_old_half;
     while (norm_r > tol && iter < max_iter)
     {
         // p_i = M^-1 p_i
         // Apply preconditioner
-        p_hat.set_const_value(0.0);
-        ml->cycle(p_hat, p);
+        //iter = ml->solve(p, )
 
         // alpha_i = (r_i, r*) / (Ap_i, r*)
-        A->mult(p_hat, Ap);
+        A->mult(p, Ap);
         Apr_inner = Ap.inner_product(r_star);
         alpha = rr_inner / Apr_inner;
 
@@ -875,34 +834,28 @@
 
         // s_i = M^-1 s_i
         // Apply preconditioner
-        s_hat.set_const_value(0.0);
-        ml->cycle(s_hat, s);
 
         // omega_i = (As_i, s_i) / (As_i, As_i)
-        A->mult(s_hat, As);
-        //As_inner = As.inner_product(s);
-        As_inner = half_inner(inner_comm, s, As);
-        //if (iter == 0) As_old_half = half_inner_communicate(inner_comm, As_inner, inner_root, other_root);
-        if (iter%2 == 0) As_old_half = half_inner_communicate(inner_comm, As_inner, inner_root, other_root);
-        //if (iter%2 == 0) As_old_half = partial_inner_communicate(inner_comm, root_comm, As_inner, my_ind, roots, am_root);
-        //if (iter == 0) As_old_half = partial_inner_communicate(inner_comm, root_comm, As_inner, my_ind, roots, am_root);
-        As_inner += As_old_half;
-        sAs_inner_list.push_back(As_inner);
-
-        //AsAs_inner = As.inner_product(As);
-        AsAs_inner = half_inner(inner_comm, As, As);
-        //if (iter == 0) AsAs_old_half = half_inner_communicate(inner_comm, AsAs_inner, inner_root, other_root);
-        if (iter%2 == 0) AsAs_old_half = half_inner_communicate(inner_comm, AsAs_inner, inner_root, other_root);
-        //if (iter%2 == 0) AsAs_old_half = partial_inner_communicate(inner_comm, root_comm, AsAs_inner, my_ind, roots, am_root);
-        //if (iter == 0) AsAs_old_half = partial_inner_communicate(inner_comm, root_comm, AsAs_inner, my_ind, roots, am_root);
-        AsAs_inner += AsAs_old_half;
-        AsAs_inner_list.push_back(AsAs_inner);
-
+        A->mult(s, As);
+        As_inner = As.inner_product(s);
+        AsAs_inner = As.inner_product(As);
+        // Replace single inner product with half inner for testing
+        // UPDATE THESE PARTIAL INNER PRODUCT CALCULATIONS
+        /*if (iter % 2 == 0) {
+            //As_inner = half_inner(inner_comm, As, s, my_color, 0, first_root, second_root, part_global);
+            As_inner = half_inner(inner_comm, As, s, my_color, 1, second_root, first_root, part_global);
+            AsAs_inner = half_inner(inner_comm, As, As, my_color, 0, first_root, second_root, part_global);
+        }
+        else {
+            //As_inner = half_inner(inner_comm, As, s, my_color, 1, second_root, first_root, part_global);
+            As_inner = half_inner(inner_comm, As, s, my_color, 0, first_root, second_root, part_global);
+            AsAs_inner = half_inner(inner_comm, As, As, my_color, 1, second_root, first_root, part_global);
+        }*/
         omega = As_inner / AsAs_inner;
 
         // x_{i+1} = x_i + alpha_i * p_i + omega_i * s_i
-        x.axpy(p_hat, alpha);
-        x.axpy(s_hat, omega);
+        x.axpy(p, alpha);
+        x.axpy(s, omega);
 
         // r_{i+1} = s_i - omega_i * As_i
         r.copy(s);
@@ -921,14 +874,6 @@
         rr_inner = next_inner;
         norm_r = r.norm(2);
         res.push_back(norm_r);
-        
-        //if (iter > 0) {
-        if (iter%2) {
-            As_old_half = half_inner_communicate(inner_comm, As_inner, inner_root, other_root);
-            AsAs_old_half = half_inner_communicate(inner_comm, AsAs_inner, inner_root, other_root);
-            //As_old_half = partial_inner_communicate(inner_comm, root_comm, As_inner, my_ind, roots, am_root);
-            //AsAs_old_half = partial_inner_communicate(inner_comm, root_comm, AsAs_inner, my_ind, roots, am_root);
-        }
 
         iter++;
     }
