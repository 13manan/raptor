--- conflicted
+++ resolved
@@ -227,8 +227,6 @@
         else
         {
             printf("%d Iteration required to converge\n", iter-1);
-<<<<<<< HEAD
-=======
             printf("2 Norm of Residual: %lg\n\n", norm_r);
         }
     }
@@ -367,7 +365,6 @@
         else
         {
             printf("%d Iteration required to converge\n", iter-1);
->>>>>>> be86a83d
             printf("2 Norm of Residual: %lg\n\n", norm_r);
         }
     }
@@ -514,7 +511,6 @@
 }
 
 void SeqNorm_BiCGStab(ParCSRMatrix* A, ParVector& x, ParVector& b, std::vector<double>& res, double tol, int max_iter)
->>>>>>> Adding all partial inner product relevant files and tests
 {
     int rank, num_procs;
     MPI_Comm_rank(MPI_COMM_WORLD, &rank);
@@ -735,158 +731,7 @@
 /**************************************************************************************
  BiCGStab with some inner products replaced with partial inner product approximations
  **************************************************************************************/
-<<<<<<< HEAD
-void PI_BiCGStab(ParCSRMatrix* A, ParVector& x, ParVector& b, int contig, aligned_vector<double>& res, double tol, int max_iter)
-=======
 void PI_BiCGStab(ParCSRMatrix* A, ParVector& x, ParVector& b, aligned_vector<double>& res, MPI_Comm &inner_comm,
-                 int &my_color, int &first_root, int &second_root, int part_global, int contig, double tol, int max_iter)
->>>>>>> be86a83d
-{
-    /*           A : ParCSRMatrix for system to solve
-     *           x : ParVector solution to solve for
-     *           b : ParVector rhs of system to solve
-     *         res : vector containing residuals of each iteration
-     *  inner_comm : communicator containing procs used in proc's partial inner product 
-     *    my_color : 1 if proc in inner_comm, 0 if proc in recv_comm
-     *  first_root : root for communicator of first half of vector
-     * second_root : root for communicator of second half of vector
-     * part_global : number of values used in partial inner product
-     *      contig : determines whether to use contiguous or striped processes for partial inner products
-     *         tol : tolerance for convergence
-     *    max_iter : maximum number of iterations
-     */
-
-    int rank, num_procs;
-    MPI_Comm_rank(MPI_COMM_WORLD, &rank);
-    MPI_Comm_size(MPI_COMM_WORLD, &num_procs);
-    
-    // Create communicators for partial inner products
-    create_partial_inner_comm(inner_comm, x, my_color, first_root, second_root, part_global, contig);
-
-    ParVector r;
-    ParVector r_star;
-    ParVector s;
-    ParVector p;
-    ParVector Ap;
-    ParVector As;
-
-    int iter;
-    data_t alpha, beta, omega;
-    data_t rr_inner, next_inner, Apr_inner, As_inner, AsAs_inner;
-    double norm_r;
-
-    // Same max iterations definition as pyAMG
-    if (max_iter <= 0)
-    {
-        max_iter = ((int)(1.3*b.global_n)) + 2;
-    }
-
-    // Fixed Constructors
-    r.resize(b.global_n, b.local_n, b.first_local);
-    r_star.resize(b.global_n, b.local_n, b.first_local);
-    p.resize(b.global_n, b.local_n, b.first_local);
-    Ap.resize(b.global_n, b.local_n, b.first_local);
-    As.resize(b.global_n, b.local_n, b.first_local);
-
-    // BEGIN ALGORITHM
-    // r0 = b - A * x0
-    A->residual(x, b, r);
-
-    // r* = r0
-    r_star.copy(r);
-
-    // p0 = r0
-    p.copy(r);
-
-    // Use true residual inner product to start
-    rr_inner = r.inner_product(r_star);
-    norm_r = r.norm(2);
-    res.push_back(norm_r);
-
-    if (norm_r != 0.0)
-    {
-        tol = tol * norm_r;
-    }
-
-    // Main BiCGStab Loop
-    while (norm_r > tol && iter < max_iter)
-    {
-        // alpha_i = (r_i, r*) / (Ap_i, r*)
-        A->mult(p, Ap);
-        Apr_inner = Ap.inner_product(r_star);
-        alpha = rr_inner / Apr_inner;
-
-        // s_i = r_i - alpha_i * Ap_i
-        s.copy(r);
-        s.axpy(Ap, -1.0*alpha);
-
-        // omega_i = (As_i, s_i) / (As_i, As_i)
-        A->mult(s, As);
-        //As_inner = As.inner_product(s);
-        //AsAs_inner = As.inner_product(As);
-        // Replace single inner product with half inner for testing
-        if (iter % 2 == 0) {
-            //As_inner = half_inner(inner_comm, As, s, my_color, 0, first_root, second_root, part_global);
-            As_inner = half_inner(inner_comm, As, s, my_color, 1, second_root, first_root, part_global);
-            AsAs_inner = half_inner(inner_comm, As, As, my_color, 0, first_root, second_root, part_global);
-        }
-        else {
-            //As_inner = half_inner(inner_comm, As, s, my_color, 1, second_root, first_root, part_global);
-            As_inner = half_inner(inner_comm, As, s, my_color, 0, first_root, second_root, part_global);
-            AsAs_inner = half_inner(inner_comm, As, As, my_color, 1, second_root, first_root, part_global);
-        }
-        omega = As_inner / AsAs_inner;
-
-        // x_{i+1} = x_i + alpha_i * p_i + omega_i * s_i
-        x.axpy(p, alpha);
-        x.axpy(s, omega);
-
-        // r_{i+1} = s_i - omega_i * As_i
-        r.copy(s);
-        r.axpy(As, -1.0*omega);
-
-        // beta_i = (r_{i+1}, r_star) / (r_i, r_star) * alpha_i / omega_i
-        next_inner = r.inner_product(r_star);
-        beta = (next_inner / rr_inner) * (alpha / omega);
-
-        // p_{i+1} = r_{i+1} + beta_i * (p_i - omega_i * Ap_i)
-        p.scale(beta);
-        p.axpy(r, 1.0);
-        p.axpy(Ap, -1.0*beta*omega);
-
-        // Update next inner product
-        rr_inner = next_inner;
-        norm_r = r.norm(2);
-        res.push_back(norm_r);
-
-        iter++;
-    }
-
-    if (rank == 0)
-    {
-        if (iter == max_iter)
-        {
-            printf("Max Iterations Reached.\n");
-            printf("2 Norm of Residual: %lg\n\n", norm_r);
-        }
-        else
-        {
-            printf("%d Iteration required to converge\n", iter-1);
-            printf("2 Norm of Residual: %lg\n\n", norm_r);
-        }
-    }
-
-    return;
-}
-
-/**************************************************************************************
- Preconditioned BiCGStab with some inner products replaced with partial inner product approximations
- **************************************************************************************/
-<<<<<<< HEAD
-void PrePI_BiCGStab(ParCSRMatrix* A, ParVector& x, ParVector& b, std::vector<double>& res, MPI_Comm &inner_comm,
-=======
-void PrePI_BiCGStab(ParCSRMatrix* A, ParVector& x, ParVector& b, aligned_vector<double>& res, MPI_Comm &inner_comm,
->>>>>>> be86a83d
                  int &my_color, int &first_root, int &second_root, int part_global, int contig, double tol, int max_iter)
 {
     /*           A : ParCSRMatrix for system to solve
@@ -906,10 +751,149 @@
     int rank, num_procs;
     MPI_Comm_rank(MPI_COMM_WORLD, &rank);
     MPI_Comm_size(MPI_COMM_WORLD, &num_procs);
-<<<<<<< HEAD
->>>>>>> Adding all partial inner product relevant files and tests
-=======
->>>>>>> be86a83d
+    
+    // Create communicators for partial inner products
+    create_partial_inner_comm(inner_comm, x, my_color, first_root, second_root, part_global, contig);
+
+    ParVector r;
+    ParVector r_star;
+    ParVector s;
+    ParVector p;
+    ParVector Ap;
+    ParVector As;
+
+    int iter;
+    data_t alpha, beta, omega;
+    data_t rr_inner, next_inner, Apr_inner, As_inner, AsAs_inner;
+    double norm_r;
+
+    // Same max iterations definition as pyAMG
+    if (max_iter <= 0)
+    {
+        max_iter = ((int)(1.3*b.global_n)) + 2;
+    }
+
+    // Fixed Constructors
+    r.resize(b.global_n, b.local_n, b.first_local);
+    r_star.resize(b.global_n, b.local_n, b.first_local);
+    p.resize(b.global_n, b.local_n, b.first_local);
+    Ap.resize(b.global_n, b.local_n, b.first_local);
+    As.resize(b.global_n, b.local_n, b.first_local);
+
+    // BEGIN ALGORITHM
+    // r0 = b - A * x0
+    A->residual(x, b, r);
+
+    // r* = r0
+    r_star.copy(r);
+
+    // p0 = r0
+    p.copy(r);
+
+    // Use true residual inner product to start
+    rr_inner = r.inner_product(r_star);
+    norm_r = r.norm(2);
+    res.push_back(norm_r);
+
+    if (norm_r != 0.0)
+    {
+        tol = tol * norm_r;
+    }
+
+    // Main BiCGStab Loop
+    while (norm_r > tol && iter < max_iter)
+    {
+        // alpha_i = (r_i, r*) / (Ap_i, r*)
+        A->mult(p, Ap);
+        Apr_inner = Ap.inner_product(r_star);
+        alpha = rr_inner / Apr_inner;
+
+        // s_i = r_i - alpha_i * Ap_i
+        s.copy(r);
+        s.axpy(Ap, -1.0*alpha);
+
+        // omega_i = (As_i, s_i) / (As_i, As_i)
+        A->mult(s, As);
+        //As_inner = As.inner_product(s);
+        //AsAs_inner = As.inner_product(As);
+        // Replace single inner product with half inner for testing
+        if (iter % 2 == 0) {
+            //As_inner = half_inner(inner_comm, As, s, my_color, 0, first_root, second_root, part_global);
+            As_inner = half_inner(inner_comm, As, s, my_color, 1, second_root, first_root, part_global);
+            AsAs_inner = half_inner(inner_comm, As, As, my_color, 0, first_root, second_root, part_global);
+        }
+        else {
+            //As_inner = half_inner(inner_comm, As, s, my_color, 1, second_root, first_root, part_global);
+            As_inner = half_inner(inner_comm, As, s, my_color, 0, first_root, second_root, part_global);
+            AsAs_inner = half_inner(inner_comm, As, As, my_color, 1, second_root, first_root, part_global);
+        }
+        omega = As_inner / AsAs_inner;
+
+        // x_{i+1} = x_i + alpha_i * p_i + omega_i * s_i
+        x.axpy(p, alpha);
+        x.axpy(s, omega);
+
+        // r_{i+1} = s_i - omega_i * As_i
+        r.copy(s);
+        r.axpy(As, -1.0*omega);
+
+        // beta_i = (r_{i+1}, r_star) / (r_i, r_star) * alpha_i / omega_i
+        next_inner = r.inner_product(r_star);
+        beta = (next_inner / rr_inner) * (alpha / omega);
+
+        // p_{i+1} = r_{i+1} + beta_i * (p_i - omega_i * Ap_i)
+        p.scale(beta);
+        p.axpy(r, 1.0);
+        p.axpy(Ap, -1.0*beta*omega);
+
+        // Update next inner product
+        rr_inner = next_inner;
+        norm_r = r.norm(2);
+        res.push_back(norm_r);
+
+        iter++;
+    }
+
+    if (rank == 0)
+    {
+        if (iter == max_iter)
+        {
+            printf("Max Iterations Reached.\n");
+            printf("2 Norm of Residual: %lg\n\n", norm_r);
+        }
+        else
+        {
+            printf("%d Iteration required to converge\n", iter-1);
+            printf("2 Norm of Residual: %lg\n\n", norm_r);
+        }
+    }
+
+    return;
+}
+
+/**************************************************************************************
+ Preconditioned BiCGStab with some inner products replaced with partial inner product approximations
+ **************************************************************************************/
+void PrePI_BiCGStab(ParCSRMatrix* A, ParVector& x, ParVector& b, aligned_vector<double>& res, MPI_Comm &inner_comm,
+                 int &my_color, int &first_root, int &second_root, int part_global, int contig, double tol, int max_iter)
+{
+    /*           A : ParCSRMatrix for system to solve
+     *           x : ParVector solution to solve for
+     *           b : ParVector rhs of system to solve
+     *         res : vector containing residuals of each iteration
+     *  inner_comm : communicator containing procs used in proc's partial inner product 
+     *    my_color : 1 if proc in inner_comm, 0 if proc in recv_comm
+     *  first_root : root for communicator of first half of vector
+     * second_root : root for communicator of second half of vector
+     * part_global : number of values used in partial inner product
+     *      contig : determines whether to use contiguous or striped processes for partial inner products
+     *         tol : tolerance for convergence
+     *    max_iter : maximum number of iterations
+     */
+
+    int rank, num_procs;
+    MPI_Comm_rank(MPI_COMM_WORLD, &rank);
+    MPI_Comm_size(MPI_COMM_WORLD, &num_procs);
     
     // Create communicators for partial inner products
     create_partial_inner_comm(inner_comm, x, my_color, first_root, second_root, part_global, contig);
