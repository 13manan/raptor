--- conflicted
+++ resolved
@@ -25,16 +25,11 @@
 SET(METIS_DIR "" CACHE STRING "Directory of metis")
 SET(MFEM_DIR "" CACHE STRING "Directory of mfem")
 
-<<<<<<< HEAD
-find_library(LAPACK_LIBRARIES NAMES liblapack lapack)
-find_library(BLAS_LIBRARIES NAMES libblas blas)
-=======
-set(LAPACK_LIBRARY "")
-set(BLAS_LIBRARY "")
+#set(LAPACK_LIBRARY "")
+#set(BLAS_LIBRARY "")
 
 find_library(LAPACK_LIBRARY NAMES liblapack lapack)
 find_library(BLAS_LIBRARY NAMES libblas blas)
->>>>>>> 5cfa9628
 
 if(WITH_HYPRE)
     find_package(Hypre)
