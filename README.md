--- conflicted
+++ resolved
@@ -32,31 +32,18 @@
 
 # Options
 
-<<<<<<< HEAD
-WITH_HYPRE :
+- `WITH_HYPRE`:
     Includes hypre_wrapper in the build.  Hypre must be installed before
     building with this option.  If not installed to /usr/local, set the
     HYPRE_DIR option.
-WITH_MFEM :
+
+- `WITH_MFEM`:
     Includes mfem_wrapper, mfem files, and hypre_wrapper in the build.
-=======
-- `WITH_HYPRE`: 
-    Includes hypre_wrapper in the build.  Hypre must be installed before
-    building with this option.  If not installed to /usr/local, set the
-    HYPRE_DIR option.
-    
-- `WITH_MFEM`:
-    Includes mfem_wrapper, mfem files, and hypre_wrapper in the build. 
->>>>>>> 79e41934
     Mfem, Metis, and Hypre must be installed before building with this
     option.  For any packages not installed to /usr/local, set the
     directory option (<package>_DIR).
-<<<<<<< HEAD
-HYPRE_DIR :
-=======
-    
-- `HYPRE_DIR`: 
->>>>>>> 79e41934
+
+- `HYPRE_DIR`:
     Sets the directory of hypre containing the include and lib folders
 
 - `METIS_DIR`:
