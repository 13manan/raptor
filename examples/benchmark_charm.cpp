--- conflicted
+++ resolved
@@ -152,11 +152,7 @@
         _TRACE_BEGIN_FUNCTION_NAME(names[i][0]);
         for (int j = 0; j < num_tests; j++)
         {
-<<<<<<< HEAD
-            parallel_spmv(A_l, x_l, b_l, 1.0, 0.0, 1, names[i]);
-=======
             parallel_spmv(A_l, x_l, b_l, 1.0, 0.0, async, names[i]);
->>>>>>> 8e6f6a30
         }
         _TRACE_END_FUNCTION_NAME(names[i][0]);
 
